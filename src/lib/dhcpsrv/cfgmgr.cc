--- conflicted
+++ resolved
@@ -231,33 +231,11 @@
 }
 
 Subnet4Ptr
-<<<<<<< HEAD
-CfgMgr::getSubnet4(const isc::asiolink::IOAddress& hint) const {
+CfgMgr::getSubnet4(const isc::asiolink::IOAddress& hint,
+                   const isc::dhcp::ClientClasses& classes) const {
     // Iterate over existing subnets to find a suitable one for the
     // given address.
     for (Subnet4Collection::const_iterator subnet = subnets4_.begin();
-=======
-CfgMgr::getSubnet4(const isc::asiolink::IOAddress& hint,
-                   const isc::dhcp::ClientClasses& classes) {
-
-    // If there's only one subnet configured, let's just use it
-    // The idea is to keep small deployments easy. In a small network - one
-    // router that also runs DHCPv6 server. Users specifies a single pool and
-    // expects it to just work. Without this, the server would complain that it
-    // doesn't have IP address on its interfaces that matches that
-    // configuration. Such requirement makes sense in IPv4, but not in IPv6.
-    // The server does not need to have a global address (using just link-local
-    // is ok for DHCPv6 server) from the pool it serves.
-    if (subnets4_.size() == 1) {
-        LOG_DEBUG(dhcpsrv_logger, DHCPSRV_DBG_TRACE,
-                  DHCPSRV_CFGMGR_ONLY_SUBNET4)
-                  .arg(subnets4_[0]->toText()).arg(hint.toText());
-        return (subnets4_[0]);
-    }
-
-    // If there is more than one, we need to choose the proper one
-    for (Subnet4Collection::iterator subnet = subnets4_.begin();
->>>>>>> 1791d198
          subnet != subnets4_.end(); ++subnet) {
 
         // If client is rejected because of not meeting client class criteria...
@@ -281,7 +259,8 @@
 }
 
 Subnet4Ptr
-CfgMgr::getSubnet4(const std::string& iface_name) const {
+CfgMgr::getSubnet4(const std::string& iface_name,
+                   const isc::dhcp::ClientClasses& classes) const {
     Iface* iface = IfaceMgr::instance().getIface(iface_name);
     // This should never happen in the real life. Hence we throw an exception.
     if (iface == NULL) {
@@ -293,7 +272,7 @@
     // If IPv4 address assigned to the interface exists, find a suitable
     // subnet for it, else return NULL pointer to indicate that no subnet
     // could be found.
-    return (iface->getAddress4(addr) ? getSubnet4(addr) : Subnet4Ptr());
+    return (iface->getAddress4(addr) ? getSubnet4(addr, classes) : Subnet4Ptr());
 }
 
 void CfgMgr::addSubnet4(const Subnet4Ptr& subnet) {
