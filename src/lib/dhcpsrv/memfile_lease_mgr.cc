--- conflicted
+++ resolved
@@ -482,14 +482,6 @@
     return (lease_file);
 }
 
-<<<<<<< HEAD
-template<typename LeaseObjectType, typename LeaseFileType, typename StorageType>
-void Memfile_LeaseMgr::
-loadLeasesFromFiles(const std::string& filename,
-                    boost::shared_ptr<LeaseFileType>& lease_file,
-                    StorageType& storage) {
-    storage.clear();
-=======
 void
 Memfile_LeaseMgr::initTimers() {
     std::string lfc_interval_str = "0";
@@ -522,14 +514,12 @@
     LOG_INFO(dhcpsrv_logger, DHCPSRV_MEMFILE_LFC_START);
 }
 
-void
-Memfile_LeaseMgr::load4() {
-    // If lease file hasn't been opened, we are working in non-persistent mode.
-    // That's fine, just leave.
-    if (!persistLeases(V4)) {
-        return;
-    }
->>>>>>> a6a73058
+template<typename LeaseObjectType, typename LeaseFileType, typename StorageType>
+void Memfile_LeaseMgr::
+loadLeasesFromFiles(const std::string& filename,
+                    boost::shared_ptr<LeaseFileType>& lease_file,
+                    StorageType& storage) {
+    storage.clear();
 
     // Load the leasefile.completed, if exists.
     lease_file.reset(new LeaseFileType(std::string(filename + ".completed")));
