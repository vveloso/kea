// Copyright (C) 2011  Internet Systems Consortium, Inc. ("ISC")
//
// Permission to use, copy, modify, and/or distribute this software for any
// purpose with or without fee is hereby granted, provided that the above
// copyright notice and this permission notice appear in all copies.
//
// THE SOFTWARE IS PROVIDED "AS IS" AND ISC DISCLAIMS ALL WARRANTIES WITH
// REGARD TO THIS SOFTWARE INCLUDING ALL IMPLIED WARRANTIES OF MERCHANTABILITY
// AND FITNESS.  IN NO EVENT SHALL ISC BE LIABLE FOR ANY SPECIAL, DIRECT,
// INDIRECT, OR CONSEQUENTIAL DAMAGES OR ANY DAMAGES WHATSOEVER RESULTING FROM
// LOSS OF USE, DATA OR PROFITS, WHETHER IN AN ACTION OF CONTRACT, NEGLIGENCE
// OR OTHER TORTIOUS ACTION, ARISING OUT OF OR IN CONNECTION WITH THE USE OR
// PERFORMANCE OF THIS SOFTWARE.

#include <gtest/gtest.h>

#include <dns/name.h>
#include <dns/rrttl.h>
#include <exceptions/exceptions.h>

#include <datasrc/database.h>
#include <datasrc/data_source.h>
#include <datasrc/iterator.h>

using namespace isc::datasrc;
using namespace std;
using namespace boost;
using namespace isc::dns;

namespace {

/*
 * A connection with minimum implementation, keeping the original
 * "NotImplemented" methods.
 */
<<<<<<< HEAD
class NopAbstraction : public DatabaseAbstraction {
=======
class MockAccessor : public DatabaseAccessor {
>>>>>>> 977f822d
public:
    virtual std::pair<bool, int> getZone(const Name& name) const {
        if (name == Name("example.org")) {
            return (std::pair<bool, int>(true, 42));
        } else if (name == Name("null.example.org")) {
            return (std::pair<bool, int>(true, 13));
        } else if (name == Name("empty.example.org")) {
            return (std::pair<bool, int>(true, 0));
        } else if (name == Name("bad.example.org")) {
            return (std::pair<bool, int>(true, -1));
        } else {
            return (std::pair<bool, int>(false, 0));
        }
    }
};

/*
 * A virtual database connection that pretends it contains single zone --
 * example.org.
 *
 * It has the same getZone method as NopConnection, but it provides
 * implementation of the optional functionality.
 */
class MockAbstraction : public NopAbstraction {
private:
    class MockIteratorContext : public IteratorContext {
    private:
        int step;
    public:
        MockIteratorContext() :
            step(0)
        { }
        virtual bool getNext(string data[4]) {
            switch (step ++) {
                case 0:
                    data[0] = "example.org";
                    data[1] = "SOA";
                    data[2] = "300";
                    data[3] = "ns1.example.org. admin.example.org. "
                        "1234 3600 1800 2419200 7200";
                    return (true);
                case 1:
                    data[0] = "x.example.org";
                    data[1] = "A";
                    data[2] = "300";
                    data[3] = "192.0.2.1";
                    return (true);
                case 2:
                    data[0] = "x.example.org";
                    data[1] = "A";
                    data[2] = "300";
                    data[3] = "192.0.2.2";
                    return (true);
                case 3:
                    data[0] = "x.example.org";
                    data[1] = "AAAA";
                    data[2] = "300";
                    data[3] = "2001:db8::1";
                    return (true);
                case 4:
                    data[0] = "x.example.org";
                    data[1] = "AAAA";
                    data[2] = "300";
                    data[3] = "2001:db8::2";
                    return (true);
                default:
                    ADD_FAILURE() <<
                        "Request past the end of iterator context";
                case 5:
                    return (false);
            }
        }
    };
    class EmptyIteratorContext : public IteratorContext {
    public:
        virtual bool getNext(string[4]) {
            return (false);
        }
    };
    class BadIteratorContext : public IteratorContext {
    private:
        int step;
    public:
        BadIteratorContext() :
            step(0)
        { }
        virtual bool getNext(string data[4]) {
            switch (step ++) {
                case 0:
                    data[0] = "x.example.org";
                    data[1] = "A";
                    data[2] = "300";
                    data[3] = "192.0.2.1";
                    return (true);
                case 1:
                    data[0] = "x.example.org";
                    data[1] = "A";
                    data[2] = "301";
                    data[3] = "192.0.2.2";
                    return (true);
                default:
                    ADD_FAILURE() <<
                        "Request past the end of iterator context";
                case 2:
                    return (false);
            }
        }
    };
public:
    virtual IteratorContextPtr getIteratorContext(const Name&, int id) const {
        if (id == 42) {
            return (IteratorContextPtr(new MockIteratorContext()));
        } else if (id == 13) {
            return (IteratorContextPtr());
        } else if (id == 0) {
            return (IteratorContextPtr(new EmptyIteratorContext()));
        } else if (id == -1) {
            return (IteratorContextPtr(new BadIteratorContext()));
        } else {
            isc_throw(isc::Unexpected, "Unknown zone ID");
        }
    }
};

// This tests the default getIteratorContext behaviour, throwing NotImplemented
TEST(DatabaseConnectionTest, getIteratorContext) {
    // The parameters don't matter
    EXPECT_THROW(NopAbstraction().getIteratorContext(Name("."), 1),
                 isc::NotImplemented);
}

class DatabaseClientTest : public ::testing::Test {
public:
    DatabaseClientTest() {
        createClient();
    }
    /*
     * We initialize the client from a function, so we can call it multiple
     * times per test.
     */
    void createClient() {
        current_database_ = new MockAccessor();
        client_.reset(new DatabaseClient(shared_ptr<DatabaseAccessor>(
             current_database_)));
    }
    // Will be deleted by client_, just keep the current value for comparison.
    MockAccessor* current_database_;
    shared_ptr<DatabaseClient> client_;
    /**
     * Check the zone finder is a valid one and references the zone ID and
     * database available here.
     */
    void checkZoneFinder(const DataSourceClient::FindResult& zone) {
        ASSERT_NE(ZoneFinderPtr(), zone.zone_finder) << "No zone finder";
        shared_ptr<DatabaseClient::Finder> finder(
            dynamic_pointer_cast<DatabaseClient::Finder>(zone.zone_finder));
        ASSERT_NE(shared_ptr<DatabaseClient::Finder>(), finder) <<
            "Wrong type of finder";
        EXPECT_EQ(42, finder->zone_id());
        EXPECT_EQ(current_database_, &finder->database());
    }
};

TEST_F(DatabaseClientTest, zoneNotFound) {
    DataSourceClient::FindResult zone(client_->findZone(Name("example.com")));
    EXPECT_EQ(result::NOTFOUND, zone.code);
}

TEST_F(DatabaseClientTest, exactZone) {
    DataSourceClient::FindResult zone(client_->findZone(Name("example.org")));
    EXPECT_EQ(result::SUCCESS, zone.code);
    checkZoneFinder(zone);
}

TEST_F(DatabaseClientTest, superZone) {
    DataSourceClient::FindResult zone(client_->findZone(Name(
        "sub.example.org")));
    EXPECT_EQ(result::PARTIALMATCH, zone.code);
    checkZoneFinder(zone);
}

TEST_F(DatabaseClientTest, noAccessorException) {
    EXPECT_THROW(DatabaseClient(shared_ptr<DatabaseAccessor>()),
                 isc::InvalidParameter);
}

// If the zone doesn't exist, exception is thrown
TEST_F(DatabaseClientTest, noZoneIterator) {
    EXPECT_THROW(client_->getIterator(Name("example.com")), DataSourceError);
}

// If the zone doesn't exist and iteration is not implemented, it still throws
// the exception it doesn't exist
TEST_F(DatabaseClientTest, noZoneNotImplementedIterator) {
    EXPECT_THROW(DatabaseClient(boost::shared_ptr<DatabaseAbstraction>(
        new NopAbstraction())).getIterator(Name("example.com")),
                 DataSourceError);
}

TEST_F(DatabaseClientTest, notImplementedIterator) {
    EXPECT_THROW(DatabaseClient(shared_ptr<DatabaseAbstraction>(
        new NopAbstraction())).getIterator(Name("example.org")),
                 isc::NotImplemented);
}

// Pretend a bug in the connection and pass NULL as the context
// Should not crash, but gracefully throw
TEST_F(DatabaseClientTest, nullIteratorContext) {
    EXPECT_THROW(client_->getIterator(Name("null.example.org")),
                 isc::Unexpected);
}

// It doesn't crash or anything if the zone is completely empty
TEST_F(DatabaseClientTest, emptyIterator) {
    ZoneIteratorPtr it(client_->getIterator(Name("empty.example.org")));
    EXPECT_EQ(ConstRRsetPtr(), it->getNextRRset());
    // This is past the end, it should throw
    EXPECT_THROW(it->getNextRRset(), isc::Unexpected);
}

// Iterate trough a zone
TEST_F(DatabaseClientTest, iterator) {
    ZoneIteratorPtr it(client_->getIterator(Name("example.org")));
    ConstRRsetPtr rrset(it->getNextRRset());
    ASSERT_NE(ConstRRsetPtr(), rrset);
    EXPECT_EQ(Name("example.org"), rrset->getName());
    EXPECT_EQ(RRClass::IN(), rrset->getClass());
    EXPECT_EQ(RRType::SOA(), rrset->getType());
    EXPECT_EQ(RRTTL(300), rrset->getTTL());
    RdataIteratorPtr rit(rrset->getRdataIterator());
    ASSERT_FALSE(rit->isLast());
    rit->next();
    EXPECT_TRUE(rit->isLast());

    rrset = it->getNextRRset();
    ASSERT_NE(ConstRRsetPtr(), rrset);
    EXPECT_EQ(Name("x.example.org"), rrset->getName());
    EXPECT_EQ(RRClass::IN(), rrset->getClass());
    EXPECT_EQ(RRType::A(), rrset->getType());
    EXPECT_EQ(RRTTL(300), rrset->getTTL());
    rit = rrset->getRdataIterator();
    ASSERT_FALSE(rit->isLast());
    EXPECT_EQ("192.0.2.1", rit->getCurrent().toText());
    rit->next();
    ASSERT_FALSE(rit->isLast());
    EXPECT_EQ("192.0.2.2", rit->getCurrent().toText());
    rit->next();
    EXPECT_TRUE(rit->isLast());

    rrset = it->getNextRRset();
    ASSERT_NE(ConstRRsetPtr(), rrset);
    EXPECT_EQ(Name("x.example.org"), rrset->getName());
    EXPECT_EQ(RRClass::IN(), rrset->getClass());
    EXPECT_EQ(RRType::AAAA(), rrset->getType());
    EXPECT_EQ(RRTTL(300), rrset->getTTL());
    EXPECT_EQ(ConstRRsetPtr(), it->getNextRRset());
    rit = rrset->getRdataIterator();
    ASSERT_FALSE(rit->isLast());
    EXPECT_EQ("2001:db8::1", rit->getCurrent().toText());
    rit->next();
    ASSERT_FALSE(rit->isLast());
    EXPECT_EQ("2001:db8::2", rit->getCurrent().toText());
    rit->next();
    EXPECT_TRUE(rit->isLast());
}

// This has inconsistent TTL in the set (the rest, like nonsense in
// the data is handled in rdata itself).
TEST_F(DatabaseClientTest, badIterator) {
    ZoneIteratorPtr it(client_->getIterator(Name("bad.example.org")));
    EXPECT_THROW(it->getNextRRset(), DataSourceError);
}

}<|MERGE_RESOLUTION|>--- conflicted
+++ resolved
@@ -30,14 +30,10 @@
 namespace {
 
 /*
- * A connection with minimum implementation, keeping the original
+ * An accessor with minimum implementation, keeping the original
  * "NotImplemented" methods.
  */
-<<<<<<< HEAD
-class NopAbstraction : public DatabaseAbstraction {
-=======
-class MockAccessor : public DatabaseAccessor {
->>>>>>> 977f822d
+class NopAccessor : public DatabaseAccessor {
 public:
     virtual std::pair<bool, int> getZone(const Name& name) const {
         if (name == Name("example.org")) {
@@ -61,7 +57,7 @@
  * It has the same getZone method as NopConnection, but it provides
  * implementation of the optional functionality.
  */
-class MockAbstraction : public NopAbstraction {
+class MockAccessor : public NopAccessor {
 private:
     class MockIteratorContext : public IteratorContext {
     private:
@@ -165,7 +161,7 @@
 // This tests the default getIteratorContext behaviour, throwing NotImplemented
 TEST(DatabaseConnectionTest, getIteratorContext) {
     // The parameters don't matter
-    EXPECT_THROW(NopAbstraction().getIteratorContext(Name("."), 1),
+    EXPECT_THROW(NopAccessor().getIteratorContext(Name("."), 1),
                  isc::NotImplemented);
 }
 
@@ -232,14 +228,14 @@
 // If the zone doesn't exist and iteration is not implemented, it still throws
 // the exception it doesn't exist
 TEST_F(DatabaseClientTest, noZoneNotImplementedIterator) {
-    EXPECT_THROW(DatabaseClient(boost::shared_ptr<DatabaseAbstraction>(
-        new NopAbstraction())).getIterator(Name("example.com")),
+    EXPECT_THROW(DatabaseClient(boost::shared_ptr<DatabaseAccessor>(
+        new NopAccessor())).getIterator(Name("example.com")),
                  DataSourceError);
 }
 
 TEST_F(DatabaseClientTest, notImplementedIterator) {
-    EXPECT_THROW(DatabaseClient(shared_ptr<DatabaseAbstraction>(
-        new NopAbstraction())).getIterator(Name("example.org")),
+    EXPECT_THROW(DatabaseClient(shared_ptr<DatabaseAccessor>(
+        new NopAccessor())).getIterator(Name("example.org")),
                  isc::NotImplemented);
 }
 
