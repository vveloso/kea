// Copyright (C) 2010  Internet Systems Consortium, Inc. ("ISC")
//
// Permission to use, copy, modify, and/or distribute this software for any
// purpose with or without fee is hereby granted, provided that the above
// copyright notice and this permission notice appear in all copies.
//
// THE SOFTWARE IS PROVIDED "AS IS" AND ISC DISCLAIMS ALL WARRANTIES WITH
// REGARD TO THIS SOFTWARE INCLUDING ALL IMPLIED WARRANTIES OF MERCHANTABILITY
// AND FITNESS.  IN NO EVENT SHALL ISC BE LIABLE FOR ANY SPECIAL, DIRECT,
// INDIRECT, OR CONSEQUENTIAL DAMAGES OR ANY DAMAGES WHATSOEVER RESULTING FROM
// LOSS OF USE, DATA OR PROFITS, WHETHER IN AN ACTION OF CONTRACT, NEGLIGENCE
// OR OTHER TORTIOUS ACTION, ARISING OUT OF OR IN CONNECTION WITH THE USE OR
// PERFORMANCE OF THIS SOFTWARE.

#include <gtest/gtest.h>

#include <exceptions/exceptions.h>

#include <dns/name.h>
#include <dns/rrclass.h>
#include <dns/rrset.h>
#include <dns/rrtype.h>
#include <dns/rrttl.h>

#include <datasrc/rbtree.h>

#include <dns/tests/unittest_util.h>

using namespace std;
using namespace isc;
using namespace isc::dns;
using isc::UnitTestUtil;
using namespace isc::datasrc;

// XXX: some compilers cannot find class static constants used in
// EXPECT_xxx macros, for which we need an explicit empty definition.
const size_t Name::MAX_LABELS;

/* The initial structure of rbtree
 *
 *             b
 *           /   \
 *          a    d.e.f
 *              /  |   \
 *             c   |    g.h
 *                 |     |
 *                w.y    i
 *              /  |  \
 *             x   |   z
 *                 |   |
 *                 p   j
 *               /   \
 *              o     q
 */

namespace {
class RBTreeTest : public::testing::Test {
protected:
    RBTreeTest() : rbtree_expose_empty_node(true) {
        const char* const domain_names[] = {
            "c", "b", "a", "x.d.e.f", "z.d.e.f", "g.h", "i.g.h", "o.w.y.d.e.f",
            "j.z.d.e.f", "p.w.y.d.e.f", "q.w.y.d.e.f"};
        int name_count = sizeof(domain_names) / sizeof(domain_names[0]);
        for (int i = 0; i < name_count; ++i) {
            rbtree.insert(Name(domain_names[i]), &rbtnode);
            rbtnode->setData(RBNode<int>::NodeDataPtr(new int(i + 1)));

            rbtree_expose_empty_node.insert(Name(domain_names[i]), &rbtnode);
            rbtnode->setData(RBNode<int>::NodeDataPtr(new int(i + 1)));

        }
    }

    RBTree<int> rbtree;
    RBTree<int> rbtree_expose_empty_node;
    RBNode<int>* rbtnode;
    const RBNode<int>* crbtnode;
};


TEST_F(RBTreeTest, getNodeCount) {
    EXPECT_EQ(13, rbtree.getNodeCount());
}

TEST_F(RBTreeTest, setGetData) {
    rbtnode->setData(RBNode<int>::NodeDataPtr(new int(11)));
    EXPECT_EQ(11, *(rbtnode->getData()));
}

TEST_F(RBTreeTest, insertNames) {
    EXPECT_EQ(RBTree<int>::ALREADYEXISTS, rbtree.insert(Name("d.e.f"),
                                                        &rbtnode));
    EXPECT_EQ(Name("d.e.f"), rbtnode->getName());
    EXPECT_EQ(13, rbtree.getNodeCount());

    //insert not exist node
    EXPECT_EQ(RBTree<int>::SUCCESS, rbtree.insert(Name("."), &rbtnode));
    EXPECT_EQ(Name("."), rbtnode->getName());
    EXPECT_EQ(14, rbtree.getNodeCount());

    EXPECT_EQ(RBTree<int>::SUCCESS, rbtree.insert(Name("example.com"), &rbtnode));
    EXPECT_EQ(15, rbtree.getNodeCount());
    rbtnode->setData(RBNode<int>::NodeDataPtr(new int(12)));

    // return ALREADYEXISTS, since node "example.com" already has been explicitly inserted
    EXPECT_EQ(RBTree<int>::ALREADYEXISTS, rbtree.insert(Name("example.com"), &rbtnode));
    EXPECT_EQ(15, rbtree.getNodeCount());

    // split the node "d.e.f"
    EXPECT_EQ(RBTree<int>::SUCCESS, rbtree.insert(Name("k.e.f"), &rbtnode));
    EXPECT_EQ(Name("k"), rbtnode->getName());
    EXPECT_EQ(17, rbtree.getNodeCount());

    // split the node "g.h"
    EXPECT_EQ(RBTree<int>::ALREADYEXISTS, rbtree.insert(Name("h"), &rbtnode));
    EXPECT_EQ(Name("h"), rbtnode->getName());
    EXPECT_EQ(18, rbtree.getNodeCount());

    // add child domain
    EXPECT_EQ(RBTree<int>::SUCCESS, rbtree.insert(Name("m.p.w.y.d.e.f"), &rbtnode));
    EXPECT_EQ(Name("m"), rbtnode->getName());
    EXPECT_EQ(19, rbtree.getNodeCount());
    EXPECT_EQ(RBTree<int>::SUCCESS, rbtree.insert(Name("n.p.w.y.d.e.f"), &rbtnode));
    EXPECT_EQ(Name("n"), rbtnode->getName());
    EXPECT_EQ(20, rbtree.getNodeCount());

    EXPECT_EQ(RBTree<int>::SUCCESS, rbtree.insert(Name("l.a"), &rbtnode));
    EXPECT_EQ(Name("l"), rbtnode->getName());
    EXPECT_EQ(21, rbtree.getNodeCount());

    EXPECT_EQ(RBTree<int>::SUCCESS, rbtree.insert(Name("r.d.e.f"), &rbtnode));
    EXPECT_EQ(RBTree<int>::SUCCESS, rbtree.insert(Name("s.d.e.f"), &rbtnode));
    EXPECT_EQ(23, rbtree.getNodeCount());

    EXPECT_EQ(RBTree<int>::SUCCESS, rbtree.insert(Name("h.w.y.d.e.f"), &rbtnode));

    // add more nodes one by one to cover leftRotate and rightRotate
    EXPECT_EQ(RBTree<int>::ALREADYEXISTS, rbtree.insert(Name("f"), &rbtnode));
    EXPECT_EQ(RBTree<int>::SUCCESS, rbtree.insert(Name("m"), &rbtnode));
    EXPECT_EQ(RBTree<int>::SUCCESS, rbtree.insert(Name("nm"), &rbtnode));
    EXPECT_EQ(RBTree<int>::SUCCESS, rbtree.insert(Name("om"), &rbtnode));
    EXPECT_EQ(RBTree<int>::SUCCESS, rbtree.insert(Name("k"), &rbtnode));
    EXPECT_EQ(RBTree<int>::SUCCESS, rbtree.insert(Name("l"), &rbtnode));
    EXPECT_EQ(RBTree<int>::SUCCESS, rbtree.insert(Name("fe"), &rbtnode));
    EXPECT_EQ(RBTree<int>::SUCCESS, rbtree.insert(Name("ge"), &rbtnode));
    EXPECT_EQ(RBTree<int>::SUCCESS, rbtree.insert(Name("i"), &rbtnode));
    EXPECT_EQ(RBTree<int>::SUCCESS, rbtree.insert(Name("ae"), &rbtnode));
    EXPECT_EQ(RBTree<int>::SUCCESS, rbtree.insert(Name("n"), &rbtnode));
}

TEST_F(RBTreeTest, findName) {
    // find const rbtnode
    // exact match
    EXPECT_EQ(RBTree<int>::EXACTMATCH, rbtree.find(Name("a"), &crbtnode));
    EXPECT_EQ(Name("a"), crbtnode->getName());

    // not found
    EXPECT_EQ(RBTree<int>::NOTFOUND, rbtree.find(Name("d.e.f"), &crbtnode));
    EXPECT_EQ(RBTree<int>::NOTFOUND, rbtree.find(Name("y.d.e.f"), &crbtnode));
    EXPECT_EQ(RBTree<int>::NOTFOUND, rbtree.find(Name("x"), &crbtnode));
    EXPECT_EQ(RBTree<int>::NOTFOUND, rbtree.find(Name("m.n"), &crbtnode));

    // if we expose empty node, we can get the empty node created during insert
    EXPECT_EQ(RBTree<int>::EXACTMATCH,
              rbtree_expose_empty_node.find(Name("d.e.f"), &crbtnode));
    EXPECT_EQ(RBTree<int>::EXACTMATCH,
              rbtree_expose_empty_node.find(Name("w.y.d.e.f"), &crbtnode));

    // partial match
    EXPECT_EQ(RBTree<int>::PARTIALMATCH, rbtree.find(Name("m.b"), &crbtnode));
    EXPECT_EQ(Name("b"), crbtnode->getName());
    EXPECT_EQ(RBTree<int>::PARTIALMATCH,
              rbtree_expose_empty_node.find(Name("m.d.e.f"), &crbtnode));

    // find rbtnode
    EXPECT_EQ(RBTree<int>::EXACTMATCH, rbtree.find(Name("q.w.y.d.e.f"), &rbtnode));
    EXPECT_EQ(Name("q"), rbtnode->getName());
}

<<<<<<< HEAD
TEST_F(RBTreeTest, findError) {
    // For the version that takes a node chain, the chain must be empty.
    RBTreeNodeChain<int> chain;
    EXPECT_EQ(RBTree<int>::EXACTMATCH, rbtree.find<void*>(Name("a"), &crbtnode,
                                                          chain, NULL, NULL));
    // trying to reuse the same chain.  it should result in an exception.
    EXPECT_THROW(rbtree.find<void*>(Name("a"), &crbtnode, chain, NULL, NULL),
                 BadValue);
=======
TEST_F(RBTreeTest, flags) {
    EXPECT_EQ(RBTree<int>::SUCCESS, rbtree.insert(Name("flags.example"),
                                                  &rbtnode));

    // by default, flags are all off
    EXPECT_FALSE(rbtnode->getFlag(RBNode<int>::FLAG_CALLBACK));

    // set operation, by default it enables the flag
    rbtnode->setFlag(RBNode<int>::FLAG_CALLBACK);
    EXPECT_TRUE(rbtnode->getFlag(RBNode<int>::FLAG_CALLBACK));

    // try disable the flag explicitly
    rbtnode->setFlag(RBNode<int>::FLAG_CALLBACK, false);
    EXPECT_FALSE(rbtnode->getFlag(RBNode<int>::FLAG_CALLBACK));

    // try enable the flag explicitly
    rbtnode->setFlag(RBNode<int>::FLAG_CALLBACK, true);
    EXPECT_TRUE(rbtnode->getFlag(RBNode<int>::FLAG_CALLBACK));

    // setting an unknown flag will trigger an exception
    EXPECT_THROW(rbtnode->setFlag(static_cast<RBNode<int>::Flags>(2), true),
                 isc::InvalidParameter);
>>>>>>> 1d018cd8
}

bool
testCallback(const RBNode<int>&, bool* callack_checker) {
    *callack_checker = true;
    return (false);
}

TEST_F(RBTreeTest, callback) {
    // by default callback isn't enabled
    EXPECT_EQ(RBTree<int>::SUCCESS, rbtree.insert(Name("callback.example"),
                                                  &rbtnode));
    rbtnode->setData(RBNode<int>::NodeDataPtr(new int(1)));
    EXPECT_FALSE(rbtnode->getFlag(RBNode<int>::FLAG_CALLBACK));

    // enable/re-disable callback
    rbtnode->setFlag(RBNode<int>::FLAG_CALLBACK);
    EXPECT_TRUE(rbtnode->getFlag(RBNode<int>::FLAG_CALLBACK));
    rbtnode->setFlag(RBNode<int>::FLAG_CALLBACK, false);
    EXPECT_FALSE(rbtnode->getFlag(RBNode<int>::FLAG_CALLBACK));

    // enable again for subsequent tests
    rbtnode->setFlag(RBNode<int>::FLAG_CALLBACK);
    // add more levels below and above the callback node for partial match.
    RBNode<int>* subrbtnode;
    EXPECT_EQ(RBTree<int>::SUCCESS, rbtree.insert(Name("sub.callback.example"),
                                                  &subrbtnode));
    subrbtnode->setData(RBNode<int>::NodeDataPtr(new int(2)));
    RBNode<int>* parentrbtnode;
    EXPECT_EQ(RBTree<int>::ALREADYEXISTS, rbtree.insert(Name("example"),
                                                       &parentrbtnode));
    //  the chilld/parent nodes shouldn't "inherit" the callback flag.
    // "rbtnode" may be invalid due to the insertion, so we need to re-find
    // it.
    EXPECT_EQ(RBTree<int>::EXACTMATCH, rbtree.find(Name("callback.example"),
                                                   &rbtnode));
    EXPECT_TRUE(rbtnode->getFlag(RBNode<int>::FLAG_CALLBACK));
    EXPECT_FALSE(subrbtnode->getFlag(RBNode<int>::FLAG_CALLBACK));
    EXPECT_FALSE(parentrbtnode->getFlag(RBNode<int>::FLAG_CALLBACK));

    // check if the callback is called from find()
    RBTreeNodeChain<int> node_path1;
    bool callback_called = false;
    EXPECT_EQ(RBTree<int>::EXACTMATCH,
              rbtree.find(Name("sub.callback.example"), &crbtnode, node_path1,
                          testCallback, &callback_called));
    EXPECT_TRUE(callback_called);

    // enable callback at the parent node, but it doesn't have data so
    // the callback shouldn't be called.
<<<<<<< HEAD
    RBTreeNodeChain<int> node_path2;
    parentrbtnode->enableCallback();
=======
    parentrbtnode->setFlag(RBNode<int>::FLAG_CALLBACK);
>>>>>>> 1d018cd8
    callback_called = false;
    EXPECT_EQ(RBTree<int>::EXACTMATCH,
              rbtree.find(Name("callback.example"), &crbtnode, node_path2,
                          testCallback, &callback_called));
    EXPECT_FALSE(callback_called);
}

TEST_F(RBTreeTest, chainLevel) {
    RBTreeNodeChain<int> chain;

    // by default there should be no level in the chain.
    EXPECT_EQ(0, chain.getLevelCount());

    // insert one node to the tree and find it.  there should be exactly
    // one level in the chain.
    RBTree<int> tree(true);
    Name node_name(Name::ROOT_NAME());
    EXPECT_EQ(RBTree<int>::SUCCESS, tree.insert(node_name, &rbtnode));
    EXPECT_EQ(RBTree<int>::EXACTMATCH,
              tree.find<void*>(node_name, &crbtnode, chain, NULL, NULL));
    EXPECT_EQ(1, chain.getLevelCount());

    /*
     * Now creating a possibly deepest tree with MAX_LABELS - 1 levels.
     * it should look like:
     *            a
     *           /|
     *         (.)a
     *            |
     *            a
     *            : (MAX_LABELS - 1) "a"'s
     *
     * then confirm that find() for the deepest name succeeds without any
     * disruption, and the resulting chain has the expected level.
     * Note that "a." and the root name (".") belong to the same level.
     * So the possible maximum level is MAX_LABELS - 1, not MAX_LABELS.
     */
    for (unsigned int i = 1; i < Name::MAX_LABELS; ++i) {
        node_name = Name("a.").concatenate(node_name);
        EXPECT_EQ(RBTree<int>::SUCCESS, tree.insert(node_name, &rbtnode));
        RBTreeNodeChain<int> found_chain;
        EXPECT_EQ(RBTree<int>::EXACTMATCH,
                  tree.find<void*>(node_name, &crbtnode, found_chain,
                                   NULL, NULL));
        EXPECT_EQ(i, found_chain.getLevelCount());
    }

    // Confirm the last inserted name has the possible maximum length with
    // maximum label count.  This confirms the rbtree and chain level cannot
    // be larger.
    EXPECT_EQ(Name::MAX_LABELS, node_name.getLabelCount());
    EXPECT_THROW(node_name.concatenate(Name("a.")), TooLongName);
}

TEST_F(RBTreeTest, getAbsoluteNameError) {
    // an empty chain isn't allowed.
    RBTreeNodeChain<int> chain;
    EXPECT_THROW(chain.getAbsoluteName(), BadValue);
}

/*
 *the domain order should be:
 * a, b, c, d.e.f, x.d.e.f, w.y.d.e.f, o.w.y.d.e.f, p.w.y.d.e.f, q.w.y.d.e.f,
 * z.d.e.f, j.z.d.e.f, g.h, i.g.h
 *             b
 *           /   \
 *          a    d.e.f
 *              /  |   \
 *             c   |    g.h
 *                 |     |
 *                w.y    i
 *              /  |  \
 *             x   |   z
 *                 |   |
 *                 p   j
 *               /   \
 *              o     q
 */
TEST_F(RBTreeTest, nextNode) {
    const char* const names[] = {
        "a", "b", "c", "d.e.f", "x.d.e.f", "w.y.d.e.f", "o.w.y.d.e.f",
        "p.w.y.d.e.f", "q.w.y.d.e.f", "z.d.e.f", "j.z.d.e.f", "g.h", "i.g.h"};
    const int name_count = sizeof(names) / sizeof(names[0]);
    RBTreeNodeChain<int> node_path;
    const RBNode<int>* node = NULL;
    EXPECT_EQ(RBTree<int>::EXACTMATCH,
              rbtree.find<void*>(Name(names[0]), &node, node_path, NULL,
                                 NULL));
    for (int i = 0; i < name_count; ++i) {
        EXPECT_NE(static_cast<void*>(NULL), node);
        EXPECT_EQ(Name(names[i]), node_path.getAbsoluteName());
        node = rbtree.nextNode(node_path);
    }

    // We should have reached the end of the tree.
    EXPECT_EQ(static_cast<void*>(NULL), node);
}

TEST_F(RBTreeTest, nextNodeError) {
    // Empty chain for nextNode() is invalid.
    RBTreeNodeChain<int> chain;
    EXPECT_THROW(rbtree.nextNode(chain), BadValue);
}

// A helper function for getLastComparedNode() below.
void
comparisonChecks(const RBTreeNodeChain<int>& chain,
                 int expected_order, int expected_common_labels,
                 NameComparisonResult::NameRelation expected_reln)
{
    if (expected_order > 0) {
        EXPECT_LT(0, chain.getLastComparisonResult().getOrder());
    } else if (expected_order < 0) {
        EXPECT_GT(0, chain.getLastComparisonResult().getOrder());
    } else {
        EXPECT_EQ(0, chain.getLastComparisonResult().getOrder());
    }
    EXPECT_EQ(expected_common_labels,
              chain.getLastComparisonResult().getCommonLabels());
    EXPECT_EQ(expected_reln,
              chain.getLastComparisonResult().getRelation());
}

TEST_F(RBTreeTest, getLastComparedNode) {
    RBTree<int>& tree = rbtree_expose_empty_node; // use the "empty OK" mode
    RBTreeNodeChain<int> chain;

    // initially there should be no 'last compared'.
    EXPECT_EQ(static_cast<void*>(NULL), chain.getLastComparedNode());

    // A search for an empty tree should result in no 'last compared', too.
    RBTree<int> empty_tree;
    EXPECT_EQ(RBTree<int>::NOTFOUND,
              empty_tree.find<void*>(Name("a"), &crbtnode, chain, NULL, NULL));
    EXPECT_EQ(static_cast<void*>(NULL), chain.getLastComparedNode());
    chain.clear();

    const RBNode<int>* expected_node;

    // Exact match case.  The returned node should be last compared.
    EXPECT_EQ(RBTree<int>::EXACTMATCH,
              tree.find<void*>(Name("x.d.e.f"), &expected_node, chain,
                               NULL, NULL));
    EXPECT_EQ(expected_node, chain.getLastComparedNode());
    // 2 = # labels of "x."
    comparisonChecks(chain, 0, 2, NameComparisonResult::EQUAL);
    chain.clear();

    // Partial match, search stopped at the matching node, which should be
    // the last compared node.
    EXPECT_EQ(RBTree<int>::EXACTMATCH,
              tree.find(Name("i.g.h"), &expected_node));
    EXPECT_EQ(RBTree<int>::PARTIALMATCH,
              tree.find<void*>(Name("x.i.g.h"), &crbtnode, chain,
                                 NULL, NULL));
    EXPECT_EQ(expected_node, chain.getLastComparedNode());
    // i.g.h < x.i.g.h, 2 = # labels of "i."
    comparisonChecks(chain, 1, 2, NameComparisonResult::SUBDOMAIN);
    chain.clear();

    // Partial match, search stopped in the subtree below the matching node
    // after following a left branch.
    EXPECT_EQ(RBTree<int>::EXACTMATCH,
              tree.find(Name("x.d.e.f"), &expected_node));
    EXPECT_EQ(RBTree<int>::PARTIALMATCH,
              tree.find<void*>(Name("a.d.e.f"), &crbtnode, chain,
                                 NULL, NULL));
    EXPECT_EQ(expected_node, chain.getLastComparedNode());
    // a < x, 1 = # labels of "." (trailing dot)
    comparisonChecks(chain, -1, 1, NameComparisonResult::COMMONANCESTOR);
    chain.clear();

    // Partial match, search stopped in the subtree below the matching node
    // after following a right branch.
    EXPECT_EQ(RBTree<int>::EXACTMATCH,
              tree.find(Name("z.d.e.f"), &expected_node));
    EXPECT_EQ(RBTree<int>::PARTIALMATCH,
              tree.find<void*>(Name("zz.d.e.f"), &crbtnode, chain,
                                 NULL, NULL));
    EXPECT_EQ(expected_node, chain.getLastComparedNode());
    // zz > z, 1 = # labels of "." (trailing dot)
    comparisonChecks(chain, 1, 1, NameComparisonResult::COMMONANCESTOR);
    chain.clear();

    // Partial match, search stopped at a node for a super domain of the
    // search name in the subtree below the matching node.
    EXPECT_EQ(RBTree<int>::EXACTMATCH,
              tree.find(Name("w.y.d.e.f"), &expected_node));
    EXPECT_EQ(RBTree<int>::PARTIALMATCH,
              tree.find<void*>(Name("y.d.e.f"), &crbtnode, chain,
                                 NULL, NULL));
    EXPECT_EQ(expected_node, chain.getLastComparedNode());
    // y < w.y, 2 = # labels of "y."
    comparisonChecks(chain, -1, 2, NameComparisonResult::SUPERDOMAIN);
    chain.clear();

    // Partial match, search stopped at a node that share a common ancestor
    // with the search name in the subtree below the matching node.
    // (the expected node is the same as the previous case)
    EXPECT_EQ(RBTree<int>::PARTIALMATCH,
              tree.find<void*>(Name("z.y.d.e.f"), &crbtnode, chain,
                                 NULL, NULL));
    EXPECT_EQ(expected_node, chain.getLastComparedNode());
    // z.y > w.y, 2 = # labels of "y."
    comparisonChecks(chain, 1, 2, NameComparisonResult::COMMONANCESTOR);
    chain.clear();

    // Search stops in the highest level after following a left branch.
    EXPECT_EQ(RBTree<int>::EXACTMATCH, tree.find(Name("c"), &expected_node));
    EXPECT_EQ(RBTree<int>::NOTFOUND,
              tree.find<void*>(Name("bb"), &crbtnode, chain, NULL, NULL));
    EXPECT_EQ(expected_node, chain.getLastComparedNode());
    // bb < c, 1 = # labels of "." (trailing dot)
    comparisonChecks(chain, -1, 1, NameComparisonResult::COMMONANCESTOR);
    chain.clear();

    // Search stops in the highest level after following a right branch.
    // (the expected node is the same as the previous case)
    EXPECT_EQ(RBTree<int>::NOTFOUND,
              tree.find<void*>(Name("d"), &crbtnode, chain, NULL, NULL));
    EXPECT_EQ(expected_node, chain.getLastComparedNode());
    // d > c, 1 = # labels of "." (trailing dot)
    comparisonChecks(chain, 1, 1, NameComparisonResult::COMMONANCESTOR);
    chain.clear();
}

TEST_F(RBTreeTest, dumpTree) {
    std::ostringstream str;
    std::ostringstream str2;
    rbtree.dumpTree(str);
    str2 << "tree has 13 node(s)\nb. (black)\n     a. (black)\n          NULL\n          NULL\n     d.e.f. (black)[invisible] \n          begin down from d.e.f.\n          w.y. (black)[invisible] \n               begin down from w.y.\n               p. (black)\n                    o. (red)\n                         NULL\n                         NULL\n                    q. (red)\n                         NULL\n                         NULL\n               end down from w.y.\n               x. (red)\n                    NULL\n                    NULL\n               z. (red)\n                    begin down from z.\n                    j. (black)\n                         NULL\n                         NULL\n                    end down from z.\n                    NULL\n                    NULL\n          end down from d.e.f.\n          c. (red)\n               NULL\n               NULL\n          g.h. (red)\n               begin down from g.h.\n               i. (black)\n                    NULL\n                    NULL\n               end down from g.h.\n               NULL\n               NULL\n";
    EXPECT_EQ(str.str(), str2.str());
}

TEST_F(RBTreeTest, swap) {
    // Store info about the first tree
    std::ostringstream str1;
    rbtree.dumpTree(str1);
    size_t count1(rbtree.getNodeCount());

    // Create second one and store state
    RBTree<int> tree2;
    RBNode<int>* node;
    tree2.insert(Name("second"), &node);
    std::ostringstream str2;
    tree2.dumpTree(str2);

    // Swap them
    ASSERT_NO_THROW(tree2.swap(rbtree));

    // Check their sizes
    ASSERT_EQ(1, rbtree.getNodeCount());
    ASSERT_EQ(count1, tree2.getNodeCount());

    // And content
    std::ostringstream out;
    rbtree.dumpTree(out);
    ASSERT_EQ(str2.str(), out.str());
    out.str("");
    tree2.dumpTree(out);
    ASSERT_EQ(str1.str(), out.str());
}
}<|MERGE_RESOLUTION|>--- conflicted
+++ resolved
@@ -177,7 +177,6 @@
     EXPECT_EQ(Name("q"), rbtnode->getName());
 }
 
-<<<<<<< HEAD
 TEST_F(RBTreeTest, findError) {
     // For the version that takes a node chain, the chain must be empty.
     RBTreeNodeChain<int> chain;
@@ -186,7 +185,8 @@
     // trying to reuse the same chain.  it should result in an exception.
     EXPECT_THROW(rbtree.find<void*>(Name("a"), &crbtnode, chain, NULL, NULL),
                  BadValue);
-=======
+}
+
 TEST_F(RBTreeTest, flags) {
     EXPECT_EQ(RBTree<int>::SUCCESS, rbtree.insert(Name("flags.example"),
                                                   &rbtnode));
@@ -209,7 +209,6 @@
     // setting an unknown flag will trigger an exception
     EXPECT_THROW(rbtnode->setFlag(static_cast<RBNode<int>::Flags>(2), true),
                  isc::InvalidParameter);
->>>>>>> 1d018cd8
 }
 
 bool
@@ -260,12 +259,8 @@
 
     // enable callback at the parent node, but it doesn't have data so
     // the callback shouldn't be called.
-<<<<<<< HEAD
     RBTreeNodeChain<int> node_path2;
-    parentrbtnode->enableCallback();
-=======
     parentrbtnode->setFlag(RBNode<int>::FLAG_CALLBACK);
->>>>>>> 1d018cd8
     callback_called = false;
     EXPECT_EQ(RBTree<int>::EXACTMATCH,
               rbtree.find(Name("callback.example"), &crbtnode, node_path2,
