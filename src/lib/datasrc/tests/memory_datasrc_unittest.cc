--- conflicted
+++ resolved
@@ -12,17 +12,8 @@
 // OR OTHER TORTIOUS ACTION, ARISING OUT OF OR IN CONNECTION WITH THE USE OR
 // PERFORMANCE OF THIS SOFTWARE.
 
-<<<<<<< HEAD
-=======
 #include "faked_nsec3.h"
 
-#include <sstream>
-#include <vector>
-
-#include <boost/bind.hpp>
-#include <boost/foreach.hpp>
-
->>>>>>> 4108ca76
 #include <exceptions/exceptions.h>
 
 #include <dns/masterload.h>
@@ -58,11 +49,8 @@
 using namespace isc::dns::rdata;
 using namespace isc::datasrc;
 using namespace isc::testutils;
-<<<<<<< HEAD
 using boost::shared_ptr;
-=======
 using namespace isc::datasrc::test;
->>>>>>> 4108ca76
 
 namespace {
 // Commonly used result codes (Who should write the prefix all the time)
