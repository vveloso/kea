--- conflicted
+++ resolved
@@ -69,50 +69,17 @@
 
 InMemoryClient::InMemoryClient(shared_ptr<ZoneTableSegment> ztable_segment,
                                RRClass rrclass) :
-<<<<<<< HEAD
-    // FIXME: We currently use the temporary and "unsupported"
-    // constructor of the zone table segment. Once we clarify
-    // how the config thing, we want to change it.
-    zone_table_segment_(ZoneTableSegment::create(mem_sgmt)),
-    // Use the memory segment from the zone table segment. Currently,
-    // it is the same one as the one in parameter, but that will
-    // probably change.
-    mem_sgmt_(zone_table_segment_->getMemorySegment()),
-=======
     ztable_segment_(ztable_segment),
->>>>>>> 503a7b06
     rrclass_(rrclass),
     zone_count_(0),
     file_name_tree_(FileNameTree::create(
         ztable_segment_->getMemorySegment(), false))
-{
-<<<<<<< HEAD
-    SegmentObjectHolder<ZoneTable, RRClass> holder(
-        mem_sgmt_, ZoneTable::create(mem_sgmt_, rrclass), rrclass_);
-
-    file_name_tree_ = FileNameTree::create(mem_sgmt_, false);
-
-    zone_table_ = holder.release();
-    // TODO: Once the table is created inside the zone table segment, use that
-    // one.
-    zone_table_segment_->getHeader().setTable(zone_table_);
-=======
->>>>>>> 503a7b06
-}
+{}
 
 InMemoryClient::~InMemoryClient() {
     MemorySegment& mem_sgmt = ztable_segment_->getMemorySegment();
     FileNameDeleter deleter;
-<<<<<<< HEAD
-    FileNameTree::destroy(mem_sgmt_, file_name_tree_, deleter);
-
-    // TODO: Once the table is created inside the zone table segment, do not
-    // destroy it here.
-    ZoneTable::destroy(mem_sgmt_, zone_table_, rrclass_);
-    ZoneTableSegment::destroy(zone_table_segment_);
-=======
     FileNameTree::destroy(mem_sgmt, file_name_tree_, deleter);
->>>>>>> 503a7b06
 }
 
 result::Result
@@ -178,7 +145,7 @@
               DATASRC_MEMORY_MEM_FIND_ZONE).arg(zone_name);
 
     const ZoneTable* zone_table = ztable_segment_->getHeader().getTable();
-    ZoneTable::FindResult result(zone_table->findZone(zone_name));
+    const ZoneTable::FindResult result(zone_table->findZone(zone_name));
 
     ZoneFinderPtr finder;
     if (result.code != result::NOTFOUND) {
@@ -191,7 +158,7 @@
 const ZoneData*
 InMemoryClient::findZoneData(const isc::dns::Name& zone_name) {
     const ZoneTable* zone_table = ztable_segment_->getHeader().getTable();
-    ZoneTable::FindResult result(zone_table->findZone(zone_name));
+    const ZoneTable::FindResult result(zone_table->findZone(zone_name));
     return (result.zone_data);
 }
 
@@ -343,7 +310,7 @@
 ZoneIteratorPtr
 InMemoryClient::getIterator(const Name& name, bool separate_rrs) const {
     const ZoneTable* zone_table = ztable_segment_->getHeader().getTable();
-    ZoneTable::FindResult result(zone_table->findZone(name));
+    const ZoneTable::FindResult result(zone_table->findZone(name));
     if (result.code != result::SUCCESS) {
         isc_throw(DataSourceError, "No such zone: " + name.toText());
     }
