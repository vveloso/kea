// A Bison parser, made by GNU Bison 3.0.4.

// Skeleton implementation for Bison LALR(1) parsers in C++

// Copyright (C) 2002-2015 Free Software Foundation, Inc.

// This program is free software: you can redistribute it and/or modify
// it under the terms of the GNU General Public License as published by
// the Free Software Foundation, either version 3 of the License, or
// (at your option) any later version.

// This program is distributed in the hope that it will be useful,
// but WITHOUT ANY WARRANTY; without even the implied warranty of
// MERCHANTABILITY or FITNESS FOR A PARTICULAR PURPOSE.  See the
// GNU General Public License for more details.

// You should have received a copy of the GNU General Public License
// along with this program.  If not, see <http://www.gnu.org/licenses/>.

// As a special exception, you may create a larger work that contains
// part or all of the Bison parser skeleton and distribute that work
// under terms of your choice, so long as that work isn't itself a
// parser generator using the skeleton or a modified version thereof
// as a parser skeleton.  Alternatively, if you modify or redistribute
// the parser skeleton itself, you may (at your option) remove this
// special exception, which will cause the skeleton and the resulting
// Bison output files to be licensed under the GNU General Public
// License without this special exception.

// This special exception was added by the Free Software Foundation in
// version 2.2 of Bison.


// First part of user declarations.

#line 37 "parser.cc" // lalr1.cc:404

# ifndef YY_NULLPTR
#  if defined __cplusplus && 201103L <= __cplusplus
#   define YY_NULLPTR nullptr
#  else
#   define YY_NULLPTR 0
#  endif
# endif

#include "parser.h"

// User implementation prologue.

#line 51 "parser.cc" // lalr1.cc:412
// Unqualified %code blocks.
#line 32 "parser.yy" // lalr1.cc:413

# include "eval_context.h"

#line 57 "parser.cc" // lalr1.cc:413


#ifndef YY_
# if defined YYENABLE_NLS && YYENABLE_NLS
#  if ENABLE_NLS
#   include <libintl.h> // FIXME: INFRINGES ON USER NAME SPACE.
#   define YY_(msgid) dgettext ("bison-runtime", msgid)
#  endif
# endif
# ifndef YY_
#  define YY_(msgid) msgid
# endif
#endif

#define YYRHSLOC(Rhs, K) ((Rhs)[K].location)
/* YYLLOC_DEFAULT -- Set CURRENT to span from RHS[1] to RHS[N].
   If N is 0, then set CURRENT to the empty location which ends
   the previous symbol: RHS[0] (always defined).  */

# ifndef YYLLOC_DEFAULT
#  define YYLLOC_DEFAULT(Current, Rhs, N)                               \
    do                                                                  \
      if (N)                                                            \
        {                                                               \
          (Current).begin  = YYRHSLOC (Rhs, 1).begin;                   \
          (Current).end    = YYRHSLOC (Rhs, N).end;                     \
        }                                                               \
      else                                                              \
        {                                                               \
          (Current).begin = (Current).end = YYRHSLOC (Rhs, 0).end;      \
        }                                                               \
    while (/*CONSTCOND*/ false)
# endif


// Suppress unused-variable warnings by "using" E.
#define YYUSE(E) ((void) (E))

// Enable debugging if requested.
#if YYDEBUG

// A pseudo ostream that takes yydebug_ into account.
# define YYCDEBUG if (yydebug_) (*yycdebug_)

# define YY_SYMBOL_PRINT(Title, Symbol)         \
  do {                                          \
    if (yydebug_)                               \
    {                                           \
      *yycdebug_ << Title << ' ';               \
      yy_print_ (*yycdebug_, Symbol);           \
      *yycdebug_ << std::endl;                  \
    }                                           \
  } while (false)

# define YY_REDUCE_PRINT(Rule)          \
  do {                                  \
    if (yydebug_)                       \
      yy_reduce_print_ (Rule);          \
  } while (false)

# define YY_STACK_PRINT()               \
  do {                                  \
    if (yydebug_)                       \
      yystack_print_ ();                \
  } while (false)

#else // !YYDEBUG

# define YYCDEBUG if (false) std::cerr
# define YY_SYMBOL_PRINT(Title, Symbol)  YYUSE(Symbol)
# define YY_REDUCE_PRINT(Rule)           static_cast<void>(0)
# define YY_STACK_PRINT()                static_cast<void>(0)

#endif // !YYDEBUG

#define yyerrok         (yyerrstatus_ = 0)
#define yyclearin       (yyla.clear ())

#define YYACCEPT        goto yyacceptlab
#define YYABORT         goto yyabortlab
#define YYERROR         goto yyerrorlab
#define YYRECOVERING()  (!!yyerrstatus_)

#line 13 "parser.yy" // lalr1.cc:479
namespace isc { namespace eval {
#line 143 "parser.cc" // lalr1.cc:479

  /* Return YYSTR after stripping away unnecessary quotes and
     backslashes, so that it's suitable for yyerror.  The heuristic is
     that double-quoting is unnecessary unless the string contains an
     apostrophe, a comma, or backslash (other than backslash-backslash).
     YYSTR is taken from yytname.  */
  std::string
  EvalParser::yytnamerr_ (const char *yystr)
  {
    if (*yystr == '"')
      {
        std::string yyr = "";
        char const *yyp = yystr;

        for (;;)
          switch (*++yyp)
            {
            case '\'':
            case ',':
              goto do_not_strip_quotes;

            case '\\':
              if (*++yyp != '\\')
                goto do_not_strip_quotes;
              // Fall through.
            default:
              yyr += *yyp;
              break;

            case '"':
              return yyr;
            }
      do_not_strip_quotes: ;
      }

    return yystr;
  }


  /// Build a parser object.
  EvalParser::EvalParser (EvalContext& ctx_yyarg)
    :
#if YYDEBUG
      yydebug_ (false),
      yycdebug_ (&std::cerr),
#endif
      ctx (ctx_yyarg)
  {}

  EvalParser::~EvalParser ()
  {}


  /*---------------.
  | Symbol types.  |
  `---------------*/



  // by_state.
  inline
  EvalParser::by_state::by_state ()
    : state (empty_state)
  {}

  inline
  EvalParser::by_state::by_state (const by_state& other)
    : state (other.state)
  {}

  inline
  void
  EvalParser::by_state::clear ()
  {
    state = empty_state;
  }

  inline
  void
  EvalParser::by_state::move (by_state& that)
  {
    state = that.state;
    that.clear ();
  }

  inline
  EvalParser::by_state::by_state (state_type s)
    : state (s)
  {}

  inline
  EvalParser::symbol_number_type
  EvalParser::by_state::type_get () const
  {
    if (state == empty_state)
      return empty_symbol;
    else
      return yystos_[state];
  }

  inline
  EvalParser::stack_symbol_type::stack_symbol_type ()
  {}


  inline
  EvalParser::stack_symbol_type::stack_symbol_type (state_type s, symbol_type& that)
    : super_type (s, that.location)
  {
      switch (that.type_get ())
    {
<<<<<<< HEAD
      case 37: // option_repr_type
        value.move< TokenOption::RepresentationType > (that.value);
        break;

      case 42: // pkt6_field
        value.move< TokenPkt6::FieldType > (that.value);
        break;

      case 40: // relay6_field
        value.move< TokenRelay6Field::FieldType > (that.value);
        break;

      case 27: // "constant string"
      case 28: // "integer"
      case 29: // "constant hexstring"
      case 30: // "option name"
      case 31: // "ip address"
        value.move< std::string > (that.value);
        break;

      case 36: // option_code
=======
      case 39: // option_repr_type
        value.move< TokenOption::RepresentationType > (that.value);
        break;

      case 40: // pkt4_field
        value.move< TokenPkt4::FieldType > (that.value);
        break;

      case 29: // "constant string"
      case 30: // "integer"
      case 31: // "constant hexstring"
      case 32: // "option name"
      case 33: // "ip address"
        value.move< std::string > (that.value);
        break;

      case 38: // option_code
>>>>>>> 0b30f90d
        value.move< uint16_t > (that.value);
        break;

      case 41: // nest_level
        value.move< uint8_t > (that.value);
        break;

      default:
        break;
    }

    // that is emptied.
    that.type = empty_symbol;
  }

  inline
  EvalParser::stack_symbol_type&
  EvalParser::stack_symbol_type::operator= (const stack_symbol_type& that)
  {
    state = that.state;
      switch (that.type_get ())
    {
<<<<<<< HEAD
      case 37: // option_repr_type
        value.copy< TokenOption::RepresentationType > (that.value);
        break;

      case 42: // pkt6_field
        value.copy< TokenPkt6::FieldType > (that.value);
        break;

      case 40: // relay6_field
        value.copy< TokenRelay6Field::FieldType > (that.value);
        break;

      case 27: // "constant string"
      case 28: // "integer"
      case 29: // "constant hexstring"
      case 30: // "option name"
      case 31: // "ip address"
        value.copy< std::string > (that.value);
        break;

      case 36: // option_code
=======
      case 39: // option_repr_type
        value.copy< TokenOption::RepresentationType > (that.value);
        break;

      case 40: // pkt4_field
        value.copy< TokenPkt4::FieldType > (that.value);
        break;

      case 29: // "constant string"
      case 30: // "integer"
      case 31: // "constant hexstring"
      case 32: // "option name"
      case 33: // "ip address"
        value.copy< std::string > (that.value);
        break;

      case 38: // option_code
>>>>>>> 0b30f90d
        value.copy< uint16_t > (that.value);
        break;

      case 41: // nest_level
        value.copy< uint8_t > (that.value);
        break;

      default:
        break;
    }

    location = that.location;
    return *this;
  }


  template <typename Base>
  inline
  void
  EvalParser::yy_destroy_ (const char* yymsg, basic_symbol<Base>& yysym) const
  {
    if (yymsg)
      YY_SYMBOL_PRINT (yymsg, yysym);
  }

#if YYDEBUG
  template <typename Base>
  void
  EvalParser::yy_print_ (std::ostream& yyo,
                                     const basic_symbol<Base>& yysym) const
  {
    std::ostream& yyoutput = yyo;
    YYUSE (yyoutput);
    symbol_number_type yytype = yysym.type_get ();
    // Avoid a (spurious) G++ 4.8 warning about "array subscript is
    // below array bounds".
    if (yysym.empty ())
      std::abort ();
    yyo << (yytype < yyntokens_ ? "token" : "nterm")
        << ' ' << yytname_[yytype] << " ("
        << yysym.location << ": ";
    switch (yytype)
    {
<<<<<<< HEAD
            case 27: // "constant string"

#line 82 "parser.yy" // lalr1.cc:636
        { yyoutput << yysym.value.template as< std::string > (); }
#line 366 "parser.cc" // lalr1.cc:636
        break;

      case 28: // "integer"

#line 82 "parser.yy" // lalr1.cc:636
        { yyoutput << yysym.value.template as< std::string > (); }
#line 373 "parser.cc" // lalr1.cc:636
        break;

      case 29: // "constant hexstring"

#line 82 "parser.yy" // lalr1.cc:636
        { yyoutput << yysym.value.template as< std::string > (); }
#line 380 "parser.cc" // lalr1.cc:636
        break;

      case 30: // "option name"

#line 82 "parser.yy" // lalr1.cc:636
        { yyoutput << yysym.value.template as< std::string > (); }
#line 387 "parser.cc" // lalr1.cc:636
        break;

      case 31: // "ip address"

#line 82 "parser.yy" // lalr1.cc:636
        { yyoutput << yysym.value.template as< std::string > (); }
#line 394 "parser.cc" // lalr1.cc:636
        break;

      case 36: // option_code

#line 82 "parser.yy" // lalr1.cc:636
        { yyoutput << yysym.value.template as< uint16_t > (); }
#line 401 "parser.cc" // lalr1.cc:636
        break;

      case 37: // option_repr_type

#line 82 "parser.yy" // lalr1.cc:636
        { yyoutput << yysym.value.template as< TokenOption::RepresentationType > (); }
#line 408 "parser.cc" // lalr1.cc:636
        break;

      case 40: // relay6_field

#line 82 "parser.yy" // lalr1.cc:636
        { yyoutput << yysym.value.template as< TokenRelay6Field::FieldType > (); }
#line 415 "parser.cc" // lalr1.cc:636
        break;

      case 41: // nest_level

#line 82 "parser.yy" // lalr1.cc:636
        { yyoutput << yysym.value.template as< uint8_t > (); }
#line 422 "parser.cc" // lalr1.cc:636
        break;

      case 42: // pkt6_field

#line 82 "parser.yy" // lalr1.cc:636
        { yyoutput << yysym.value.template as< TokenPkt6::FieldType > (); }
#line 429 "parser.cc" // lalr1.cc:636
=======
            case 29: // "constant string"

#line 82 "parser.yy" // lalr1.cc:636
        { yyoutput << yysym.value.template as< std::string > (); }
#line 350 "parser.cc" // lalr1.cc:636
        break;

      case 30: // "integer"

#line 82 "parser.yy" // lalr1.cc:636
        { yyoutput << yysym.value.template as< std::string > (); }
#line 357 "parser.cc" // lalr1.cc:636
        break;

      case 31: // "constant hexstring"

#line 82 "parser.yy" // lalr1.cc:636
        { yyoutput << yysym.value.template as< std::string > (); }
#line 364 "parser.cc" // lalr1.cc:636
        break;

      case 32: // "option name"

#line 82 "parser.yy" // lalr1.cc:636
        { yyoutput << yysym.value.template as< std::string > (); }
#line 371 "parser.cc" // lalr1.cc:636
        break;

      case 33: // "ip address"

#line 82 "parser.yy" // lalr1.cc:636
        { yyoutput << yysym.value.template as< std::string > (); }
#line 378 "parser.cc" // lalr1.cc:636
        break;

      case 38: // option_code

#line 82 "parser.yy" // lalr1.cc:636
        { yyoutput << yysym.value.template as< uint16_t > (); }
#line 385 "parser.cc" // lalr1.cc:636
        break;

      case 39: // option_repr_type

#line 82 "parser.yy" // lalr1.cc:636
        { yyoutput << yysym.value.template as< TokenOption::RepresentationType > (); }
#line 392 "parser.cc" // lalr1.cc:636
        break;

      case 40: // pkt4_field

#line 82 "parser.yy" // lalr1.cc:636
        { yyoutput << yysym.value.template as< TokenPkt4::FieldType > (); }
#line 399 "parser.cc" // lalr1.cc:636
>>>>>>> 0b30f90d
        break;


      default:
        break;
    }
    yyo << ')';
  }
#endif

  inline
  void
  EvalParser::yypush_ (const char* m, state_type s, symbol_type& sym)
  {
    stack_symbol_type t (s, sym);
    yypush_ (m, t);
  }

  inline
  void
  EvalParser::yypush_ (const char* m, stack_symbol_type& s)
  {
    if (m)
      YY_SYMBOL_PRINT (m, s);
    yystack_.push (s);
  }

  inline
  void
  EvalParser::yypop_ (unsigned int n)
  {
    yystack_.pop (n);
  }

#if YYDEBUG
  std::ostream&
  EvalParser::debug_stream () const
  {
    return *yycdebug_;
  }

  void
  EvalParser::set_debug_stream (std::ostream& o)
  {
    yycdebug_ = &o;
  }


  EvalParser::debug_level_type
  EvalParser::debug_level () const
  {
    return yydebug_;
  }

  void
  EvalParser::set_debug_level (debug_level_type l)
  {
    yydebug_ = l;
  }
#endif // YYDEBUG

  inline EvalParser::state_type
  EvalParser::yy_lr_goto_state_ (state_type yystate, int yysym)
  {
    int yyr = yypgoto_[yysym - yyntokens_] + yystate;
    if (0 <= yyr && yyr <= yylast_ && yycheck_[yyr] == yystate)
      return yytable_[yyr];
    else
      return yydefgoto_[yysym - yyntokens_];
  }

  inline bool
  EvalParser::yy_pact_value_is_default_ (int yyvalue)
  {
    return yyvalue == yypact_ninf_;
  }

  inline bool
  EvalParser::yy_table_value_is_error_ (int yyvalue)
  {
    return yyvalue == yytable_ninf_;
  }

  int
  EvalParser::parse ()
  {
    // State.
    int yyn;
    /// Length of the RHS of the rule being reduced.
    int yylen = 0;

    // Error handling.
    int yynerrs_ = 0;
    int yyerrstatus_ = 0;

    /// The lookahead symbol.
    symbol_type yyla;

    /// The locations where the error started and ended.
    stack_symbol_type yyerror_range[3];

    /// The return value of parse ().
    int yyresult;

    // FIXME: This shoud be completely indented.  It is not yet to
    // avoid gratuitous conflicts when merging into the master branch.
    try
      {
    YYCDEBUG << "Starting parse" << std::endl;


    /* Initialize the stack.  The initial state will be set in
       yynewstate, since the latter expects the semantical and the
       location values to have been already stored, initialize these
       stacks with a primary value.  */
    yystack_.clear ();
    yypush_ (YY_NULLPTR, 0, yyla);

    // A new symbol was pushed on the stack.
  yynewstate:
    YYCDEBUG << "Entering state " << yystack_[0].state << std::endl;

    // Accept?
    if (yystack_[0].state == yyfinal_)
      goto yyacceptlab;

    goto yybackup;

    // Backup.
  yybackup:

    // Try to take a decision without lookahead.
    yyn = yypact_[yystack_[0].state];
    if (yy_pact_value_is_default_ (yyn))
      goto yydefault;

    // Read a lookahead token.
    if (yyla.empty ())
      {
        YYCDEBUG << "Reading a token: ";
        try
          {
            symbol_type yylookahead (yylex (ctx));
            yyla.move (yylookahead);
          }
        catch (const syntax_error& yyexc)
          {
            error (yyexc);
            goto yyerrlab1;
          }
      }
    YY_SYMBOL_PRINT ("Next token is", yyla);

    /* If the proper action on seeing token YYLA.TYPE is to reduce or
       to detect an error, take that action.  */
    yyn += yyla.type_get ();
    if (yyn < 0 || yylast_ < yyn || yycheck_[yyn] != yyla.type_get ())
      goto yydefault;

    // Reduce or error.
    yyn = yytable_[yyn];
    if (yyn <= 0)
      {
        if (yy_table_value_is_error_ (yyn))
          goto yyerrlab;
        yyn = -yyn;
        goto yyreduce;
      }

    // Count tokens shifted since error; after three, turn off error status.
    if (yyerrstatus_)
      --yyerrstatus_;

    // Shift the lookahead token.
    yypush_ ("Shifting", yyn, yyla);
    goto yynewstate;

  /*-----------------------------------------------------------.
  | yydefault -- do the default action for the current state.  |
  `-----------------------------------------------------------*/
  yydefault:
    yyn = yydefact_[yystack_[0].state];
    if (yyn == 0)
      goto yyerrlab;
    goto yyreduce;

  /*-----------------------------.
  | yyreduce -- Do a reduction.  |
  `-----------------------------*/
  yyreduce:
    yylen = yyr2_[yyn];
    {
      stack_symbol_type yylhs;
      yylhs.state = yy_lr_goto_state_(yystack_[yylen].state, yyr1_[yyn]);
      /* Variants are always initialized to an empty instance of the
         correct type. The default '$$ = $1' action is NOT applied
         when using variants.  */
        switch (yyr1_[yyn])
    {
<<<<<<< HEAD
      case 37: // option_repr_type
        yylhs.value.build< TokenOption::RepresentationType > ();
        break;

      case 42: // pkt6_field
        yylhs.value.build< TokenPkt6::FieldType > ();
        break;

      case 40: // relay6_field
        yylhs.value.build< TokenRelay6Field::FieldType > ();
        break;

      case 27: // "constant string"
      case 28: // "integer"
      case 29: // "constant hexstring"
      case 30: // "option name"
      case 31: // "ip address"
        yylhs.value.build< std::string > ();
        break;

      case 36: // option_code
=======
      case 39: // option_repr_type
        yylhs.value.build< TokenOption::RepresentationType > ();
        break;

      case 40: // pkt4_field
        yylhs.value.build< TokenPkt4::FieldType > ();
        break;

      case 29: // "constant string"
      case 30: // "integer"
      case 31: // "constant hexstring"
      case 32: // "option name"
      case 33: // "ip address"
        yylhs.value.build< std::string > ();
        break;

      case 38: // option_code
>>>>>>> 0b30f90d
        yylhs.value.build< uint16_t > ();
        break;

      case 41: // nest_level
        yylhs.value.build< uint8_t > ();
        break;

      default:
        break;
    }


      // Compute the default @$.
      {
        slice<stack_symbol_type, stack_type> slice (yystack_, yylen);
        YYLLOC_DEFAULT (yylhs.location, slice, yylen);
      }

      // Perform the reduction.
      YY_REDUCE_PRINT (yyn);
      try
        {
          switch (yyn)
            {
  case 4:
#line 96 "parser.yy" // lalr1.cc:859
    {
                    TokenPtr neg(new TokenNot());
                    ctx.expression.push_back(neg);
                }
<<<<<<< HEAD
#line 680 "parser.cc" // lalr1.cc:859
=======
#line 642 "parser.cc" // lalr1.cc:859
>>>>>>> 0b30f90d
    break;

  case 5:
#line 101 "parser.yy" // lalr1.cc:859
    {
                    TokenPtr neg(new TokenAnd());
                    ctx.expression.push_back(neg);
                }
<<<<<<< HEAD
#line 689 "parser.cc" // lalr1.cc:859
=======
#line 651 "parser.cc" // lalr1.cc:859
>>>>>>> 0b30f90d
    break;

  case 6:
#line 106 "parser.yy" // lalr1.cc:859
    {
                    TokenPtr neg(new TokenOr());
                    ctx.expression.push_back(neg);
                }
<<<<<<< HEAD
#line 698 "parser.cc" // lalr1.cc:859
=======
#line 660 "parser.cc" // lalr1.cc:859
>>>>>>> 0b30f90d
    break;

  case 7:
#line 111 "parser.yy" // lalr1.cc:859
    {
                    TokenPtr eq(new TokenEqual());
                    ctx.expression.push_back(eq);
                }
<<<<<<< HEAD
#line 707 "parser.cc" // lalr1.cc:859
=======
#line 669 "parser.cc" // lalr1.cc:859
>>>>>>> 0b30f90d
    break;

  case 8:
#line 116 "parser.yy" // lalr1.cc:859
    {
                    TokenPtr opt(new TokenOption(yystack_[3].value.as< uint16_t > (), TokenOption::EXISTS));
                    ctx.expression.push_back(opt);
                }
<<<<<<< HEAD
#line 716 "parser.cc" // lalr1.cc:859
=======
#line 678 "parser.cc" // lalr1.cc:859
>>>>>>> 0b30f90d
    break;

  case 9:
#line 121 "parser.yy" // lalr1.cc:859
    {
                   switch (ctx.getUniverse()) {
                   case Option::V4:
                   {
                       TokenPtr opt(new TokenRelay4Option(yystack_[3].value.as< uint16_t > (), TokenOption::EXISTS));
                       ctx.expression.push_back(opt);
                       break;
                   }
                   case Option::V6:
                       // We will have relay6[123] for the DHCPv6.
                       // In a very distant future we'll possibly be able
                       // to mix both if we have DHCPv4-over-DHCPv6, so it
                       // has some sense to make it explicit whether we
                       // talk about DHCPv4 relay or DHCPv6 relay. However,
                       // for the time being relay4 can be used in DHCPv4
                       // only.
                       error(yystack_[5].location, "relay4 can only be used in DHCPv4.");
                   }
                }
<<<<<<< HEAD
#line 740 "parser.cc" // lalr1.cc:859
    break;

  case 10:
#line 141 "parser.yy" // lalr1.cc:859
    {
                    switch (ctx.getUniverse()) {
                    case Option::V6:
                    {
                        TokenPtr opt(new TokenRelay6Option(yystack_[8].value.as< uint8_t > (), yystack_[3].value.as< uint16_t > (), TokenOption::EXISTS));
                        ctx.expression.push_back(opt);
                        break;
                    }
                    case Option::V4:
                        // For now we only use relay6 in DHCPv6.
                        error(yystack_[10].location, "relay6 can only be used in DHCPv6.");
                    }
                }
#line 758 "parser.cc" // lalr1.cc:859
    break;

  case 11:
#line 157 "parser.yy" // lalr1.cc:859
=======
#line 702 "parser.cc" // lalr1.cc:859
    break;

  case 10:
#line 143 "parser.yy" // lalr1.cc:859
>>>>>>> 0b30f90d
    {
                      TokenPtr str(new TokenString(yystack_[0].value.as< std::string > ()));
                      ctx.expression.push_back(str);
                  }
<<<<<<< HEAD
#line 767 "parser.cc" // lalr1.cc:859
    break;

  case 12:
#line 162 "parser.yy" // lalr1.cc:859
=======
#line 711 "parser.cc" // lalr1.cc:859
    break;

  case 11:
#line 148 "parser.yy" // lalr1.cc:859
>>>>>>> 0b30f90d
    {
                      TokenPtr hex(new TokenHexString(yystack_[0].value.as< std::string > ()));
                      ctx.expression.push_back(hex);
                  }
<<<<<<< HEAD
#line 776 "parser.cc" // lalr1.cc:859
    break;

  case 13:
#line 167 "parser.yy" // lalr1.cc:859
=======
#line 720 "parser.cc" // lalr1.cc:859
    break;

  case 12:
#line 153 "parser.yy" // lalr1.cc:859
>>>>>>> 0b30f90d
    {
                      TokenPtr ip(new TokenIpAddress(yystack_[0].value.as< std::string > ()));
                      ctx.expression.push_back(ip);
                  }
<<<<<<< HEAD
#line 785 "parser.cc" // lalr1.cc:859
    break;

  case 14:
#line 172 "parser.yy" // lalr1.cc:859
=======
#line 729 "parser.cc" // lalr1.cc:859
    break;

  case 13:
#line 158 "parser.yy" // lalr1.cc:859
>>>>>>> 0b30f90d
    {
                      TokenPtr opt(new TokenOption(yystack_[3].value.as< uint16_t > (), yystack_[0].value.as< TokenOption::RepresentationType > ()));
                      ctx.expression.push_back(opt);
                  }
<<<<<<< HEAD
#line 794 "parser.cc" // lalr1.cc:859
    break;

  case 15:
#line 177 "parser.yy" // lalr1.cc:859
=======
#line 738 "parser.cc" // lalr1.cc:859
    break;

  case 14:
#line 163 "parser.yy" // lalr1.cc:859
>>>>>>> 0b30f90d
    {
                     switch (ctx.getUniverse()) {
                     case Option::V4:
                     {
                         TokenPtr opt(new TokenRelay4Option(yystack_[3].value.as< uint16_t > (), yystack_[0].value.as< TokenOption::RepresentationType > ()));
                         ctx.expression.push_back(opt);
                         break;
                     }
                     case Option::V6:
                         // We will have relay6[123] for the DHCPv6.
                         // In a very distant future we'll possibly be able
                         // to mix both if we have DHCPv4-over-DHCPv6, so it
                         // has some sense to make it explicit whether we
                         // talk about DHCPv4 relay or DHCPv6 relay. However,
                         // for the time being relay4 can be used in DHCPv4
                         // only.
                         error(yystack_[5].location, "relay4 can only be used in DHCPv4.");
                     }
                  }
<<<<<<< HEAD
#line 818 "parser.cc" // lalr1.cc:859
    break;

  case 16:
#line 198 "parser.yy" // lalr1.cc:859
    {
                     switch (ctx.getUniverse()) {
                     case Option::V6:
                     {
                         TokenPtr opt(new TokenRelay6Option(yystack_[8].value.as< uint8_t > (), yystack_[3].value.as< uint16_t > (), yystack_[0].value.as< TokenOption::RepresentationType > ()));
                         ctx.expression.push_back(opt);
                         break;
                     }
                     case Option::V4:
                         // For now we only use relay6 in DHCPv6.
                         error(yystack_[10].location, "relay6 can only be used in DHCPv6.");
                     }
                  }
#line 836 "parser.cc" // lalr1.cc:859
    break;

  case 17:
#line 213 "parser.yy" // lalr1.cc:859
    {
                     switch (ctx.getUniverse()) {
                     case Option::V6:
                     {
                         TokenPtr relay6field(new TokenRelay6Field(yystack_[3].value.as< uint8_t > (), yystack_[0].value.as< TokenRelay6Field::FieldType > ()));
                         ctx.expression.push_back(relay6field);
                         break;
                     }
                     case Option::V4:
                         // For now we only use relay6 in DHCPv6.
                         error(yystack_[5].location, "relay6 can only be used in DHCPv6.");
                     }
                  }
#line 854 "parser.cc" // lalr1.cc:859
    break;

  case 18:
#line 229 "parser.yy" // lalr1.cc:859
=======
#line 762 "parser.cc" // lalr1.cc:859
    break;

  case 15:
#line 183 "parser.yy" // lalr1.cc:859
    {
                      TokenPtr pkt4field(new TokenPkt4(yystack_[0].value.as< TokenPkt4::FieldType > ()));
                      ctx.expression.push_back(pkt4field);
                  }
#line 771 "parser.cc" // lalr1.cc:859
    break;

  case 16:
#line 188 "parser.yy" // lalr1.cc:859
>>>>>>> 0b30f90d
    {
                      TokenPtr sub(new TokenSubstring());
                      ctx.expression.push_back(sub);
                  }
<<<<<<< HEAD
#line 863 "parser.cc" // lalr1.cc:859
    break;

  case 19:
#line 234 "parser.yy" // lalr1.cc:859
=======
#line 780 "parser.cc" // lalr1.cc:859
    break;

  case 17:
#line 193 "parser.yy" // lalr1.cc:859
>>>>>>> 0b30f90d
    {
                      TokenPtr conc(new TokenConcat());
                      ctx.expression.push_back(conc);
                  }
<<<<<<< HEAD
#line 872 "parser.cc" // lalr1.cc:859
    break;

  case 20:
#line 239 "parser.yy" // lalr1.cc:859
    {
                      TokenPtr pkt6_field(new TokenPkt6(yystack_[0].value.as< TokenPkt6::FieldType > ()));
                      ctx.expression.push_back(pkt6_field);
                  }
#line 881 "parser.cc" // lalr1.cc:859
    break;

  case 21:
#line 246 "parser.yy" // lalr1.cc:859
    {
                     yylhs.value.as< uint16_t > () = ctx.convertOptionCode(yystack_[0].value.as< std::string > (), yystack_[0].location);
                 }
#line 889 "parser.cc" // lalr1.cc:859
    break;

  case 22:
#line 250 "parser.yy" // lalr1.cc:859
    {
                     yylhs.value.as< uint16_t > () = ctx.convertOptionName(yystack_[0].value.as< std::string > (), yystack_[0].location);
                 }
#line 897 "parser.cc" // lalr1.cc:859
    break;

  case 23:
#line 256 "parser.yy" // lalr1.cc:859
    {
                          yylhs.value.as< TokenOption::RepresentationType > () = TokenOption::TEXTUAL;
                      }
#line 905 "parser.cc" // lalr1.cc:859
    break;

  case 24:
#line 260 "parser.yy" // lalr1.cc:859
    {
                          yylhs.value.as< TokenOption::RepresentationType > () = TokenOption::HEXADECIMAL;
                      }
#line 913 "parser.cc" // lalr1.cc:859
    break;

  case 25:
#line 266 "parser.yy" // lalr1.cc:859
=======
#line 789 "parser.cc" // lalr1.cc:859
    break;

  case 18:
#line 200 "parser.yy" // lalr1.cc:859
    {
                     yylhs.value.as< uint16_t > () = ctx.convertOptionCode(yystack_[0].value.as< std::string > (), yystack_[0].location);
                 }
#line 797 "parser.cc" // lalr1.cc:859
    break;

  case 19:
#line 204 "parser.yy" // lalr1.cc:859
    {
                     yylhs.value.as< uint16_t > () = ctx.convertOptionName(yystack_[0].value.as< std::string > (), yystack_[0].location);
                 }
#line 805 "parser.cc" // lalr1.cc:859
    break;

  case 20:
#line 210 "parser.yy" // lalr1.cc:859
    {
                          yylhs.value.as< TokenOption::RepresentationType > () = TokenOption::TEXTUAL;
                      }
#line 813 "parser.cc" // lalr1.cc:859
    break;

  case 21:
#line 214 "parser.yy" // lalr1.cc:859
    {
                          yylhs.value.as< TokenOption::RepresentationType > () = TokenOption::HEXADECIMAL;
                      }
#line 821 "parser.cc" // lalr1.cc:859
    break;

  case 22:
#line 220 "parser.yy" // lalr1.cc:859
    {
                    yylhs.value.as< TokenPkt4::FieldType > () = TokenPkt4::CHADDR;
                }
#line 829 "parser.cc" // lalr1.cc:859
    break;

  case 23:
#line 224 "parser.yy" // lalr1.cc:859
    {
                    yylhs.value.as< TokenPkt4::FieldType > () = TokenPkt4::HLEN;
                }
#line 837 "parser.cc" // lalr1.cc:859
    break;

  case 24:
#line 228 "parser.yy" // lalr1.cc:859
    {
                    yylhs.value.as< TokenPkt4::FieldType > () = TokenPkt4::HTYPE;
                }
#line 845 "parser.cc" // lalr1.cc:859
    break;

  case 25:
#line 232 "parser.yy" // lalr1.cc:859
    {
                    yylhs.value.as< TokenPkt4::FieldType > () = TokenPkt4::CIADDR;
                }
#line 853 "parser.cc" // lalr1.cc:859
    break;

  case 26:
#line 236 "parser.yy" // lalr1.cc:859
    {
                    yylhs.value.as< TokenPkt4::FieldType > () = TokenPkt4::GIADDR;
                }
#line 861 "parser.cc" // lalr1.cc:859
    break;

  case 27:
#line 240 "parser.yy" // lalr1.cc:859
    {
                    yylhs.value.as< TokenPkt4::FieldType > () = TokenPkt4::YIADDR;
                }
#line 869 "parser.cc" // lalr1.cc:859
    break;

  case 28:
#line 244 "parser.yy" // lalr1.cc:859
    {
                    yylhs.value.as< TokenPkt4::FieldType > () = TokenPkt4::SIADDR;
                }
#line 877 "parser.cc" // lalr1.cc:859
    break;

  case 29:
#line 250 "parser.yy" // lalr1.cc:859
>>>>>>> 0b30f90d
    {
                     TokenPtr str(new TokenString(yystack_[0].value.as< std::string > ()));
                     ctx.expression.push_back(str);
                 }
<<<<<<< HEAD
#line 922 "parser.cc" // lalr1.cc:859
    break;

  case 26:
#line 273 "parser.yy" // lalr1.cc:859
=======
#line 886 "parser.cc" // lalr1.cc:859
    break;

  case 30:
#line 257 "parser.yy" // lalr1.cc:859
>>>>>>> 0b30f90d
    {
                      TokenPtr str(new TokenString(yystack_[0].value.as< std::string > ()));
                      ctx.expression.push_back(str);
                  }
<<<<<<< HEAD
#line 931 "parser.cc" // lalr1.cc:859
    break;

  case 27:
#line 278 "parser.yy" // lalr1.cc:859
=======
#line 895 "parser.cc" // lalr1.cc:859
    break;

  case 31:
#line 262 "parser.yy" // lalr1.cc:859
>>>>>>> 0b30f90d
    {
                     TokenPtr str(new TokenString("all"));
                     ctx.expression.push_back(str);
                 }
<<<<<<< HEAD
#line 940 "parser.cc" // lalr1.cc:859
    break;

  case 28:
#line 284 "parser.yy" // lalr1.cc:859
    { yylhs.value.as< TokenRelay6Field::FieldType > () = TokenRelay6Field::PEERADDR; }
#line 946 "parser.cc" // lalr1.cc:859
    break;

  case 29:
#line 285 "parser.yy" // lalr1.cc:859
    { yylhs.value.as< TokenRelay6Field::FieldType > () = TokenRelay6Field::LINKADDR; }
#line 952 "parser.cc" // lalr1.cc:859
    break;

  case 30:
#line 289 "parser.yy" // lalr1.cc:859
    {
		 yylhs.value.as< uint8_t > () = ctx.convertNestLevelNumber(yystack_[0].value.as< std::string > (), yystack_[0].location);
                 }
#line 960 "parser.cc" // lalr1.cc:859
=======
#line 904 "parser.cc" // lalr1.cc:859
>>>>>>> 0b30f90d
    break;

  case 31:
#line 297 "parser.yy" // lalr1.cc:859
    { yylhs.value.as< TokenPkt6::FieldType > () = TokenPkt6::MSGTYPE; }
#line 966 "parser.cc" // lalr1.cc:859
    break;

<<<<<<< HEAD
  case 32:
#line 298 "parser.yy" // lalr1.cc:859
    { yylhs.value.as< TokenPkt6::FieldType > () = TokenPkt6::TRANSID; }
#line 972 "parser.cc" // lalr1.cc:859
    break;


#line 976 "parser.cc" // lalr1.cc:859
=======
#line 908 "parser.cc" // lalr1.cc:859
>>>>>>> 0b30f90d
            default:
              break;
            }
        }
      catch (const syntax_error& yyexc)
        {
          error (yyexc);
          YYERROR;
        }
      YY_SYMBOL_PRINT ("-> $$ =", yylhs);
      yypop_ (yylen);
      yylen = 0;
      YY_STACK_PRINT ();

      // Shift the result of the reduction.
      yypush_ (YY_NULLPTR, yylhs);
    }
    goto yynewstate;

  /*--------------------------------------.
  | yyerrlab -- here on detecting error.  |
  `--------------------------------------*/
  yyerrlab:
    // If not already recovering from an error, report this error.
    if (!yyerrstatus_)
      {
        ++yynerrs_;
        error (yyla.location, yysyntax_error_ (yystack_[0].state, yyla));
      }


    yyerror_range[1].location = yyla.location;
    if (yyerrstatus_ == 3)
      {
        /* If just tried and failed to reuse lookahead token after an
           error, discard it.  */

        // Return failure if at end of input.
        if (yyla.type_get () == yyeof_)
          YYABORT;
        else if (!yyla.empty ())
          {
            yy_destroy_ ("Error: discarding", yyla);
            yyla.clear ();
          }
      }

    // Else will try to reuse lookahead token after shifting the error token.
    goto yyerrlab1;


  /*---------------------------------------------------.
  | yyerrorlab -- error raised explicitly by YYERROR.  |
  `---------------------------------------------------*/
  yyerrorlab:

    /* Pacify compilers like GCC when the user code never invokes
       YYERROR and the label yyerrorlab therefore never appears in user
       code.  */
    if (false)
      goto yyerrorlab;
    yyerror_range[1].location = yystack_[yylen - 1].location;
    /* Do not reclaim the symbols of the rule whose action triggered
       this YYERROR.  */
    yypop_ (yylen);
    yylen = 0;
    goto yyerrlab1;

  /*-------------------------------------------------------------.
  | yyerrlab1 -- common code for both syntax error and YYERROR.  |
  `-------------------------------------------------------------*/
  yyerrlab1:
    yyerrstatus_ = 3;   // Each real token shifted decrements this.
    {
      stack_symbol_type error_token;
      for (;;)
        {
          yyn = yypact_[yystack_[0].state];
          if (!yy_pact_value_is_default_ (yyn))
            {
              yyn += yyterror_;
              if (0 <= yyn && yyn <= yylast_ && yycheck_[yyn] == yyterror_)
                {
                  yyn = yytable_[yyn];
                  if (0 < yyn)
                    break;
                }
            }

          // Pop the current state because it cannot handle the error token.
          if (yystack_.size () == 1)
            YYABORT;

          yyerror_range[1].location = yystack_[0].location;
          yy_destroy_ ("Error: popping", yystack_[0]);
          yypop_ ();
          YY_STACK_PRINT ();
        }

      yyerror_range[2].location = yyla.location;
      YYLLOC_DEFAULT (error_token.location, yyerror_range, 2);

      // Shift the error token.
      error_token.state = yyn;
      yypush_ ("Shifting", error_token);
    }
    goto yynewstate;

    // Accept.
  yyacceptlab:
    yyresult = 0;
    goto yyreturn;

    // Abort.
  yyabortlab:
    yyresult = 1;
    goto yyreturn;

  yyreturn:
    if (!yyla.empty ())
      yy_destroy_ ("Cleanup: discarding lookahead", yyla);

    /* Do not reclaim the symbols of the rule whose action triggered
       this YYABORT or YYACCEPT.  */
    yypop_ (yylen);
    while (1 < yystack_.size ())
      {
        yy_destroy_ ("Cleanup: popping", yystack_[0]);
        yypop_ ();
      }

    return yyresult;
  }
    catch (...)
      {
        YYCDEBUG << "Exception caught: cleaning lookahead and stack"
                 << std::endl;
        // Do not try to display the values of the reclaimed symbols,
        // as their printer might throw an exception.
        if (!yyla.empty ())
          yy_destroy_ (YY_NULLPTR, yyla);

        while (1 < yystack_.size ())
          {
            yy_destroy_ (YY_NULLPTR, yystack_[0]);
            yypop_ ();
          }
        throw;
      }
  }

  void
  EvalParser::error (const syntax_error& yyexc)
  {
    error (yyexc.location, yyexc.what());
  }

  // Generate an error message.
  std::string
  EvalParser::yysyntax_error_ (state_type yystate, const symbol_type& yyla) const
  {
    // Number of reported tokens (one for the "unexpected", one per
    // "expected").
    size_t yycount = 0;
    // Its maximum.
    enum { YYERROR_VERBOSE_ARGS_MAXIMUM = 5 };
    // Arguments of yyformat.
    char const *yyarg[YYERROR_VERBOSE_ARGS_MAXIMUM];

    /* There are many possibilities here to consider:
       - If this state is a consistent state with a default action, then
         the only way this function was invoked is if the default action
         is an error action.  In that case, don't check for expected
         tokens because there are none.
       - The only way there can be no lookahead present (in yyla) is
         if this state is a consistent state with a default action.
         Thus, detecting the absence of a lookahead is sufficient to
         determine that there is no unexpected or expected token to
         report.  In that case, just report a simple "syntax error".
       - Don't assume there isn't a lookahead just because this state is
         a consistent state with a default action.  There might have
         been a previous inconsistent state, consistent state with a
         non-default action, or user semantic action that manipulated
         yyla.  (However, yyla is currently not documented for users.)
       - Of course, the expected token list depends on states to have
         correct lookahead information, and it depends on the parser not
         to perform extra reductions after fetching a lookahead from the
         scanner and before detecting a syntax error.  Thus, state
         merging (from LALR or IELR) and default reductions corrupt the
         expected token list.  However, the list is correct for
         canonical LR with one exception: it will still contain any
         token that will not be accepted due to an error action in a
         later state.
    */
    if (!yyla.empty ())
      {
        int yytoken = yyla.type_get ();
        yyarg[yycount++] = yytname_[yytoken];
        int yyn = yypact_[yystate];
        if (!yy_pact_value_is_default_ (yyn))
          {
            /* Start YYX at -YYN if negative to avoid negative indexes in
               YYCHECK.  In other words, skip the first -YYN actions for
               this state because they are default actions.  */
            int yyxbegin = yyn < 0 ? -yyn : 0;
            // Stay within bounds of both yycheck and yytname.
            int yychecklim = yylast_ - yyn + 1;
            int yyxend = yychecklim < yyntokens_ ? yychecklim : yyntokens_;
            for (int yyx = yyxbegin; yyx < yyxend; ++yyx)
              if (yycheck_[yyx + yyn] == yyx && yyx != yyterror_
                  && !yy_table_value_is_error_ (yytable_[yyx + yyn]))
                {
                  if (yycount == YYERROR_VERBOSE_ARGS_MAXIMUM)
                    {
                      yycount = 1;
                      break;
                    }
                  else
                    yyarg[yycount++] = yytname_[yyx];
                }
          }
      }

    char const* yyformat = YY_NULLPTR;
    switch (yycount)
      {
#define YYCASE_(N, S)                         \
        case N:                               \
          yyformat = S;                       \
        break
        YYCASE_(0, YY_("syntax error"));
        YYCASE_(1, YY_("syntax error, unexpected %s"));
        YYCASE_(2, YY_("syntax error, unexpected %s, expecting %s"));
        YYCASE_(3, YY_("syntax error, unexpected %s, expecting %s or %s"));
        YYCASE_(4, YY_("syntax error, unexpected %s, expecting %s or %s or %s"));
        YYCASE_(5, YY_("syntax error, unexpected %s, expecting %s or %s or %s or %s"));
#undef YYCASE_
      }

    std::string yyres;
    // Argument number.
    size_t yyi = 0;
    for (char const* yyp = yyformat; *yyp; ++yyp)
      if (yyp[0] == '%' && yyp[1] == 's' && yyi < yycount)
        {
          yyres += yytnamerr_ (yyarg[yyi++]);
          ++yyp;
        }
      else
        yyres += *yyp;
    return yyres;
  }


<<<<<<< HEAD
  const signed char EvalParser::yypact_ninf_ = -54;
=======
  const signed char EvalParser::yypact_ninf_ = -47;
>>>>>>> 0b30f90d

  const signed char EvalParser::yytable_ninf_ = -1;

  const signed char
  EvalParser::yypact_[] =
  {
<<<<<<< HEAD
      29,    29,    29,   -12,    -4,     7,    21,    30,    32,   -54,
     -54,   -54,    13,    10,    46,    16,   -54,    -3,    -3,     9,
      52,    52,    42,   -54,    29,    29,    52,   -54,   -54,   -54,
      40,    54,   -54,    56,    43,    59,    60,    55,    58,   -54,
     -54,   -54,   -54,    72,   -54,    66,    68,    69,    -3,    -3,
       9,    61,    52,    25,    28,    -1,    71,    73,    75,   -54,
      65,    87,   -54,   -54,   -54,   -54,   -54,   -54,    78,   -54,
     -54,   -54,    77,    79,    80,   -14,   -54,    -3,    33,    33,
       6,   -54,   -54,    90,    82,    84,   -54,    83,    -3,    47,
      85,   -54,   -54,    86,    33
=======
       9,     9,     9,    -4,    25,    26,    38,    45,   -47,   -47,
     -47,    50,    23,    52,     4,   -47,    29,    29,    34,    18,
      18,   -47,     9,     9,    18,   -47,   -47,   -47,    51,    53,
     -47,   -47,   -47,   -47,   -47,   -47,   -47,   -47,    55,    56,
      35,    37,   -47,    62,   -47,    57,    58,    29,    29,    39,
      18,     1,     6,    60,    61,   -47,    47,    71,   -47,   -47,
     -47,   -47,   -47,   -47,    63,    64,   -17,   -47,    30,    30,
     -47,   -47,    74,   -47
>>>>>>> 0b30f90d
  };

  const unsigned char
  EvalParser::yydefact_[] =
  {
<<<<<<< HEAD
       0,     0,     0,     0,     0,     0,     0,     0,     0,    11,
      12,    13,     0,     2,     0,     0,     4,     0,     0,     0,
       0,     0,     0,     1,     0,     0,     0,     3,    21,    22,
       0,     0,    30,     0,     0,     0,     0,     0,     0,    31,
      32,    20,     5,     6,     7,     0,     0,     0,     0,     0,
       0,     0,     0,     0,     0,     0,     0,     0,     0,    25,
       0,     0,    23,    24,     8,    14,     9,    15,     0,    28,
      29,    17,     0,     0,     0,     0,    19,     0,     0,     0,
       0,    27,    26,     0,     0,     0,    18,     0,     0,     0,
       0,    10,    16,     0,     0
=======
       0,     0,     0,     0,     0,     0,     0,     0,    10,    11,
      12,     0,     2,     0,     0,     4,     0,     0,     0,     0,
       0,     1,     0,     0,     0,     3,    18,    19,     0,     0,
      22,    23,    24,    25,    26,    27,    28,    15,     0,     0,
       0,     0,     5,     6,     7,     0,     0,     0,     0,     0,
       0,     0,     0,     0,     0,    29,     0,     0,    20,    21,
       8,    13,     9,    14,     0,     0,     0,    17,     0,     0,
      31,    30,     0,    16
>>>>>>> 0b30f90d
  };

  const signed char
  EvalParser::yypgoto_[] =
  {
<<<<<<< HEAD
     -54,   -54,     4,   -17,   -18,   -53,   -54,   -54,   -54,    51,
     -54
=======
     -47,   -47,     2,   -19,   -15,   -46,   -47,   -47,   -47
>>>>>>> 0b30f90d
  };

  const signed char
  EvalParser::yydefgoto_[] =
  {
<<<<<<< HEAD
      -1,    12,    13,    14,    30,    65,    60,    83,    71,    33,
      41
=======
      -1,    11,    12,    13,    28,    61,    37,    56,    72
>>>>>>> 0b30f90d
  };

  const unsigned char
  EvalParser::yytable_[] =
  {
<<<<<<< HEAD
      31,    67,    17,    37,    38,    15,    16,    81,    68,    44,
      18,    69,    70,    23,    82,    85,    24,    25,    69,    70,
      27,    19,    24,    25,    20,    28,    67,    29,    42,    43,
      56,    57,     1,    21,     2,    61,    92,    32,     3,     4,
       5,    92,    62,    63,    64,    62,    63,    66,    22,     6,
      62,    63,     7,     8,    26,    45,     9,    48,    10,    84,
      11,    34,    35,    36,    62,    63,    91,    39,    40,    46,
      90,    47,     6,    49,    50,     7,     8,    51,    24,     9,
      52,    10,    53,    11,    54,    55,    72,    75,    73,    59,
      74,    76,    77,    78,    86,    79,    80,    87,    88,    89,
      93,    58,    94
=======
      40,    41,    29,    14,    15,    44,    63,    16,    25,    70,
      22,    23,     1,    71,     2,    58,    59,    60,     3,     4,
      58,    59,    62,    63,    42,    43,     5,    38,    39,    22,
      23,    57,    53,    54,     6,     5,    17,     7,     8,    18,
       9,    19,    10,     6,    58,    59,     7,     8,    20,     9,
      21,    10,    30,    31,    32,    33,    34,    35,    36,    26,
      24,    27,    49,    45,    50,    46,    47,    48,    22,    55,
      51,    52,    64,    65,    66,    67,    68,    69,    73
>>>>>>> 0b30f90d
  };

  const unsigned char
  EvalParser::yycheck_[] =
  {
<<<<<<< HEAD
      18,    54,    14,    20,    21,     1,     2,    21,     9,    26,
      14,    12,    13,     0,    28,     9,     6,     7,    12,    13,
       4,    14,     6,     7,     3,    28,    79,    30,    24,    25,
      48,    49,     3,     3,     5,    52,    89,    28,     9,    10,
      11,    94,    17,    18,    19,    17,    18,    19,    16,    20,
      17,    18,    23,    24,     8,    15,    27,    14,    29,    77,
      31,     9,    10,    11,    17,    18,    19,    25,    26,    15,
      88,    15,    20,    14,    14,    23,    24,    22,     6,    27,
      22,    29,    16,    31,    16,    16,    15,    22,    15,    28,
      15,     4,    14,    16,     4,    16,    16,    15,    14,    16,
      15,    50,    16
=======
      19,    20,    17,     1,     2,    24,    52,    11,     4,    26,
       6,     7,     3,    30,     5,    14,    15,    16,     9,    10,
      14,    15,    16,    69,    22,    23,    17,     9,    10,     6,
       7,    50,    47,    48,    25,    17,    11,    28,    29,    13,
      31,     3,    33,    25,    14,    15,    28,    29,     3,    31,
       0,    33,    18,    19,    20,    21,    22,    23,    24,    30,
       8,    32,    27,    12,    27,    12,    11,    11,     6,    30,
      13,    13,    12,    12,    27,     4,    13,    13,     4
>>>>>>> 0b30f90d
  };

  const unsigned char
  EvalParser::yystos_[] =
  {
<<<<<<< HEAD
       0,     3,     5,     9,    10,    11,    20,    23,    24,    27,
      29,    31,    33,    34,    35,    34,    34,    14,    14,    14,
       3,     3,    16,     0,     6,     7,     8,     4,    28,    30,
      36,    36,    28,    41,     9,    10,    11,    35,    35,    25,
      26,    42,    34,    34,    35,    15,    15,    15,    14,    14,
      14,    22,    22,    16,    16,    16,    36,    36,    41,    28,
      38,    35,    17,    18,    19,    37,    19,    37,     9,    12,
      13,    40,    15,    15,    15,    22,     4,    14,    16,    16,
      16,    21,    28,    39,    36,     9,     4,    15,    14,    16,
      36,    19,    37,    15,    16
=======
       0,     3,     5,     9,    10,    17,    25,    28,    29,    31,
      33,    35,    36,    37,    36,    36,    11,    11,    13,     3,
       3,     0,     6,     7,     8,     4,    30,    32,    38,    38,
      18,    19,    20,    21,    22,    23,    24,    40,     9,    10,
      37,    37,    36,    36,    37,    12,    12,    11,    11,    27,
      27,    13,    13,    38,    38,    30,    41,    37,    14,    15,
      16,    39,    16,    39,    12,    12,    27,     4,    13,    13,
      26,    30,    42,     4
>>>>>>> 0b30f90d
  };

  const unsigned char
  EvalParser::yyr1_[] =
  {
<<<<<<< HEAD
       0,    32,    33,    34,    34,    34,    34,    34,    34,    34,
      34,    35,    35,    35,    35,    35,    35,    35,    35,    35,
      35,    36,    36,    37,    37,    38,    39,    39,    40,    40,
      41,    42,    42
=======
       0,    34,    35,    36,    36,    36,    36,    36,    36,    36,
      37,    37,    37,    37,    37,    37,    37,    37,    38,    38,
      39,    39,    40,    40,    40,    40,    40,    40,    40,    41,
      42,    42
>>>>>>> 0b30f90d
  };

  const unsigned char
  EvalParser::yyr2_[] =
  {
       0,     2,     1,     3,     2,     3,     3,     3,     6,     6,
<<<<<<< HEAD
      11,     1,     1,     1,     6,     6,    11,     6,     8,     6,
       3,     1,     1,     1,     1,     1,     1,     1,     1,     1,
       1,     1,     1
=======
       1,     1,     1,     6,     6,     3,     8,     6,     1,     1,
       1,     1,     1,     1,     1,     1,     1,     1,     1,     1,
       1,     1
>>>>>>> 0b30f90d
  };



  // YYTNAME[SYMBOL-NUM] -- String name of the symbol SYMBOL-NUM.
  // First, the terminals, then, starting at \a yyntokens_, nonterminals.
  const char*
  const EvalParser::yytname_[] =
  {
  "\"end of file\"", "error", "$undefined", "\"(\"", "\")\"", "\"not\"",
<<<<<<< HEAD
  "\"and\"", "\"or\"", "\"==\"", "\"option\"", "\"relay4\"", "\"relay6\"",
  "\"peeraddr\"", "\"linkaddr\"", "\"[\"", "\"]\"", "\".\"", "\"text\"",
  "\"hex\"", "\"exists\"", "\"substring\"", "\"all\"", "\",\"",
  "\"concat\"", "\"pkt6\"", "\"msgtype\"", "\"transid\"",
  "\"constant string\"", "\"integer\"", "\"constant hexstring\"",
  "\"option name\"", "\"ip address\"", "$accept", "expression",
  "bool_expr", "string_expr", "option_code", "option_repr_type",
  "start_expr", "length_expr", "relay6_field", "nest_level", "pkt6_field", YY_NULLPTR
=======
  "\"and\"", "\"or\"", "\"==\"", "\"option\"", "\"relay4\"", "\"[\"",
  "\"]\"", "\".\"", "\"text\"", "\"hex\"", "\"exists\"", "\"pkt4\"",
  "\"mac\"", "\"hlen\"", "\"htype\"", "\"ciaddr\"", "\"giaddr\"",
  "\"yiaddr\"", "\"siaddr\"", "\"substring\"", "\"all\"", "\",\"",
  "\"concat\"", "\"constant string\"", "\"integer\"",
  "\"constant hexstring\"", "\"option name\"", "\"ip address\"", "$accept",
  "expression", "bool_expr", "string_expr", "option_code",
  "option_repr_type", "pkt4_field", "start_expr", "length_expr", YY_NULLPTR
>>>>>>> 0b30f90d
  };

#if YYDEBUG
  const unsigned short int
  EvalParser::yyrline_[] =
  {
       0,    91,    91,    94,    95,   100,   105,   110,   115,   120,
<<<<<<< HEAD
     140,   156,   161,   166,   171,   176,   197,   212,   228,   233,
     238,   245,   249,   255,   259,   265,   272,   277,   284,   285,
     288,   297,   298
=======
     142,   147,   152,   157,   162,   182,   187,   192,   199,   203,
     209,   213,   219,   223,   227,   231,   235,   239,   243,   249,
     256,   261
>>>>>>> 0b30f90d
  };

  // Print the state stack on the debug stream.
  void
  EvalParser::yystack_print_ ()
  {
    *yycdebug_ << "Stack now";
    for (stack_type::const_iterator
           i = yystack_.begin (),
           i_end = yystack_.end ();
         i != i_end; ++i)
      *yycdebug_ << ' ' << i->state;
    *yycdebug_ << std::endl;
  }

  // Report on the debug stream that the rule \a yyrule is going to be reduced.
  void
  EvalParser::yy_reduce_print_ (int yyrule)
  {
    unsigned int yylno = yyrline_[yyrule];
    int yynrhs = yyr2_[yyrule];
    // Print the symbols being reduced, and their result.
    *yycdebug_ << "Reducing stack by rule " << yyrule - 1
               << " (line " << yylno << "):" << std::endl;
    // The symbols being reduced.
    for (int yyi = 0; yyi < yynrhs; yyi++)
      YY_SYMBOL_PRINT ("   $" << yyi + 1 << " =",
                       yystack_[(yynrhs) - (yyi + 1)]);
  }
#endif // YYDEBUG


#line 13 "parser.yy" // lalr1.cc:1167
} } // isc::eval
<<<<<<< HEAD
#line 1404 "parser.cc" // lalr1.cc:1167
#line 301 "parser.yy" // lalr1.cc:1168
=======
#line 1322 "parser.cc" // lalr1.cc:1167
#line 268 "parser.yy" // lalr1.cc:1168
>>>>>>> 0b30f90d

void
isc::eval::EvalParser::error(const location_type& loc,
                             const std::string& what)
{
    ctx.error(loc, what);
}<|MERGE_RESOLUTION|>--- conflicted
+++ resolved
@@ -251,51 +251,35 @@
   {
       switch (that.type_get ())
     {
-<<<<<<< HEAD
-      case 37: // option_repr_type
+      case 45: // option_repr_type
         value.move< TokenOption::RepresentationType > (that.value);
         break;
 
-      case 42: // pkt6_field
+      case 46: // pkt4_field
+        value.move< TokenPkt4::FieldType > (that.value);
+        break;
+
+      case 51: // pkt6_field
         value.move< TokenPkt6::FieldType > (that.value);
         break;
 
-      case 40: // relay6_field
+      case 49: // relay6_field
         value.move< TokenRelay6Field::FieldType > (that.value);
         break;
 
-      case 27: // "constant string"
-      case 28: // "integer"
-      case 29: // "constant hexstring"
-      case 30: // "option name"
-      case 31: // "ip address"
+      case 35: // "constant string"
+      case 36: // "integer"
+      case 37: // "constant hexstring"
+      case 38: // "option name"
+      case 39: // "ip address"
         value.move< std::string > (that.value);
         break;
 
-      case 36: // option_code
-=======
-      case 39: // option_repr_type
-        value.move< TokenOption::RepresentationType > (that.value);
-        break;
-
-      case 40: // pkt4_field
-        value.move< TokenPkt4::FieldType > (that.value);
-        break;
-
-      case 29: // "constant string"
-      case 30: // "integer"
-      case 31: // "constant hexstring"
-      case 32: // "option name"
-      case 33: // "ip address"
-        value.move< std::string > (that.value);
-        break;
-
-      case 38: // option_code
->>>>>>> 0b30f90d
+      case 44: // option_code
         value.move< uint16_t > (that.value);
         break;
 
-      case 41: // nest_level
+      case 50: // nest_level
         value.move< uint8_t > (that.value);
         break;
 
@@ -314,51 +298,35 @@
     state = that.state;
       switch (that.type_get ())
     {
-<<<<<<< HEAD
-      case 37: // option_repr_type
+      case 45: // option_repr_type
         value.copy< TokenOption::RepresentationType > (that.value);
         break;
 
-      case 42: // pkt6_field
+      case 46: // pkt4_field
+        value.copy< TokenPkt4::FieldType > (that.value);
+        break;
+
+      case 51: // pkt6_field
         value.copy< TokenPkt6::FieldType > (that.value);
         break;
 
-      case 40: // relay6_field
+      case 49: // relay6_field
         value.copy< TokenRelay6Field::FieldType > (that.value);
         break;
 
-      case 27: // "constant string"
-      case 28: // "integer"
-      case 29: // "constant hexstring"
-      case 30: // "option name"
-      case 31: // "ip address"
+      case 35: // "constant string"
+      case 36: // "integer"
+      case 37: // "constant hexstring"
+      case 38: // "option name"
+      case 39: // "ip address"
         value.copy< std::string > (that.value);
         break;
 
-      case 36: // option_code
-=======
-      case 39: // option_repr_type
-        value.copy< TokenOption::RepresentationType > (that.value);
-        break;
-
-      case 40: // pkt4_field
-        value.copy< TokenPkt4::FieldType > (that.value);
-        break;
-
-      case 29: // "constant string"
-      case 30: // "integer"
-      case 31: // "constant hexstring"
-      case 32: // "option name"
-      case 33: // "ip address"
-        value.copy< std::string > (that.value);
-        break;
-
-      case 38: // option_code
->>>>>>> 0b30f90d
+      case 44: // option_code
         value.copy< uint16_t > (that.value);
         break;
 
-      case 41: // nest_level
+      case 50: // nest_level
         value.copy< uint8_t > (that.value);
         break;
 
@@ -398,131 +366,81 @@
         << yysym.location << ": ";
     switch (yytype)
     {
-<<<<<<< HEAD
-            case 27: // "constant string"
-
-#line 82 "parser.yy" // lalr1.cc:636
+            case 35: // "constant string"
+
+#line 91 "parser.yy" // lalr1.cc:636
         { yyoutput << yysym.value.template as< std::string > (); }
-#line 366 "parser.cc" // lalr1.cc:636
-        break;
-
-      case 28: // "integer"
-
-#line 82 "parser.yy" // lalr1.cc:636
+#line 374 "parser.cc" // lalr1.cc:636
+        break;
+
+      case 36: // "integer"
+
+#line 91 "parser.yy" // lalr1.cc:636
         { yyoutput << yysym.value.template as< std::string > (); }
-#line 373 "parser.cc" // lalr1.cc:636
-        break;
-
-      case 29: // "constant hexstring"
-
-#line 82 "parser.yy" // lalr1.cc:636
+#line 381 "parser.cc" // lalr1.cc:636
+        break;
+
+      case 37: // "constant hexstring"
+
+#line 91 "parser.yy" // lalr1.cc:636
         { yyoutput << yysym.value.template as< std::string > (); }
-#line 380 "parser.cc" // lalr1.cc:636
-        break;
-
-      case 30: // "option name"
-
-#line 82 "parser.yy" // lalr1.cc:636
+#line 388 "parser.cc" // lalr1.cc:636
+        break;
+
+      case 38: // "option name"
+
+#line 91 "parser.yy" // lalr1.cc:636
         { yyoutput << yysym.value.template as< std::string > (); }
-#line 387 "parser.cc" // lalr1.cc:636
-        break;
-
-      case 31: // "ip address"
-
-#line 82 "parser.yy" // lalr1.cc:636
+#line 395 "parser.cc" // lalr1.cc:636
+        break;
+
+      case 39: // "ip address"
+
+#line 91 "parser.yy" // lalr1.cc:636
         { yyoutput << yysym.value.template as< std::string > (); }
-#line 394 "parser.cc" // lalr1.cc:636
-        break;
-
-      case 36: // option_code
-
-#line 82 "parser.yy" // lalr1.cc:636
+#line 402 "parser.cc" // lalr1.cc:636
+        break;
+
+      case 44: // option_code
+
+#line 91 "parser.yy" // lalr1.cc:636
         { yyoutput << yysym.value.template as< uint16_t > (); }
-#line 401 "parser.cc" // lalr1.cc:636
-        break;
-
-      case 37: // option_repr_type
-
-#line 82 "parser.yy" // lalr1.cc:636
+#line 409 "parser.cc" // lalr1.cc:636
+        break;
+
+      case 45: // option_repr_type
+
+#line 91 "parser.yy" // lalr1.cc:636
         { yyoutput << yysym.value.template as< TokenOption::RepresentationType > (); }
-#line 408 "parser.cc" // lalr1.cc:636
-        break;
-
-      case 40: // relay6_field
-
-#line 82 "parser.yy" // lalr1.cc:636
+#line 416 "parser.cc" // lalr1.cc:636
+        break;
+
+      case 46: // pkt4_field
+
+#line 91 "parser.yy" // lalr1.cc:636
+        { yyoutput << yysym.value.template as< TokenPkt4::FieldType > (); }
+#line 423 "parser.cc" // lalr1.cc:636
+        break;
+
+      case 49: // relay6_field
+
+#line 91 "parser.yy" // lalr1.cc:636
         { yyoutput << yysym.value.template as< TokenRelay6Field::FieldType > (); }
-#line 415 "parser.cc" // lalr1.cc:636
-        break;
-
-      case 41: // nest_level
-
-#line 82 "parser.yy" // lalr1.cc:636
+#line 430 "parser.cc" // lalr1.cc:636
+        break;
+
+      case 50: // nest_level
+
+#line 91 "parser.yy" // lalr1.cc:636
         { yyoutput << yysym.value.template as< uint8_t > (); }
-#line 422 "parser.cc" // lalr1.cc:636
-        break;
-
-      case 42: // pkt6_field
-
-#line 82 "parser.yy" // lalr1.cc:636
+#line 437 "parser.cc" // lalr1.cc:636
+        break;
+
+      case 51: // pkt6_field
+
+#line 91 "parser.yy" // lalr1.cc:636
         { yyoutput << yysym.value.template as< TokenPkt6::FieldType > (); }
-#line 429 "parser.cc" // lalr1.cc:636
-=======
-            case 29: // "constant string"
-
-#line 82 "parser.yy" // lalr1.cc:636
-        { yyoutput << yysym.value.template as< std::string > (); }
-#line 350 "parser.cc" // lalr1.cc:636
-        break;
-
-      case 30: // "integer"
-
-#line 82 "parser.yy" // lalr1.cc:636
-        { yyoutput << yysym.value.template as< std::string > (); }
-#line 357 "parser.cc" // lalr1.cc:636
-        break;
-
-      case 31: // "constant hexstring"
-
-#line 82 "parser.yy" // lalr1.cc:636
-        { yyoutput << yysym.value.template as< std::string > (); }
-#line 364 "parser.cc" // lalr1.cc:636
-        break;
-
-      case 32: // "option name"
-
-#line 82 "parser.yy" // lalr1.cc:636
-        { yyoutput << yysym.value.template as< std::string > (); }
-#line 371 "parser.cc" // lalr1.cc:636
-        break;
-
-      case 33: // "ip address"
-
-#line 82 "parser.yy" // lalr1.cc:636
-        { yyoutput << yysym.value.template as< std::string > (); }
-#line 378 "parser.cc" // lalr1.cc:636
-        break;
-
-      case 38: // option_code
-
-#line 82 "parser.yy" // lalr1.cc:636
-        { yyoutput << yysym.value.template as< uint16_t > (); }
-#line 385 "parser.cc" // lalr1.cc:636
-        break;
-
-      case 39: // option_repr_type
-
-#line 82 "parser.yy" // lalr1.cc:636
-        { yyoutput << yysym.value.template as< TokenOption::RepresentationType > (); }
-#line 392 "parser.cc" // lalr1.cc:636
-        break;
-
-      case 40: // pkt4_field
-
-#line 82 "parser.yy" // lalr1.cc:636
-        { yyoutput << yysym.value.template as< TokenPkt4::FieldType > (); }
-#line 399 "parser.cc" // lalr1.cc:636
->>>>>>> 0b30f90d
+#line 444 "parser.cc" // lalr1.cc:636
         break;
 
 
@@ -722,51 +640,35 @@
          when using variants.  */
         switch (yyr1_[yyn])
     {
-<<<<<<< HEAD
-      case 37: // option_repr_type
+      case 45: // option_repr_type
         yylhs.value.build< TokenOption::RepresentationType > ();
         break;
 
-      case 42: // pkt6_field
+      case 46: // pkt4_field
+        yylhs.value.build< TokenPkt4::FieldType > ();
+        break;
+
+      case 51: // pkt6_field
         yylhs.value.build< TokenPkt6::FieldType > ();
         break;
 
-      case 40: // relay6_field
+      case 49: // relay6_field
         yylhs.value.build< TokenRelay6Field::FieldType > ();
         break;
 
-      case 27: // "constant string"
-      case 28: // "integer"
-      case 29: // "constant hexstring"
-      case 30: // "option name"
-      case 31: // "ip address"
+      case 35: // "constant string"
+      case 36: // "integer"
+      case 37: // "constant hexstring"
+      case 38: // "option name"
+      case 39: // "ip address"
         yylhs.value.build< std::string > ();
         break;
 
-      case 36: // option_code
-=======
-      case 39: // option_repr_type
-        yylhs.value.build< TokenOption::RepresentationType > ();
-        break;
-
-      case 40: // pkt4_field
-        yylhs.value.build< TokenPkt4::FieldType > ();
-        break;
-
-      case 29: // "constant string"
-      case 30: // "integer"
-      case 31: // "constant hexstring"
-      case 32: // "option name"
-      case 33: // "ip address"
-        yylhs.value.build< std::string > ();
-        break;
-
-      case 38: // option_code
->>>>>>> 0b30f90d
+      case 44: // option_code
         yylhs.value.build< uint16_t > ();
         break;
 
-      case 41: // nest_level
+      case 50: // nest_level
         yylhs.value.build< uint8_t > ();
         break;
 
@@ -788,72 +690,52 @@
           switch (yyn)
             {
   case 4:
-#line 96 "parser.yy" // lalr1.cc:859
+#line 105 "parser.yy" // lalr1.cc:859
     {
                     TokenPtr neg(new TokenNot());
                     ctx.expression.push_back(neg);
                 }
-<<<<<<< HEAD
-#line 680 "parser.cc" // lalr1.cc:859
-=======
-#line 642 "parser.cc" // lalr1.cc:859
->>>>>>> 0b30f90d
+#line 699 "parser.cc" // lalr1.cc:859
     break;
 
   case 5:
-#line 101 "parser.yy" // lalr1.cc:859
+#line 110 "parser.yy" // lalr1.cc:859
     {
                     TokenPtr neg(new TokenAnd());
                     ctx.expression.push_back(neg);
                 }
-<<<<<<< HEAD
-#line 689 "parser.cc" // lalr1.cc:859
-=======
-#line 651 "parser.cc" // lalr1.cc:859
->>>>>>> 0b30f90d
+#line 708 "parser.cc" // lalr1.cc:859
     break;
 
   case 6:
-#line 106 "parser.yy" // lalr1.cc:859
+#line 115 "parser.yy" // lalr1.cc:859
     {
                     TokenPtr neg(new TokenOr());
                     ctx.expression.push_back(neg);
                 }
-<<<<<<< HEAD
-#line 698 "parser.cc" // lalr1.cc:859
-=======
-#line 660 "parser.cc" // lalr1.cc:859
->>>>>>> 0b30f90d
+#line 717 "parser.cc" // lalr1.cc:859
     break;
 
   case 7:
-#line 111 "parser.yy" // lalr1.cc:859
+#line 120 "parser.yy" // lalr1.cc:859
     {
                     TokenPtr eq(new TokenEqual());
                     ctx.expression.push_back(eq);
                 }
-<<<<<<< HEAD
-#line 707 "parser.cc" // lalr1.cc:859
-=======
-#line 669 "parser.cc" // lalr1.cc:859
->>>>>>> 0b30f90d
+#line 726 "parser.cc" // lalr1.cc:859
     break;
 
   case 8:
-#line 116 "parser.yy" // lalr1.cc:859
+#line 125 "parser.yy" // lalr1.cc:859
     {
                     TokenPtr opt(new TokenOption(yystack_[3].value.as< uint16_t > (), TokenOption::EXISTS));
                     ctx.expression.push_back(opt);
                 }
-<<<<<<< HEAD
-#line 716 "parser.cc" // lalr1.cc:859
-=======
-#line 678 "parser.cc" // lalr1.cc:859
->>>>>>> 0b30f90d
+#line 735 "parser.cc" // lalr1.cc:859
     break;
 
   case 9:
-#line 121 "parser.yy" // lalr1.cc:859
+#line 130 "parser.yy" // lalr1.cc:859
     {
                    switch (ctx.getUniverse()) {
                    case Option::V4:
@@ -873,12 +755,11 @@
                        error(yystack_[5].location, "relay4 can only be used in DHCPv4.");
                    }
                 }
-<<<<<<< HEAD
-#line 740 "parser.cc" // lalr1.cc:859
+#line 759 "parser.cc" // lalr1.cc:859
     break;
 
   case 10:
-#line 141 "parser.yy" // lalr1.cc:859
+#line 150 "parser.yy" // lalr1.cc:859
     {
                     switch (ctx.getUniverse()) {
                     case Option::V6:
@@ -892,86 +773,47 @@
                         error(yystack_[10].location, "relay6 can only be used in DHCPv6.");
                     }
                 }
-#line 758 "parser.cc" // lalr1.cc:859
+#line 777 "parser.cc" // lalr1.cc:859
     break;
 
   case 11:
-#line 157 "parser.yy" // lalr1.cc:859
-=======
-#line 702 "parser.cc" // lalr1.cc:859
-    break;
-
-  case 10:
-#line 143 "parser.yy" // lalr1.cc:859
->>>>>>> 0b30f90d
+#line 166 "parser.yy" // lalr1.cc:859
     {
                       TokenPtr str(new TokenString(yystack_[0].value.as< std::string > ()));
                       ctx.expression.push_back(str);
                   }
-<<<<<<< HEAD
-#line 767 "parser.cc" // lalr1.cc:859
+#line 786 "parser.cc" // lalr1.cc:859
     break;
 
   case 12:
-#line 162 "parser.yy" // lalr1.cc:859
-=======
-#line 711 "parser.cc" // lalr1.cc:859
-    break;
-
-  case 11:
-#line 148 "parser.yy" // lalr1.cc:859
->>>>>>> 0b30f90d
+#line 171 "parser.yy" // lalr1.cc:859
     {
                       TokenPtr hex(new TokenHexString(yystack_[0].value.as< std::string > ()));
                       ctx.expression.push_back(hex);
                   }
-<<<<<<< HEAD
-#line 776 "parser.cc" // lalr1.cc:859
+#line 795 "parser.cc" // lalr1.cc:859
     break;
 
   case 13:
-#line 167 "parser.yy" // lalr1.cc:859
-=======
-#line 720 "parser.cc" // lalr1.cc:859
-    break;
-
-  case 12:
-#line 153 "parser.yy" // lalr1.cc:859
->>>>>>> 0b30f90d
+#line 176 "parser.yy" // lalr1.cc:859
     {
                       TokenPtr ip(new TokenIpAddress(yystack_[0].value.as< std::string > ()));
                       ctx.expression.push_back(ip);
                   }
-<<<<<<< HEAD
-#line 785 "parser.cc" // lalr1.cc:859
+#line 804 "parser.cc" // lalr1.cc:859
     break;
 
   case 14:
-#line 172 "parser.yy" // lalr1.cc:859
-=======
-#line 729 "parser.cc" // lalr1.cc:859
-    break;
-
-  case 13:
-#line 158 "parser.yy" // lalr1.cc:859
->>>>>>> 0b30f90d
+#line 181 "parser.yy" // lalr1.cc:859
     {
                       TokenPtr opt(new TokenOption(yystack_[3].value.as< uint16_t > (), yystack_[0].value.as< TokenOption::RepresentationType > ()));
                       ctx.expression.push_back(opt);
                   }
-<<<<<<< HEAD
-#line 794 "parser.cc" // lalr1.cc:859
+#line 813 "parser.cc" // lalr1.cc:859
     break;
 
   case 15:
-#line 177 "parser.yy" // lalr1.cc:859
-=======
-#line 738 "parser.cc" // lalr1.cc:859
-    break;
-
-  case 14:
-#line 163 "parser.yy" // lalr1.cc:859
->>>>>>> 0b30f90d
+#line 186 "parser.yy" // lalr1.cc:859
     {
                      switch (ctx.getUniverse()) {
                      case Option::V4:
@@ -991,12 +833,11 @@
                          error(yystack_[5].location, "relay4 can only be used in DHCPv4.");
                      }
                   }
-<<<<<<< HEAD
-#line 818 "parser.cc" // lalr1.cc:859
+#line 837 "parser.cc" // lalr1.cc:859
     break;
 
   case 16:
-#line 198 "parser.yy" // lalr1.cc:859
+#line 207 "parser.yy" // lalr1.cc:859
     {
                      switch (ctx.getUniverse()) {
                      case Option::V6:
@@ -1010,11 +851,11 @@
                          error(yystack_[10].location, "relay6 can only be used in DHCPv6.");
                      }
                   }
-#line 836 "parser.cc" // lalr1.cc:859
+#line 855 "parser.cc" // lalr1.cc:859
     break;
 
   case 17:
-#line 213 "parser.yy" // lalr1.cc:859
+#line 222 "parser.yy" // lalr1.cc:859
     {
                      switch (ctx.getUniverse()) {
                      case Option::V6:
@@ -1028,273 +869,194 @@
                          error(yystack_[5].location, "relay6 can only be used in DHCPv6.");
                      }
                   }
-#line 854 "parser.cc" // lalr1.cc:859
+#line 873 "parser.cc" // lalr1.cc:859
     break;
 
   case 18:
-#line 229 "parser.yy" // lalr1.cc:859
-=======
-#line 762 "parser.cc" // lalr1.cc:859
-    break;
-
-  case 15:
-#line 183 "parser.yy" // lalr1.cc:859
-    {
-                      TokenPtr pkt4field(new TokenPkt4(yystack_[0].value.as< TokenPkt4::FieldType > ()));
-                      ctx.expression.push_back(pkt4field);
+#line 237 "parser.yy" // lalr1.cc:859
+    {
+                      TokenPtr pkt4_field(new TokenPkt4(yystack_[0].value.as< TokenPkt4::FieldType > ()));
+                      ctx.expression.push_back(pkt4_field);
                   }
-#line 771 "parser.cc" // lalr1.cc:859
-    break;
-
-  case 16:
-#line 188 "parser.yy" // lalr1.cc:859
->>>>>>> 0b30f90d
+#line 882 "parser.cc" // lalr1.cc:859
+    break;
+
+  case 19:
+#line 242 "parser.yy" // lalr1.cc:859
+    {
+                      TokenPtr pkt6_field(new TokenPkt6(yystack_[0].value.as< TokenPkt6::FieldType > ()));
+                      ctx.expression.push_back(pkt6_field);
+                  }
+#line 891 "parser.cc" // lalr1.cc:859
+    break;
+
+  case 20:
+#line 247 "parser.yy" // lalr1.cc:859
     {
                       TokenPtr sub(new TokenSubstring());
                       ctx.expression.push_back(sub);
                   }
-<<<<<<< HEAD
-#line 863 "parser.cc" // lalr1.cc:859
-    break;
-
-  case 19:
-#line 234 "parser.yy" // lalr1.cc:859
-=======
-#line 780 "parser.cc" // lalr1.cc:859
-    break;
-
-  case 17:
-#line 193 "parser.yy" // lalr1.cc:859
->>>>>>> 0b30f90d
+#line 900 "parser.cc" // lalr1.cc:859
+    break;
+
+  case 21:
+#line 252 "parser.yy" // lalr1.cc:859
     {
                       TokenPtr conc(new TokenConcat());
                       ctx.expression.push_back(conc);
                   }
-<<<<<<< HEAD
-#line 872 "parser.cc" // lalr1.cc:859
-    break;
-
-  case 20:
-#line 239 "parser.yy" // lalr1.cc:859
-    {
-                      TokenPtr pkt6_field(new TokenPkt6(yystack_[0].value.as< TokenPkt6::FieldType > ()));
-                      ctx.expression.push_back(pkt6_field);
-                  }
-#line 881 "parser.cc" // lalr1.cc:859
-    break;
-
-  case 21:
-#line 246 "parser.yy" // lalr1.cc:859
+#line 909 "parser.cc" // lalr1.cc:859
+    break;
+
+  case 22:
+#line 259 "parser.yy" // lalr1.cc:859
     {
                      yylhs.value.as< uint16_t > () = ctx.convertOptionCode(yystack_[0].value.as< std::string > (), yystack_[0].location);
                  }
-#line 889 "parser.cc" // lalr1.cc:859
-    break;
-
-  case 22:
-#line 250 "parser.yy" // lalr1.cc:859
+#line 917 "parser.cc" // lalr1.cc:859
+    break;
+
+  case 23:
+#line 263 "parser.yy" // lalr1.cc:859
     {
                      yylhs.value.as< uint16_t > () = ctx.convertOptionName(yystack_[0].value.as< std::string > (), yystack_[0].location);
                  }
-#line 897 "parser.cc" // lalr1.cc:859
-    break;
-
-  case 23:
-#line 256 "parser.yy" // lalr1.cc:859
+#line 925 "parser.cc" // lalr1.cc:859
+    break;
+
+  case 24:
+#line 269 "parser.yy" // lalr1.cc:859
     {
                           yylhs.value.as< TokenOption::RepresentationType > () = TokenOption::TEXTUAL;
                       }
-#line 905 "parser.cc" // lalr1.cc:859
-    break;
-
-  case 24:
-#line 260 "parser.yy" // lalr1.cc:859
+#line 933 "parser.cc" // lalr1.cc:859
+    break;
+
+  case 25:
+#line 273 "parser.yy" // lalr1.cc:859
     {
                           yylhs.value.as< TokenOption::RepresentationType > () = TokenOption::HEXADECIMAL;
                       }
-#line 913 "parser.cc" // lalr1.cc:859
-    break;
-
-  case 25:
-#line 266 "parser.yy" // lalr1.cc:859
-=======
-#line 789 "parser.cc" // lalr1.cc:859
-    break;
-
-  case 18:
-#line 200 "parser.yy" // lalr1.cc:859
-    {
-                     yylhs.value.as< uint16_t > () = ctx.convertOptionCode(yystack_[0].value.as< std::string > (), yystack_[0].location);
-                 }
-#line 797 "parser.cc" // lalr1.cc:859
-    break;
-
-  case 19:
-#line 204 "parser.yy" // lalr1.cc:859
-    {
-                     yylhs.value.as< uint16_t > () = ctx.convertOptionName(yystack_[0].value.as< std::string > (), yystack_[0].location);
-                 }
-#line 805 "parser.cc" // lalr1.cc:859
-    break;
-
-  case 20:
-#line 210 "parser.yy" // lalr1.cc:859
-    {
-                          yylhs.value.as< TokenOption::RepresentationType > () = TokenOption::TEXTUAL;
-                      }
-#line 813 "parser.cc" // lalr1.cc:859
-    break;
-
-  case 21:
-#line 214 "parser.yy" // lalr1.cc:859
-    {
-                          yylhs.value.as< TokenOption::RepresentationType > () = TokenOption::HEXADECIMAL;
-                      }
-#line 821 "parser.cc" // lalr1.cc:859
-    break;
-
-  case 22:
-#line 220 "parser.yy" // lalr1.cc:859
+#line 941 "parser.cc" // lalr1.cc:859
+    break;
+
+  case 26:
+#line 279 "parser.yy" // lalr1.cc:859
     {
                     yylhs.value.as< TokenPkt4::FieldType > () = TokenPkt4::CHADDR;
                 }
-#line 829 "parser.cc" // lalr1.cc:859
-    break;
-
-  case 23:
-#line 224 "parser.yy" // lalr1.cc:859
+#line 949 "parser.cc" // lalr1.cc:859
+    break;
+
+  case 27:
+#line 283 "parser.yy" // lalr1.cc:859
     {
                     yylhs.value.as< TokenPkt4::FieldType > () = TokenPkt4::HLEN;
                 }
-#line 837 "parser.cc" // lalr1.cc:859
-    break;
-
-  case 24:
-#line 228 "parser.yy" // lalr1.cc:859
+#line 957 "parser.cc" // lalr1.cc:859
+    break;
+
+  case 28:
+#line 287 "parser.yy" // lalr1.cc:859
     {
                     yylhs.value.as< TokenPkt4::FieldType > () = TokenPkt4::HTYPE;
                 }
-#line 845 "parser.cc" // lalr1.cc:859
-    break;
-
-  case 25:
-#line 232 "parser.yy" // lalr1.cc:859
+#line 965 "parser.cc" // lalr1.cc:859
+    break;
+
+  case 29:
+#line 291 "parser.yy" // lalr1.cc:859
     {
                     yylhs.value.as< TokenPkt4::FieldType > () = TokenPkt4::CIADDR;
                 }
-#line 853 "parser.cc" // lalr1.cc:859
-    break;
-
-  case 26:
-#line 236 "parser.yy" // lalr1.cc:859
+#line 973 "parser.cc" // lalr1.cc:859
+    break;
+
+  case 30:
+#line 295 "parser.yy" // lalr1.cc:859
     {
                     yylhs.value.as< TokenPkt4::FieldType > () = TokenPkt4::GIADDR;
                 }
-#line 861 "parser.cc" // lalr1.cc:859
-    break;
-
-  case 27:
-#line 240 "parser.yy" // lalr1.cc:859
+#line 981 "parser.cc" // lalr1.cc:859
+    break;
+
+  case 31:
+#line 299 "parser.yy" // lalr1.cc:859
     {
                     yylhs.value.as< TokenPkt4::FieldType > () = TokenPkt4::YIADDR;
                 }
-#line 869 "parser.cc" // lalr1.cc:859
-    break;
-
-  case 28:
-#line 244 "parser.yy" // lalr1.cc:859
+#line 989 "parser.cc" // lalr1.cc:859
+    break;
+
+  case 32:
+#line 303 "parser.yy" // lalr1.cc:859
     {
                     yylhs.value.as< TokenPkt4::FieldType > () = TokenPkt4::SIADDR;
                 }
-#line 877 "parser.cc" // lalr1.cc:859
-    break;
-
-  case 29:
-#line 250 "parser.yy" // lalr1.cc:859
->>>>>>> 0b30f90d
+#line 997 "parser.cc" // lalr1.cc:859
+    break;
+
+  case 33:
+#line 309 "parser.yy" // lalr1.cc:859
     {
                      TokenPtr str(new TokenString(yystack_[0].value.as< std::string > ()));
                      ctx.expression.push_back(str);
                  }
-<<<<<<< HEAD
-#line 922 "parser.cc" // lalr1.cc:859
-    break;
-
-  case 26:
-#line 273 "parser.yy" // lalr1.cc:859
-=======
-#line 886 "parser.cc" // lalr1.cc:859
-    break;
-
-  case 30:
-#line 257 "parser.yy" // lalr1.cc:859
->>>>>>> 0b30f90d
+#line 1006 "parser.cc" // lalr1.cc:859
+    break;
+
+  case 34:
+#line 316 "parser.yy" // lalr1.cc:859
     {
                       TokenPtr str(new TokenString(yystack_[0].value.as< std::string > ()));
                       ctx.expression.push_back(str);
                   }
-<<<<<<< HEAD
-#line 931 "parser.cc" // lalr1.cc:859
-    break;
-
-  case 27:
-#line 278 "parser.yy" // lalr1.cc:859
-=======
-#line 895 "parser.cc" // lalr1.cc:859
-    break;
-
-  case 31:
-#line 262 "parser.yy" // lalr1.cc:859
->>>>>>> 0b30f90d
+#line 1015 "parser.cc" // lalr1.cc:859
+    break;
+
+  case 35:
+#line 321 "parser.yy" // lalr1.cc:859
     {
                      TokenPtr str(new TokenString("all"));
                      ctx.expression.push_back(str);
                  }
-<<<<<<< HEAD
-#line 940 "parser.cc" // lalr1.cc:859
-    break;
-
-  case 28:
-#line 284 "parser.yy" // lalr1.cc:859
+#line 1024 "parser.cc" // lalr1.cc:859
+    break;
+
+  case 36:
+#line 327 "parser.yy" // lalr1.cc:859
     { yylhs.value.as< TokenRelay6Field::FieldType > () = TokenRelay6Field::PEERADDR; }
-#line 946 "parser.cc" // lalr1.cc:859
-    break;
-
-  case 29:
-#line 285 "parser.yy" // lalr1.cc:859
+#line 1030 "parser.cc" // lalr1.cc:859
+    break;
+
+  case 37:
+#line 328 "parser.yy" // lalr1.cc:859
     { yylhs.value.as< TokenRelay6Field::FieldType > () = TokenRelay6Field::LINKADDR; }
-#line 952 "parser.cc" // lalr1.cc:859
-    break;
-
-  case 30:
-#line 289 "parser.yy" // lalr1.cc:859
+#line 1036 "parser.cc" // lalr1.cc:859
+    break;
+
+  case 38:
+#line 332 "parser.yy" // lalr1.cc:859
     {
 		 yylhs.value.as< uint8_t > () = ctx.convertNestLevelNumber(yystack_[0].value.as< std::string > (), yystack_[0].location);
                  }
-#line 960 "parser.cc" // lalr1.cc:859
-=======
-#line 904 "parser.cc" // lalr1.cc:859
->>>>>>> 0b30f90d
-    break;
-
-  case 31:
-#line 297 "parser.yy" // lalr1.cc:859
+#line 1044 "parser.cc" // lalr1.cc:859
+    break;
+
+  case 39:
+#line 340 "parser.yy" // lalr1.cc:859
     { yylhs.value.as< TokenPkt6::FieldType > () = TokenPkt6::MSGTYPE; }
-#line 966 "parser.cc" // lalr1.cc:859
-    break;
-
-<<<<<<< HEAD
-  case 32:
-#line 298 "parser.yy" // lalr1.cc:859
+#line 1050 "parser.cc" // lalr1.cc:859
+    break;
+
+  case 40:
+#line 341 "parser.yy" // lalr1.cc:859
     { yylhs.value.as< TokenPkt6::FieldType > () = TokenPkt6::TRANSID; }
-#line 972 "parser.cc" // lalr1.cc:859
-    break;
-
-
-#line 976 "parser.cc" // lalr1.cc:859
-=======
-#line 908 "parser.cc" // lalr1.cc:859
->>>>>>> 0b30f90d
+#line 1056 "parser.cc" // lalr1.cc:859
+    break;
+
+
+#line 1060 "parser.cc" // lalr1.cc:859
             default:
               break;
             }
@@ -1549,197 +1311,124 @@
   }
 
 
-<<<<<<< HEAD
-  const signed char EvalParser::yypact_ninf_ = -54;
-=======
-  const signed char EvalParser::yypact_ninf_ = -47;
->>>>>>> 0b30f90d
+  const signed char EvalParser::yypact_ninf_ = -62;
 
   const signed char EvalParser::yytable_ninf_ = -1;
 
   const signed char
   EvalParser::yypact_[] =
   {
-<<<<<<< HEAD
-      29,    29,    29,   -12,    -4,     7,    21,    30,    32,   -54,
-     -54,   -54,    13,    10,    46,    16,   -54,    -3,    -3,     9,
-      52,    52,    42,   -54,    29,    29,    52,   -54,   -54,   -54,
-      40,    54,   -54,    56,    43,    59,    60,    55,    58,   -54,
-     -54,   -54,   -54,    72,   -54,    66,    68,    69,    -3,    -3,
-       9,    61,    52,    25,    28,    -1,    71,    73,    75,   -54,
-      65,    87,   -54,   -54,   -54,   -54,   -54,   -54,    78,   -54,
-     -54,   -54,    77,    79,    80,   -14,   -54,    -3,    33,    33,
-       6,   -54,   -54,    90,    82,    84,   -54,    83,    -3,    47,
-      85,   -54,   -54,    86,    33
-=======
-       9,     9,     9,    -4,    25,    26,    38,    45,   -47,   -47,
-     -47,    50,    23,    52,     4,   -47,    29,    29,    34,    18,
-      18,   -47,     9,     9,    18,   -47,   -47,   -47,    51,    53,
-     -47,   -47,   -47,   -47,   -47,   -47,   -47,   -47,    55,    56,
-      35,    37,   -47,    62,   -47,    57,    58,    29,    29,    39,
-      18,     1,     6,    60,    61,   -47,    47,    71,   -47,   -47,
-     -47,   -47,   -47,   -47,    63,    64,   -17,   -47,    30,    30,
-     -47,   -47,    74,   -47
->>>>>>> 0b30f90d
+      14,    14,    14,     6,    17,    18,    21,    41,    44,    48,
+     -62,   -62,   -62,    72,    20,    66,    29,   -62,    12,    12,
+      16,    36,    45,    45,   -24,   -62,    14,    14,    45,   -62,
+     -62,   -62,    60,    63,   -62,    73,   -62,   -62,   -62,   -62,
+     -62,   -62,   -62,   -62,    67,    69,    75,    61,    62,   -62,
+     -62,   -62,   -62,    84,   -62,    77,    78,    79,    12,    12,
+      16,    64,    45,    -3,    52,    -1,    81,    82,    83,   -62,
+      71,    95,   -62,   -62,   -62,   -62,   -62,   -62,    88,   -62,
+     -62,   -62,    87,    89,    90,   -23,   -62,    12,    49,    49,
+       9,   -62,   -62,   100,    92,    94,   -62,    93,    12,    68,
+      96,   -62,   -62,    97,    49
   };
 
   const unsigned char
   EvalParser::yydefact_[] =
   {
-<<<<<<< HEAD
-       0,     0,     0,     0,     0,     0,     0,     0,     0,    11,
-      12,    13,     0,     2,     0,     0,     4,     0,     0,     0,
-       0,     0,     0,     1,     0,     0,     0,     3,    21,    22,
-       0,     0,    30,     0,     0,     0,     0,     0,     0,    31,
-      32,    20,     5,     6,     7,     0,     0,     0,     0,     0,
-       0,     0,     0,     0,     0,     0,     0,     0,     0,    25,
-       0,     0,    23,    24,     8,    14,     9,    15,     0,    28,
-      29,    17,     0,     0,     0,     0,    19,     0,     0,     0,
-       0,    27,    26,     0,     0,     0,    18,     0,     0,     0,
+       0,     0,     0,     0,     0,     0,     0,     0,     0,     0,
+      11,    12,    13,     0,     2,     0,     0,     4,     0,     0,
+       0,     0,     0,     0,     0,     1,     0,     0,     0,     3,
+      22,    23,     0,     0,    38,     0,    26,    27,    28,    29,
+      30,    31,    32,    18,     0,     0,     0,     0,     0,    39,
+      40,    19,     5,     6,     7,     0,     0,     0,     0,     0,
+       0,     0,     0,     0,     0,     0,     0,     0,     0,    33,
+       0,     0,    24,    25,     8,    14,     9,    15,     0,    36,
+      37,    17,     0,     0,     0,     0,    21,     0,     0,     0,
+       0,    35,    34,     0,     0,     0,    20,     0,     0,     0,
        0,    10,    16,     0,     0
-=======
-       0,     0,     0,     0,     0,     0,     0,     0,    10,    11,
-      12,     0,     2,     0,     0,     4,     0,     0,     0,     0,
-       0,     1,     0,     0,     0,     3,    18,    19,     0,     0,
-      22,    23,    24,    25,    26,    27,    28,    15,     0,     0,
-       0,     0,     5,     6,     7,     0,     0,     0,     0,     0,
-       0,     0,     0,     0,     0,    29,     0,     0,    20,    21,
-       8,    13,     9,    14,     0,     0,     0,    17,     0,     0,
-      31,    30,     0,    16
->>>>>>> 0b30f90d
   };
 
   const signed char
   EvalParser::yypgoto_[] =
   {
-<<<<<<< HEAD
-     -54,   -54,     4,   -17,   -18,   -53,   -54,   -54,   -54,    51,
-     -54
-=======
-     -47,   -47,     2,   -19,   -15,   -46,   -47,   -47,   -47
->>>>>>> 0b30f90d
+     -62,   -62,     3,   -21,   -19,   -61,   -62,   -62,   -62,   -62,
+      50,   -62
   };
 
   const signed char
   EvalParser::yydefgoto_[] =
   {
-<<<<<<< HEAD
-      -1,    12,    13,    14,    30,    65,    60,    83,    71,    33,
-      41
-=======
-      -1,    11,    12,    13,    28,    61,    37,    56,    72
->>>>>>> 0b30f90d
+      -1,    13,    14,    15,    32,    75,    43,    70,    93,    81,
+      35,    51
   };
 
   const unsigned char
   EvalParser::yytable_[] =
   {
-<<<<<<< HEAD
-      31,    67,    17,    37,    38,    15,    16,    81,    68,    44,
-      18,    69,    70,    23,    82,    85,    24,    25,    69,    70,
-      27,    19,    24,    25,    20,    28,    67,    29,    42,    43,
-      56,    57,     1,    21,     2,    61,    92,    32,     3,     4,
-       5,    92,    62,    63,    64,    62,    63,    66,    22,     6,
-      62,    63,     7,     8,    26,    45,     9,    48,    10,    84,
-      11,    34,    35,    36,    62,    63,    91,    39,    40,    46,
-      90,    47,     6,    49,    50,     7,     8,    51,    24,     9,
-      52,    10,    53,    11,    54,    55,    72,    75,    73,    59,
-      74,    76,    77,    78,    86,    79,    80,    87,    88,    89,
-      93,    58,    94
-=======
-      40,    41,    29,    14,    15,    44,    63,    16,    25,    70,
-      22,    23,     1,    71,     2,    58,    59,    60,     3,     4,
-      58,    59,    62,    63,    42,    43,     5,    38,    39,    22,
-      23,    57,    53,    54,     6,     5,    17,     7,     8,    18,
-       9,    19,    10,     6,    58,    59,     7,     8,    20,     9,
-      21,    10,    30,    31,    32,    33,    34,    35,    36,    26,
-      24,    27,    49,    45,    50,    46,    47,    48,    22,    55,
-      51,    52,    64,    65,    66,    67,    68,    69,    73
->>>>>>> 0b30f90d
+      33,    47,    48,    77,    16,    17,    91,    54,    78,    49,
+      50,    79,    80,    92,    72,    73,    74,     1,    95,     2,
+      18,    79,    80,     3,     4,     5,    26,    27,    77,    52,
+      53,    19,    20,    29,     6,    26,    27,    21,   102,    66,
+      67,    71,     7,   102,    22,     8,     9,    23,    30,    10,
+      31,    11,    34,    12,    44,    45,    46,    36,    37,    38,
+      39,    40,    41,    42,    24,     6,    72,    73,    94,    72,
+      73,    76,    25,     7,    28,    55,     8,     9,    56,   100,
+      10,    58,    11,    59,    12,    72,    73,   101,    57,    60,
+      26,    61,    62,    63,    64,    65,    82,    83,    84,    86,
+      69,    85,    87,    88,    96,    89,    90,    97,    98,    99,
+      68,   103,     0,   104
   };
 
-  const unsigned char
+  const signed char
   EvalParser::yycheck_[] =
   {
-<<<<<<< HEAD
-      18,    54,    14,    20,    21,     1,     2,    21,     9,    26,
-      14,    12,    13,     0,    28,     9,     6,     7,    12,    13,
-       4,    14,     6,     7,     3,    28,    79,    30,    24,    25,
-      48,    49,     3,     3,     5,    52,    89,    28,     9,    10,
-      11,    94,    17,    18,    19,    17,    18,    19,    16,    20,
-      17,    18,    23,    24,     8,    15,    27,    14,    29,    77,
-      31,     9,    10,    11,    17,    18,    19,    25,    26,    15,
-      88,    15,    20,    14,    14,    23,    24,    22,     6,    27,
-      22,    29,    16,    31,    16,    16,    15,    22,    15,    28,
-      15,     4,    14,    16,     4,    16,    16,    15,    14,    16,
-      15,    50,    16
-=======
-      19,    20,    17,     1,     2,    24,    52,    11,     4,    26,
-       6,     7,     3,    30,     5,    14,    15,    16,     9,    10,
-      14,    15,    16,    69,    22,    23,    17,     9,    10,     6,
-       7,    50,    47,    48,    25,    17,    11,    28,    29,    13,
-      31,     3,    33,    25,    14,    15,    28,    29,     3,    31,
-       0,    33,    18,    19,    20,    21,    22,    23,    24,    30,
-       8,    32,    27,    12,    27,    12,    11,    11,     6,    30,
-      13,    13,    12,    12,    27,     4,    13,    13,     4
->>>>>>> 0b30f90d
+      19,    22,    23,    64,     1,     2,    29,    28,     9,    33,
+      34,    12,    13,    36,    17,    18,    19,     3,     9,     5,
+      14,    12,    13,     9,    10,    11,     6,     7,    89,    26,
+      27,    14,    14,     4,    20,     6,     7,    16,    99,    58,
+      59,    62,    28,   104,     3,    31,    32,     3,    36,    35,
+      38,    37,    36,    39,     9,    10,    11,    21,    22,    23,
+      24,    25,    26,    27,    16,    20,    17,    18,    87,    17,
+      18,    19,     0,    28,     8,    15,    31,    32,    15,    98,
+      35,    14,    37,    14,    39,    17,    18,    19,    15,    14,
+       6,    30,    30,    16,    16,    16,    15,    15,    15,     4,
+      36,    30,    14,    16,     4,    16,    16,    15,    14,    16,
+      60,    15,    -1,    16
   };
 
   const unsigned char
   EvalParser::yystos_[] =
   {
-<<<<<<< HEAD
-       0,     3,     5,     9,    10,    11,    20,    23,    24,    27,
-      29,    31,    33,    34,    35,    34,    34,    14,    14,    14,
-       3,     3,    16,     0,     6,     7,     8,     4,    28,    30,
-      36,    36,    28,    41,     9,    10,    11,    35,    35,    25,
-      26,    42,    34,    34,    35,    15,    15,    15,    14,    14,
-      14,    22,    22,    16,    16,    16,    36,    36,    41,    28,
-      38,    35,    17,    18,    19,    37,    19,    37,     9,    12,
-      13,    40,    15,    15,    15,    22,     4,    14,    16,    16,
-      16,    21,    28,    39,    36,     9,     4,    15,    14,    16,
-      36,    19,    37,    15,    16
-=======
-       0,     3,     5,     9,    10,    17,    25,    28,    29,    31,
-      33,    35,    36,    37,    36,    36,    11,    11,    13,     3,
-       3,     0,     6,     7,     8,     4,    30,    32,    38,    38,
-      18,    19,    20,    21,    22,    23,    24,    40,     9,    10,
-      37,    37,    36,    36,    37,    12,    12,    11,    11,    27,
-      27,    13,    13,    38,    38,    30,    41,    37,    14,    15,
-      16,    39,    16,    39,    12,    12,    27,     4,    13,    13,
-      26,    30,    42,     4
->>>>>>> 0b30f90d
+       0,     3,     5,     9,    10,    11,    20,    28,    31,    32,
+      35,    37,    39,    41,    42,    43,    42,    42,    14,    14,
+      14,    16,     3,     3,    16,     0,     6,     7,     8,     4,
+      36,    38,    44,    44,    36,    50,    21,    22,    23,    24,
+      25,    26,    27,    46,     9,    10,    11,    43,    43,    33,
+      34,    51,    42,    42,    43,    15,    15,    15,    14,    14,
+      14,    30,    30,    16,    16,    16,    44,    44,    50,    36,
+      47,    43,    17,    18,    19,    45,    19,    45,     9,    12,
+      13,    49,    15,    15,    15,    30,     4,    14,    16,    16,
+      16,    29,    36,    48,    44,     9,     4,    15,    14,    16,
+      44,    19,    45,    15,    16
   };
 
   const unsigned char
   EvalParser::yyr1_[] =
   {
-<<<<<<< HEAD
-       0,    32,    33,    34,    34,    34,    34,    34,    34,    34,
-      34,    35,    35,    35,    35,    35,    35,    35,    35,    35,
-      35,    36,    36,    37,    37,    38,    39,    39,    40,    40,
-      41,    42,    42
-=======
-       0,    34,    35,    36,    36,    36,    36,    36,    36,    36,
-      37,    37,    37,    37,    37,    37,    37,    37,    38,    38,
-      39,    39,    40,    40,    40,    40,    40,    40,    40,    41,
-      42,    42
->>>>>>> 0b30f90d
+       0,    40,    41,    42,    42,    42,    42,    42,    42,    42,
+      42,    43,    43,    43,    43,    43,    43,    43,    43,    43,
+      43,    43,    44,    44,    45,    45,    46,    46,    46,    46,
+      46,    46,    46,    47,    48,    48,    49,    49,    50,    51,
+      51
   };
 
   const unsigned char
   EvalParser::yyr2_[] =
   {
        0,     2,     1,     3,     2,     3,     3,     3,     6,     6,
-<<<<<<< HEAD
-      11,     1,     1,     1,     6,     6,    11,     6,     8,     6,
-       3,     1,     1,     1,     1,     1,     1,     1,     1,     1,
-       1,     1,     1
-=======
-       1,     1,     1,     6,     6,     3,     8,     6,     1,     1,
+      11,     1,     1,     1,     6,     6,    11,     6,     3,     3,
+       8,     6,     1,     1,     1,     1,     1,     1,     1,     1,
        1,     1,     1,     1,     1,     1,     1,     1,     1,     1,
-       1,     1
->>>>>>> 0b30f90d
+       1
   };
 
 
@@ -1750,41 +1439,27 @@
   const EvalParser::yytname_[] =
   {
   "\"end of file\"", "error", "$undefined", "\"(\"", "\")\"", "\"not\"",
-<<<<<<< HEAD
   "\"and\"", "\"or\"", "\"==\"", "\"option\"", "\"relay4\"", "\"relay6\"",
   "\"peeraddr\"", "\"linkaddr\"", "\"[\"", "\"]\"", "\".\"", "\"text\"",
-  "\"hex\"", "\"exists\"", "\"substring\"", "\"all\"", "\",\"",
-  "\"concat\"", "\"pkt6\"", "\"msgtype\"", "\"transid\"",
-  "\"constant string\"", "\"integer\"", "\"constant hexstring\"",
-  "\"option name\"", "\"ip address\"", "$accept", "expression",
-  "bool_expr", "string_expr", "option_code", "option_repr_type",
-  "start_expr", "length_expr", "relay6_field", "nest_level", "pkt6_field", YY_NULLPTR
-=======
-  "\"and\"", "\"or\"", "\"==\"", "\"option\"", "\"relay4\"", "\"[\"",
-  "\"]\"", "\".\"", "\"text\"", "\"hex\"", "\"exists\"", "\"pkt4\"",
-  "\"mac\"", "\"hlen\"", "\"htype\"", "\"ciaddr\"", "\"giaddr\"",
-  "\"yiaddr\"", "\"siaddr\"", "\"substring\"", "\"all\"", "\",\"",
-  "\"concat\"", "\"constant string\"", "\"integer\"",
+  "\"hex\"", "\"exists\"", "\"pkt4\"", "\"mac\"", "\"hlen\"", "\"htype\"",
+  "\"ciaddr\"", "\"giaddr\"", "\"yiaddr\"", "\"siaddr\"", "\"substring\"",
+  "\"all\"", "\",\"", "\"concat\"", "\"pkt6\"", "\"msgtype\"",
+  "\"transid\"", "\"constant string\"", "\"integer\"",
   "\"constant hexstring\"", "\"option name\"", "\"ip address\"", "$accept",
   "expression", "bool_expr", "string_expr", "option_code",
-  "option_repr_type", "pkt4_field", "start_expr", "length_expr", YY_NULLPTR
->>>>>>> 0b30f90d
+  "option_repr_type", "pkt4_field", "start_expr", "length_expr",
+  "relay6_field", "nest_level", "pkt6_field", YY_NULLPTR
   };
 
 #if YYDEBUG
   const unsigned short int
   EvalParser::yyrline_[] =
   {
-       0,    91,    91,    94,    95,   100,   105,   110,   115,   120,
-<<<<<<< HEAD
-     140,   156,   161,   166,   171,   176,   197,   212,   228,   233,
-     238,   245,   249,   255,   259,   265,   272,   277,   284,   285,
-     288,   297,   298
-=======
-     142,   147,   152,   157,   162,   182,   187,   192,   199,   203,
-     209,   213,   219,   223,   227,   231,   235,   239,   243,   249,
-     256,   261
->>>>>>> 0b30f90d
+       0,   100,   100,   103,   104,   109,   114,   119,   124,   129,
+     149,   165,   170,   175,   180,   185,   206,   221,   236,   241,
+     246,   251,   258,   262,   268,   272,   278,   282,   286,   290,
+     294,   298,   302,   308,   315,   320,   327,   328,   331,   340,
+     341
   };
 
   // Print the state stack on the debug stream.
@@ -1819,13 +1494,8 @@
 
 #line 13 "parser.yy" // lalr1.cc:1167
 } } // isc::eval
-<<<<<<< HEAD
-#line 1404 "parser.cc" // lalr1.cc:1167
-#line 301 "parser.yy" // lalr1.cc:1168
-=======
-#line 1322 "parser.cc" // lalr1.cc:1167
-#line 268 "parser.yy" // lalr1.cc:1168
->>>>>>> 0b30f90d
+#line 1498 "parser.cc" // lalr1.cc:1167
+#line 344 "parser.yy" // lalr1.cc:1168
 
 void
 isc::eval::EvalParser::error(const location_type& loc,
