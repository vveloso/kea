AM_CPPFLAGS = -I$(top_srcdir)/src/lib/cc/cpp -I$(top_srcdir)/ext -Wall -Werror

bin_PROGRAMS = test
test_SOURCES = test.cc
test_LDADD = libcc.a
lib_LIBRARIES = libcc.a
<<<<<<< HEAD
libcc_a_SOURCES = data.cc data.h session.cc session.h

TESTS =
if HAVE_GTEST
TESTS += run_unittests
run_unittests_SOURCES = data_unittests.cc run_unittests.cc
run_unittests_CPPFLAGS = $(GTEST_INCLUDES)
run_unittests_LDFLAGS = $(GTEST_LDFLAGS)
run_unittests_LDADD = libcc.a $(GTEST_LDADD)
endif

noinst_PROGRAMS = $(TESTS)
=======
libcc_a_SOURCES = data.cc data.h data_def.h data_def.cc session.cc session.h
>>>>>>> ec10fee3
<|MERGE_RESOLUTION|>--- conflicted
+++ resolved
@@ -4,8 +4,7 @@
 test_SOURCES = test.cc
 test_LDADD = libcc.a
 lib_LIBRARIES = libcc.a
-<<<<<<< HEAD
-libcc_a_SOURCES = data.cc data.h session.cc session.h
+libcc_a_SOURCES = data.cc data.h data_def.h data_def.cc session.cc session.h
 
 TESTS =
 if HAVE_GTEST
@@ -16,7 +15,4 @@
 run_unittests_LDADD = libcc.a $(GTEST_LDADD)
 endif
 
-noinst_PROGRAMS = $(TESTS)
-=======
-libcc_a_SOURCES = data.cc data.h data_def.h data_def.cc session.cc session.h
->>>>>>> ec10fee3
+noinst_PROGRAMS = $(TESTS)