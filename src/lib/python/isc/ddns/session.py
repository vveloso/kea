# Copyright (C) 2012  Internet Systems Consortium.
#
# Permission to use, copy, modify, and distribute this software for any
# purpose with or without fee is hereby granted, provided that the above
# copyright notice and this permission notice appear in all copies.
#
# THE SOFTWARE IS PROVIDED "AS IS" AND INTERNET SYSTEMS CONSORTIUM
# DISCLAIMS ALL WARRANTIES WITH REGARD TO THIS SOFTWARE INCLUDING ALL
# IMPLIED WARRANTIES OF MERCHANTABILITY AND FITNESS. IN NO EVENT SHALL
# INTERNET SYSTEMS CONSORTIUM BE LIABLE FOR ANY SPECIAL, DIRECT,
# INDIRECT, OR CONSEQUENTIAL DAMAGES OR ANY DAMAGES WHATSOEVER RESULTING
# FROM LOSS OF USE, DATA OR PROFITS, WHETHER IN AN ACTION OF CONTRACT,
# NEGLIGENCE OR OTHER TORTIOUS ACTION, ARISING OUT OF OR IN CONNECTION
# WITH THE USE OR PERFORMANCE OF THIS SOFTWARE.

from isc.dns import *
import isc.ddns.zone_config
from isc.log import *
from isc.ddns.logger import logger, ClientFormatter, ZoneFormatter,\
                            RRsetFormatter
from isc.log_messages.libddns_messages import *
from isc.datasrc import ZoneFinder
import isc.xfrin.diff
from isc.acl.acl import ACCEPT, REJECT, DROP
import copy

# Result codes for UpdateSession.handle()
UPDATE_SUCCESS = 0
UPDATE_ERROR = 1
UPDATE_DROP = 2

# Convenient aliases of update-specific section names
SECTION_ZONE = Message.SECTION_QUESTION
SECTION_PREREQUISITE = Message.SECTION_ANSWER
SECTION_UPDATE = Message.SECTION_AUTHORITY

# Shortcut
DBGLVL_TRACE_BASIC = logger.DBGLVL_TRACE_BASIC

class UpdateError(Exception):
    '''Exception for general error in update request handling.

    This exception is intended to be used internally within this module.
    When UpdateSession.handle() encounters an error in handling an update
    request it can raise this exception to terminate the handling.

    This class is constructed with some information that may be useful for
    subsequent possible logging:
    - msg (string) A string explaining the error.
    - zname (isc.dns.Name) The zone name.  Can be None when not identified.
    - zclass (isc.dns.RRClass) The zone class.  Like zname, can be None.
    - rcode (isc.dns.RCode or None) The RCODE to be set in the response
      message; this can be None if the response is not expected to be sent.
    - nolog (bool) If True, it indicates there's no more need for logging.

    '''
    def __init__(self, msg, zname, zclass, rcode, nolog=False):
        Exception.__init__(self, msg)
        self.zname = zname
        self.zclass = zclass
        self.rcode = rcode
        self.nolog = nolog

def foreach_rr(rrset):
    '''
    Generator that creates a new RRset with one RR from
    the given RRset upon each iteration, usable in calls that
    need to loop over an RRset and perform an action with each
    of the individual RRs in it.
    Example:
    for rr in foreach_rr(rrset):
        print(str(rr))
    '''
    for rdata in rrset.get_rdata():
        rr = isc.dns.RRset(rrset.get_name(),
                           rrset.get_class(),
                           rrset.get_type(),
                           rrset.get_ttl())
        rr.add_rdata(rdata)
        yield rr

def convert_rrset_class(rrset, rrclass):
    '''Returns a (new) rrset with the data from the given rrset,
       but of the given class. Useful to convert from NONE and ANY to
       a real class.
       Note that the caller should be careful what to convert;
       and DNS error that could happen during wire-format reading
       could technically occur here, and is not caught by this helper.
    '''
    new_rrset = isc.dns.RRset(rrset.get_name(), rrclass,
                              rrset.get_type(), rrset.get_ttl())
    for rdata in rrset.get_rdata():
        # Rdata class is nof modifiable, and must match rrset's
        # class, so we need to to some ugly conversion here.
        # And we cannot use to_text() (since the class may be unknown)
        wire = rdata.to_wire(bytes())
        new_rrset.add_rdata(isc.dns.Rdata(rrset.get_type(), rrclass, wire))
    return new_rrset

def collect_rrsets(collection, rrset):
    '''
    Helper function to collect similar rrsets.
    Collect all rrsets with the same name, class, and type
    collection is the currently collected list of RRsets,
    rrset is the RRset to add;
    if an RRset with the same name, class and type as the
    given rrset exists in the collection, its rdata fields
    are added to that RRset. Otherwise, the rrset is added
    to the given collection.
    TTL is ignored.
    This method does not check rdata contents for duplicate
    values.

    The collection and its rrsets are modified in-place,
    this method does not return anything.
    '''
    found = False
    for existing_rrset in collection:
        if existing_rrset.get_name() == rrset.get_name() and\
           existing_rrset.get_class() == rrset.get_class() and\
           existing_rrset.get_type() == rrset.get_type():
            for rdata in rrset.get_rdata():
                existing_rrset.add_rdata(rdata)
            found = True
    if not found:
        collection.append(rrset)

class UpdateSession:
    '''Protocol handling for a single dynamic update request.

    This class is instantiated with a request message and some other
    information that will be used for handling the request.  Its main
    method, handle(), will process the request, and normally build
    a response message according to the result.  The application of this
    class can use the message to send a response to the client.

    '''
    def __init__(self, req_message, client_addr, zone_config):
        '''Constructor.

        Parameters:
        - req_message (isc.dns.Message) The request message.  This must be
          in the PARSE mode, its Opcode must be UPDATE, and must have been
          TSIG validatd if it's TSIG signed.
        - client_addr (socket address) The address/port of the update client
          in the form of Python socket address object.  This is mainly for
          logging and access control.
        - zone_config (ZoneConfig) A tentative container that encapsulates
          the server's zone configuration.  See zone_config.py.
        - req_data (binary) Wire format data of the request message.
          It will be used for TSIG verification if necessary.

        '''
        self.__message = req_message
        self.__tsig = req_message.get_tsig_record()
        self.__client_addr = client_addr
        self.__zone_config = zone_config
        self.__added_soa = None

    def get_message(self):
        '''Return the update message.

        After handle() is called, it's generally transformed to the response
        to be returned to the client.  If the request has been dropped,
        this method returns None.  If this method is called before handle()
        the return value would be identical to the request message passed on
        construction, although it's of no practical use.

        '''
        return self.__message

    def handle(self):
        '''Handle the update request according to RFC2136.

        This method returns a tuple of the following three elements that
        indicate the result of the request.
        - Result code of the request processing, which are:
          UPDATE_SUCCESS Update request granted and succeeded.
          UPDATE_ERROR Some error happened to be reported in the response.
          UPDATE_DROP Error happened and no response should be sent.
          Except the case of UPDATE_DROP, the UpdateSession object will have
          created a response that is to be returned to the request client,
          which can be retrieved by get_message().  If it's UPDATE_DROP,
          subsequent call to get_message() returns None.
        - The name of the updated zone (isc.dns.Name object) in case of
          UPDATE_SUCCESS; otherwise None.
        - The RR class of the updated zone (isc.dns.RRClass object) in case
          of UPDATE_SUCCESS; otherwise None.

        '''
        try:
<<<<<<< HEAD
            self.__get_update_zone()
=======
            self._get_update_zone()
            self._create_diff()
>>>>>>> fd3ab073
            prereq_result = self.__check_prerequisites()
            if prereq_result != Rcode.NOERROR():
                self.__make_response(prereq_result)
                return UPDATE_ERROR, self.__zname, self.__zclass
            self.__check_update_acl(self.__zname, self.__zclass)
            update_result = self.__do_update()
            if update_result != Rcode.NOERROR():
                self.__make_response(update_result)
                return UPDATE_ERROR, self.__zname, self.__zclass
            self.__make_response(Rcode.NOERROR())
            return UPDATE_SUCCESS, self.__zname, self.__zclass
        except UpdateError as e:
            if not e.nolog:
                logger.debug(logger.DBGLVL_TRACE_BASIC, LIBDDNS_UPDATE_ERROR,
                             ClientFormatter(self.__client_addr, self.__tsig),
                             ZoneFormatter(e.zname, e.zclass), e)
            # If RCODE is specified, create a corresponding resonse and return
            # ERROR; otherwise clear the message and return DROP.
            if e.rcode is not None:
                self.__make_response(e.rcode)
                return UPDATE_ERROR, None, None
            self.__message = None
            return UPDATE_DROP, None, None
        except isc.datasrc.Error as e:
            logger.error(LIBDDNS_DATASRC_ERROR,
                         ClientFormatter(self.__client_addr, self.__tsig), e)
            self.__make_response(Rcode.SERVFAIL())
            return UPDATE_ERROR, None, None

    def _get_update_zone(self):
        '''Parse the zone section and find the zone to be updated.

        If the zone section is valid and the specified zone is found in
        the configuration, sets private member variables for this session:
        __datasrc_client: A matching data source that contains the specified
                          zone
        __zname: The zone name as a Name object
        __zclass: The zone class as an RRClass object
        If this method raises an exception, these members are not set.

        Note: This method is protected for ease of use in tests, where
        methods are tested that need the setup done here without calling
        the full handle() method.
        '''
        # Validation: the zone section must contain exactly one question,
        # and it must be of type SOA.
        n_zones = self.__message.get_rr_count(SECTION_ZONE)
        if n_zones != 1:
            raise UpdateError('Invalid number of records in zone section: ' +
                              str(n_zones), None, None, Rcode.FORMERR())
        zrecord = self.__message.get_question()[0]
        if zrecord.get_type() != RRType.SOA():
            raise UpdateError('update zone section contains non-SOA',
                              None, None, Rcode.FORMERR())

        # See if we're serving a primary zone specified in the zone section.
        zname = zrecord.get_name()
        zclass = zrecord.get_class()
        zone_type, datasrc_client = self.__zone_config.find_zone(zname, zclass)
        if zone_type == isc.ddns.zone_config.ZONE_PRIMARY:
            self.__datasrc_client = datasrc_client
            self.__zname = zname
            self.__zclass = zclass
            return
        elif zone_type == isc.ddns.zone_config.ZONE_SECONDARY:
            # We are a secondary server; since we don't yet support update
            # forwarding, we return 'not implemented'.
            logger.debug(DBGLVL_TRACE_BASIC, LIBDDNS_UPDATE_FORWARD_FAIL,
                         ClientFormatter(self.__client_addr, self.__tsig),
                         ZoneFormatter(zname, zclass))
            raise UpdateError('forward', zname, zclass, Rcode.NOTIMP(), True)
        # zone wasn't found
        logger.debug(DBGLVL_TRACE_BASIC, LIBDDNS_UPDATE_NOTAUTH,
                     ClientFormatter(self.__client_addr, self.__tsig),
                     ZoneFormatter(zname, zclass))
        raise UpdateError('notauth', zname, zclass, Rcode.NOTAUTH(), True)

    def _create_diff(self):
        '''
        Initializes the internal data structure used for searching current
        data and for adding and deleting data. This is supposed to be called
        after ACL checks but before prerequisite checks (since the latter
        needs the find calls provided by the Diff class).
        Adds the private member:
        __diff: A buffer of changes made against the zone by this update
                This object also contains find() calls, see documentation
                of the Diff class.

        Note: This method is protected for ease of use in tests, where
        methods are tested that need the setup done here without calling
        the full handle() method.
        '''
        self.__diff = isc.xfrin.diff.Diff(self.__datasrc_client,
                                          self.__zname,
                                          journaling=True,
                                          single_update_mode=True)

    def __check_update_acl(self, zname, zclass):
        '''Apply update ACL for the zone to be updated.'''
        acl = self.__zone_config.get_update_acl(zname, zclass)
        action = acl.execute(isc.acl.dns.RequestContext(
                (self.__client_addr[0], self.__client_addr[1]), self.__tsig))
        if action == REJECT:
            logger.info(LIBDDNS_UPDATE_DENIED,
                        ClientFormatter(self.__client_addr, self.__tsig),
                        ZoneFormatter(zname, zclass))
            raise UpdateError('rejected', zname, zclass, Rcode.REFUSED(), True)
        if action == DROP:
            logger.info(LIBDDNS_UPDATE_DROPPED,
                        ClientFormatter(self.__client_addr, self.__tsig),
                        ZoneFormatter(zname, zclass))
            raise UpdateError('dropped', zname, zclass, None, True)
        logger.debug(logger.DBGLVL_TRACE_BASIC, LIBDDNS_UPDATE_APPROVED,
                     ClientFormatter(self.__client_addr, self.__tsig),
                     ZoneFormatter(zname, zclass))

    def __make_response(self, rcode):
        '''Transform the internal message to the update response.

        According RFC2136 Section 3.8, the zone section will be cleared
        as well as other sections.  The response Rcode will be set to the
        given value.

        '''
        self.__message.make_response()
        self.__message.clear_section(SECTION_ZONE)
        self.__message.set_rcode(rcode)

    def __prereq_rrset_exists(self, rrset):
        '''Check whether an rrset with the given name and type exists. Class,
           TTL, and Rdata (if any) of the given RRset are ignored.
           RFC2136 Section 2.4.1.
           Returns True if the prerequisite is satisfied, False otherwise.

           Note: the only thing used in the call to find() here is the
           result status. The actual data is immediately dropped. As
           a future optimization, we may want to add a find() option to
           only return what the result code would be (and not read/copy
           any actual data).
        '''
        result, _, _ = self.__diff.find(rrset.get_name(), rrset.get_type())
        return result == ZoneFinder.SUCCESS

    def __prereq_rrset_exists_value(self, rrset):
        '''Check whether an rrset that matches name, type, and rdata(s) of the
           given rrset exists.
           RFC2136 Section 2.4.2
           Returns True if the prerequisite is satisfied, False otherwise.
        '''
        result, found_rrset, _ = self.__diff.find(rrset.get_name(),
                                                  rrset.get_type())
        if result == ZoneFinder.SUCCESS and\
           rrset.get_name() == found_rrset.get_name() and\
           rrset.get_type() == found_rrset.get_type():
            # We need to match all actual RRs, unfortunately there is no
            # direct order-independent comparison for rrsets, so this
            # a slightly inefficient way to handle that.

            # shallow copy of the rdata list, so we are sure that this
            # loop does not mess with actual data.
            found_rdata = copy.copy(found_rrset.get_rdata())
            for rdata in rrset.get_rdata():
                if rdata in found_rdata:
                    found_rdata.remove(rdata)
                else:
                    return False
            return len(found_rdata) == 0
        return False

    def __prereq_rrset_does_not_exist(self, rrset):
        '''Check whether no rrsets with the same name and type as the given
           rrset exist.
           RFC2136 Section 2.4.3.
           Returns True if the prerequisite is satisfied, False otherwise.
        '''
        return not self.__prereq_rrset_exists(rrset)

    def __prereq_name_in_use(self, rrset):
        '''Check whether the name of the given RRset is in use (i.e. has
           1 or more RRs).
           RFC2136 Section 2.4.4
           Returns True if the prerequisite is satisfied, False otherwise.

           Note: the only thing used in the call to find_all() here is
           the result status. The actual data is immediately dropped. As
           a future optimization, we may want to add a find_all() option
           to only return what the result code would be (and not read/copy
           any actual data).
        '''
        result, rrsets, flags = self.__diff.find_all(rrset.get_name())
        if result == ZoneFinder.SUCCESS and\
           (flags & ZoneFinder.RESULT_WILDCARD == 0):
            return True
        return False

    def __prereq_name_not_in_use(self, rrset):
        '''Check whether the name of the given RRset is not in use (i.e. does
           not exist at all, or is an empty nonterminal.
           RFC2136 Section 2.4.5.
           Returns True if the prerequisite is satisfied, False otherwise.
        '''
        return not self.__prereq_name_in_use(rrset)

    def __check_in_zone(self, rrset):
        '''Returns true if the name of the given rrset is equal to
           or a subdomain of the zname from the Zone Section.'''
        relation = rrset.get_name().compare(self.__zname).get_relation()
        return relation == NameComparisonResult.SUBDOMAIN or\
               relation == NameComparisonResult.EQUAL

    def __check_prerequisites(self):
        '''Check the prerequisites section of the UPDATE Message.
           RFC2136 Section 2.4.
           Returns a dns Rcode signaling either no error (Rcode.NOERROR())
           or that one of the prerequisites failed (any other Rcode).
        '''

        # Temporary array to store exact-match RRsets
        exact_match_rrsets = []

        for rrset in self.__message.get_section(SECTION_PREREQUISITE):
            # First check if the name is in the zone
            if not self.__check_in_zone(rrset):
                logger.info(LIBDDNS_PREREQ_NOTZONE,
                            ClientFormatter(self.__client_addr),
                            ZoneFormatter(self.__zname, self.__zclass),
                            RRsetFormatter(rrset))
                return Rcode.NOTZONE()

            # Algorithm taken from RFC2136 Section 3.2
            if rrset.get_class() == RRClass.ANY():
                if rrset.get_ttl().get_value() != 0 or\
                   rrset.get_rdata_count() != 0:
                    logger.info(LIBDDNS_PREREQ_FORMERR_ANY,
                                ClientFormatter(self.__client_addr),
                                ZoneFormatter(self.__zname, self.__zclass),
                                RRsetFormatter(rrset))
                    return Rcode.FORMERR()
                elif rrset.get_type() == RRType.ANY():
                    if not self.__prereq_name_in_use(rrset):
                        rcode = Rcode.NXDOMAIN()
                        logger.info(LIBDDNS_PREREQ_NAME_IN_USE_FAILED,
                                    ClientFormatter(self.__client_addr),
                                    ZoneFormatter(self.__zname, self.__zclass),
                                    RRsetFormatter(rrset), rcode)
                        return rcode
                else:
                    if not self.__prereq_rrset_exists(rrset):
                        rcode = Rcode.NXRRSET()
                        logger.info(LIBDDNS_PREREQ_RRSET_EXISTS_FAILED,
                                    ClientFormatter(self.__client_addr),
                                    ZoneFormatter(self.__zname, self.__zclass),
                                    RRsetFormatter(rrset), rcode)
                        return rcode
            elif rrset.get_class() == RRClass.NONE():
                if rrset.get_ttl().get_value() != 0 or\
                   rrset.get_rdata_count() != 0:
                    logger.info(LIBDDNS_PREREQ_FORMERR_NONE,
                                ClientFormatter(self.__client_addr),
                                ZoneFormatter(self.__zname, self.__zclass),
                                RRsetFormatter(rrset))
                    return Rcode.FORMERR()
                elif rrset.get_type() == RRType.ANY():
                    if not self.__prereq_name_not_in_use(rrset):
                        rcode = Rcode.YXDOMAIN()
                        logger.info(LIBDDNS_PREREQ_NAME_NOT_IN_USE_FAILED,
                                    ClientFormatter(self.__client_addr),
                                    ZoneFormatter(self.__zname, self.__zclass),
                                    RRsetFormatter(rrset), rcode)
                        return rcode
                else:
                    if not self.__prereq_rrset_does_not_exist(rrset):
                        rcode = Rcode.YXRRSET()
                        logger.info(LIBDDNS_PREREQ_RRSET_DOES_NOT_EXIST_FAILED,
                                    ClientFormatter(self.__client_addr),
                                    ZoneFormatter(self.__zname, self.__zclass),
                                    RRsetFormatter(rrset), rcode)
                        return rcode
            elif rrset.get_class() == self.__zclass:
                if rrset.get_ttl().get_value() != 0:
                    logger.info(LIBDDNS_PREREQ_FORMERR,
                                ClientFormatter(self.__client_addr),
                                ZoneFormatter(self.__zname, self.__zclass),
                                RRsetFormatter(rrset))
                    return Rcode.FORMERR()
                else:
                    collect_rrsets(exact_match_rrsets, rrset)
            else:
                logger.info(LIBDDNS_PREREQ_FORMERR_CLASS,
                            ClientFormatter(self.__client_addr),
                            ZoneFormatter(self.__zname, self.__zclass),
                            RRsetFormatter(rrset))
                return Rcode.FORMERR()

        for collected_rrset in exact_match_rrsets:
            if not self.__prereq_rrset_exists_value(collected_rrset):
                rcode = Rcode.NXRRSET()
                logger.info(LIBDDNS_PREREQ_RRSET_EXISTS_VAL_FAILED,
                            ClientFormatter(self.__client_addr),
                            ZoneFormatter(self.__zname, self.__zclass),
                            RRsetFormatter(collected_rrset), rcode)
                return rcode

        # All prerequisites are satisfied
        return Rcode.NOERROR()

    def __set_soa_rrset(self, rrset):
        '''Sets the given rrset to the member __added_soa (which
           is used by __do_update for updating the SOA record'''
        self.__added_soa = rrset

    def __do_prescan(self):
        '''Perform the prescan as defined in RFC2136 section 3.4.1.
           This method has a side-effect; it sets self._new_soa if
           it encounters the addition of a SOA record in the update
           list (so serial can be checked by update later, etc.).
           It puts the added SOA in self.__added_soa.
        '''
        for rrset in self.__message.get_section(SECTION_UPDATE):
            if not self.__check_in_zone(rrset):
                logger.info(LIBDDNS_UPDATE_NOTZONE,
                            ClientFormatter(self.__client_addr),
                            ZoneFormatter(self.__zname, self.__zclass),
                            RRsetFormatter(rrset))
                return Rcode.NOTZONE()
            if rrset.get_class() == self.__zclass:
                # In fact, all metatypes are in a specific range,
                # so one check can test TKEY to ANY
                # (some value check is needed anyway, since we do
                # not have defined RRtypes for MAILA and MAILB)
                if rrset.get_type().get_code() >=  249:
                    logger.info(LIBDDNS_UPDATE_ADD_BAD_TYPE,
                                ClientFormatter(self.__client_addr),
                                ZoneFormatter(self.__zname, self.__zclass),
                                RRsetFormatter(rrset))
                    return Rcode.FORMERR()
                if rrset.get_type() == RRType.SOA():
                    # In case there's multiple soa records in the update
                    # somehow, just take the last
                    for rr in foreach_rr(rrset):
                        self.__set_soa_rrset(rr)
            elif rrset.get_class() == RRClass.ANY():
                if rrset.get_ttl().get_value() != 0:
                    logger.info(LIBDDNS_UPDATE_DELETE_NONZERO_TTL,
                                ClientFormatter(self.__client_addr),
                                ZoneFormatter(self.__zname, self.__zclass),
                                RRsetFormatter(rrset))
                    return Rcode.FORMERR()
                if rrset.get_rdata_count() > 0:
                    logger.info(LIBDDNS_UPDATE_DELETE_RRSET_NOT_EMPTY,
                                ClientFormatter(self.__client_addr),
                                ZoneFormatter(self.__zname, self.__zclass),
                                RRsetFormatter(rrset))
                    return Rcode.FORMERR()
                if rrset.get_type().get_code() >= 249 and\
                   rrset.get_type().get_code() <= 254:
                    logger.info(LIBDDNS_UPDATE_DELETE_BAD_TYPE,
                                ClientFormatter(self.__client_addr),
                                ZoneFormatter(self.__zname, self.__zclass),
                                RRsetFormatter(rrset))
                    return Rcode.FORMERR()
            elif rrset.get_class() == RRClass.NONE():
                if rrset.get_ttl().get_value() != 0:
                    logger.info(LIBDDNS_UPDATE_DELETE_RR_NONZERO_TTL,
                                ClientFormatter(self.__client_addr),
                                ZoneFormatter(self.__zname, self.__zclass),
                                RRsetFormatter(rrset))
                    return Rcode.FORMERR()
                if rrset.get_type().get_code() >= 249:
                    logger.info(LIBDDNS_UPDATE_DELETE_RR_BAD_TYPE,
                                ClientFormatter(self.__client_addr),
                                ZoneFormatter(self.__zname, self.__zclass),
                                RRsetFormatter(rrset))
                    return Rcode.FORMERR()
            else:
                logger.info(LIBDDNS_UPDATE_BAD_CLASS,
                            ClientFormatter(self.__client_addr),
                            ZoneFormatter(self.__zname, self.__zclass),
                            RRsetFormatter(rrset))
                return Rcode.FORMERR()
        return Rcode.NOERROR()

    def __do_update_add_single_rr(self, rr, existing_rrset):
        '''Helper for __do_update_add_rrs_to_rrset: only add the
           rr if it is not present yet
           (note that rr here should already be a single-rr rrset)
        '''
        if existing_rrset is None:
            self.__diff.add_data(rr)
        else:
            rr_rdata = rr.get_rdata()[0]
            if not rr_rdata in existing_rrset.get_rdata():
                self.__diff.add_data(rr)

    def __do_update_add_rrs_to_rrset(self, rrset):
        '''Add the rrs from the given rrset to the internal diff.
           There is handling for a number of special cases mentioned
           in RFC2136;
           - If the addition is a CNAME, but existing data at its
             name is not, the addition is ignored, and vice versa.
           - If it is a CNAME, and existing data is too, it is
             replaced (existing data is deleted)
           An additional restriction is that SOA data is ignored as
           well (it is handled separately by the __do_update method).

           Note that in the (near) future, this method may have
           addition special-cases processing.
        '''
        # For a number of cases, we may need to remove data in the zone
        # (note; SOA is handled separately by __do_update, so that one
        # is explicitely ignored here)
        if rrset.get_type() == RRType.SOA():
            return
        result, orig_rrset, _ = self.__diff.find(rrset.get_name(),
                                                 rrset.get_type())
        if result == ZoneFinder.CNAME:
            # Ignore non-cname rrs that try to update CNAME records
            # (if rrset itself is a CNAME, the finder result would be
            # SUCCESS, see next case)
            return
        elif result == ZoneFinder.SUCCESS:
            # if update is cname, and zone rr is not, ignore
            if rrset.get_type() == RRType.CNAME():
                # Remove original CNAME record (the new one
                # is added below)
                self.__diff.delete_data(orig_rrset)
            # We do not have WKS support at this time, but if there
            # are special Update equality rules such as for WKS, and
            # we do have support for the type, this is where the check
            # (and potential delete) would go.
        elif result == ZoneFinder.NXRRSET:
            # There is data present, but not for this type.
            # If this type is CNAME, ignore the update
            if rrset.get_type() == RRType.CNAME():
                return
        for rr in foreach_rr(rrset):
            self.__do_update_add_single_rr(rr, orig_rrset)

    def __do_update_delete_rrset(self, rrset):
        '''Deletes the rrset with the name and type of the given
           rrset from the zone data (by putting all existing data
           in the internal diff as delete statements).
           Special cases: if the delete statement is for the
           zone's apex, and the type is either SOA or NS, it
           is ignored.'''
        result, to_delete, _ = self.__diff.find(rrset.get_name(),
                                                rrset.get_type())
        if result == ZoneFinder.SUCCESS:
            if to_delete.get_name() == self.__zname and\
               (to_delete.get_type() == RRType.SOA() or\
                to_delete.get_type() == RRType.NS()):
                # ignore
                return
            for rr in foreach_rr(to_delete):
                self.__diff.delete_data(rr)

    def __ns_deleter_helper(self, rrset):
        '''Special case helper for deleting NS resource records
           at the zone apex. In that scenario, the last NS record
           may never be removed (and any action that would do so
           should be ignored).
        '''
        # NOTE: This method is currently bad: it WILL delete all
        # NS rrsets in a number of cases.
        # We need an extension to our diff.py to handle this correctly
        # (see ticket #2016)
        # The related test is currently disabled. When this is fixed,
        # enable that test again.
        result, orig_rrset, _ = self.__diff.find(rrset.get_name(),
                                                 rrset.get_type())
        # Even a real rrset comparison wouldn't help here...
        # The goal is to make sure that after deletion of the
        # given rrset, at least 1 NS record is left (at the apex).
        # So we make a (shallow) copy of the existing rrset,
        # and for each rdata in the to_delete set, we check if it wouldn't
        # delete the last one. If it would, that specific one is ignored.
        # If it would not, the rdata is removed from the temporary list
        orig_rrset_rdata = copy.copy(orig_rrset.get_rdata())
        for rdata in rrset.get_rdata():
            if len(orig_rrset_rdata) == 1 and rdata == orig_rrset_rdata[0]:
                # ignore
                continue
            else:
                # create an individual RRset for deletion
                to_delete = isc.dns.RRset(rrset.get_name(),
                                          rrset.get_class(),
                                          rrset.get_type(),
                                          rrset.get_ttl())
                to_delete.add_rdata(rdata)
                orig_rrset_rdata.remove(rdata)
                self.__diff.delete_data(to_delete)

    def __do_update_delete_name(self, rrset):
        '''Delete all data at the name of the given rrset,
           by adding all data found by find_all as delete statements
           to the internal diff.
           Special case: if the name is the zone's apex, SOA and
           NS records are kept.
        '''
        result, rrsets, flags = self.__diff.find_all(rrset.get_name())
        if result == ZoneFinder.SUCCESS and\
           (flags & ZoneFinder.RESULT_WILDCARD == 0):
            for to_delete in rrsets:
                # if name == self.__zname and type is soa or ns, don't delete!
                if to_delete.get_name() == self.__zname and\
                   (to_delete.get_type() == RRType.SOA() or
                    to_delete.get_type() == RRType.NS()):
                    continue
                else:
                    for rr in foreach_rr(to_delete):
                        self.__diff.delete_data(rr)

    def __do_update_delete_rrs_from_rrset(self, rrset):
        '''Deletes all resource records in the given rrset from the
           zone. Resource records that do not exist are ignored.
           If the rrset if of type SOA, it is ignored.
           Uses the __ns_deleter_helper if the rrset's name is the
           zone's apex, and the type is NS.
        '''
        # Delete all rrs in the rrset, except if name=self.__zname and type=soa, or
        # type = ns and there is only one left (...)

        # The delete does not want class NONE, we would not have gotten here
        # if it wasn't, but now is a good time to change it to the zclass.
        to_delete = convert_rrset_class(rrset, self.__zclass)

        if rrset.get_name() == self.__zname:
            if rrset.get_type() == RRType.SOA():
                # ignore
                return
            elif rrset.get_type() == RRType.NS():
                # hmm. okay. annoying. There must be at least one left,
                # delegate to helper method
                self.__ns_deleter_helper(to_delete)
                return
        for rr in foreach_rr(to_delete):
            self.__diff.delete_data(rr)

    def __update_soa(self):
        '''Checks the member value __added_soa, and depending on
           whether it has been set and what its value is, creates
           a new SOA if necessary.
           Then removes the original SOA and adds the new one,
           by adding the needed operations to the internal diff.'''
        # Get the existing SOA
        # if a new soa was specified, add that one, otherwise, do the
        # serial magic and add the newly created one

        # get it from DS and to increment and stuff
        result, old_soa, _ = self.__diff.find(self.__zname, RRType.SOA())

        if self.__added_soa is not None:
            new_soa = self.__added_soa
            # serial check goes here
        else:
            new_soa = old_soa
            # increment goes here

        self.__diff.delete_data(old_soa)
        self.__diff.add_data(new_soa)

    def __do_update(self):
        '''Scan, check, and execute the Update section in the
           DDNS Update message.
           Returns an Rcode to signal the result (NOERROR upon success,
           any error result otherwise).
        '''
        # prescan
        prescan_result = self.__do_prescan()
        if prescan_result != Rcode.NOERROR():
            return prescan_result

        # update
        try:
            # Do special handling for SOA first
            self.__update_soa()

            # Algorithm from RFC2136 Section 3.4
            # Note that this works on full rrsets, not individual RRs.
            # Some checks might be easier with individual RRs, but only if we
            # would use the ZoneUpdater directly (so we can query the
            # 'zone-as-it-would-be-so-far'. However, due to the current use
            # of the Diff class, this is not the case, and therefore it
            # is easier to work with full rrsets for the most parts
            # (less lookups needed; conversion to individual rrs is
            # the same effort whether it is done here or in the several
            # do_update statements)
            for rrset in self.__message.get_section(SECTION_UPDATE):
                if rrset.get_class() == self.__zclass:
                    self.__do_update_add_rrs_to_rrset(rrset)
                elif rrset.get_class() == RRClass.ANY():
                    if rrset.get_type() == RRType.ANY():
                        self.__do_update_delete_name(rrset)
                    else:
                        self.__do_update_delete_rrset(rrset)
                elif rrset.get_class() == RRClass.NONE():
                    self.__do_update_delete_rrs_from_rrset(rrset)

            self.__diff.commit()
            return Rcode.NOERROR()
        except isc.datasrc.Error as dse:
            logger.info(LIBDDNS_UPDATE_DATASRC_ERROR, dse)
            return Rcode.SERVFAIL()
        except Exception as uce:
            logger.error(LIBDDNS_UPDATE_UNCAUGHT_EXCEPTION,
                         ClientFormatter(self.__client_addr),
                         ZoneFormatter(self.__zname, self.__zclass),
                         uce)
            return Rcode.SERVFAIL()<|MERGE_RESOLUTION|>--- conflicted
+++ resolved
@@ -189,12 +189,8 @@
 
         '''
         try:
-<<<<<<< HEAD
-            self.__get_update_zone()
-=======
             self._get_update_zone()
             self._create_diff()
->>>>>>> fd3ab073
             prereq_result = self.__check_prerequisites()
             if prereq_result != Rcode.NOERROR():
                 self.__make_response(prereq_result)
