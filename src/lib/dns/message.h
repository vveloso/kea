// Copyright (C) 2009  Internet Systems Consortium, Inc. ("ISC")
//
// Permission to use, copy, modify, and/or distribute this software for any
// purpose with or without fee is hereby granted, provided that the above
// copyright notice and this permission notice appear in all copies.
//
// THE SOFTWARE IS PROVIDED "AS IS" AND ISC DISCLAIMS ALL WARRANTIES WITH
// REGARD TO THIS SOFTWARE INCLUDING ALL IMPLIED WARRANTIES OF MERCHANTABILITY
// AND FITNESS.  IN NO EVENT SHALL ISC BE LIABLE FOR ANY SPECIAL, DIRECT,
// INDIRECT, OR CONSEQUENTIAL DAMAGES OR ANY DAMAGES WHATSOEVER RESULTING FROM
// LOSS OF USE, DATA OR PROFITS, WHETHER IN AN ACTION OF CONTRACT, NEGLIGENCE
// OR OTHER TORTIOUS ACTION, ARISING OUT OF OR IN CONNECTION WITH THE USE OR
// PERFORMANCE OF THIS SOFTWARE.

#ifndef __MESSAGE_H
#define __MESSAGE_H 1

#include <stdint.h>

#include <iterator>
#include <string>
#include <ostream>

#include <exceptions/exceptions.h>

#include <dns/edns.h>
#include <dns/question.h>
#include <dns/rrset.h>

namespace isc {
namespace util {
class InputBuffer;
}

namespace dns {
class TSIGContext;
<<<<<<< HEAD
=======
class TSIGRecord;
>>>>>>> 25bc145b

///
/// \brief A standard DNS module exception that is thrown if a wire format
/// message parser encounters a short length of data that don't even contain
/// the full header section.
///
class MessageTooShort : public Exception {
public:
    MessageTooShort(const char* file, size_t line, const char* what) :
        isc::Exception(file, line, what) {}
};

///
/// \brief A standard DNS module exception that is thrown if a section iterator
/// is being constructed for an incompatible section.  Specifically, this
/// happens RRset iterator is being constructed for a Question section.
///
class InvalidMessageSection : public Exception {
public:
    InvalidMessageSection(const char* file, size_t line, const char* what) :
        isc::Exception(file, line, what) {}
};

///
/// \brief A standard DNS module exception that is thrown if a \c Message
/// class method is called that is prohibited for the current mode of
/// the message.
///
class InvalidMessageOperation : public Exception {
public:
    InvalidMessageOperation(const char* file, size_t line, const char* what) :
        isc::Exception(file, line, what) {}
};

///
/// \brief A standard DNS module exception that is thrown if a UDP buffer size
/// smaller than the standard default maximum (DEFAULT_MAX_UDPSIZE) is
/// being specified for the message.
///
class InvalidMessageUDPSize : public Exception {
public:
    InvalidMessageUDPSize(const char* file, size_t line, const char* what) :
        isc::Exception(file, line, what) {}
};

typedef uint16_t qid_t;

class AbstractMessageRenderer;
class Message;
class MessageImpl;
class Opcode;
class Rcode;

template <typename T>
struct SectionIteratorImpl;

/// \c SectionIterator is a templated class to provide standard-compatible
/// iterators for Questions and RRsets for a given DNS message section.
/// The template parameter is either \c QuestionPtr (for the question section)
/// or \c RRsetPtr (for the answer, authority, or additional section).
template <typename T>
class SectionIterator : public std::iterator<std::input_iterator_tag, T> {
public:
    SectionIterator<T>() : impl_(NULL) {}
    SectionIterator<T>(const SectionIteratorImpl<T>& impl);
    ~SectionIterator<T>();
    SectionIterator<T>(const SectionIterator<T>& source);
    void operator=(const SectionIterator<T>& source);
    SectionIterator<T>& operator++();
    SectionIterator<T> operator++(int);
    const T& operator*() const;
    const T* operator->() const;
    bool operator==(const SectionIterator<T>& other) const;
    bool operator!=(const SectionIterator<T>& other) const;
private:
    SectionIteratorImpl<T>* impl_;
};

typedef SectionIterator<QuestionPtr> QuestionIterator;
typedef SectionIterator<RRsetPtr> RRsetIterator;

/// \brief The \c Message class encapsulates a standard DNS message.
///
/// Details of the design and interfaces of this class are still in flux.
/// Here are some notes about the current design.
///
/// Since many realistic DNS applications deal with messages, message objects
/// will be frequently used, and can be performance sensitive.  To minimize
/// the performance overhead of constructing and destructing the objects,
/// this class is designed to be reusable.  The \c clear() method is provided
/// for this purpose.
///
/// A \c Message class object is in either the \c PARSE or the \c RENDER mode.
/// A \c PARSE mode object is intended to be used to convert wire-format
/// message data into a complete \c Message object.
/// A \c RENDER mode object is intended to be used to convert a \c Message
/// object into wire-format data.
/// Some of the method functions of this class are limited to a specific mode.
/// In general, "set" type operations are only allowed for \c RENDER mode
/// objects.
/// The initial mode must be specified on construction, and can be changed
/// through some method functions.
///
/// This class uses the "pimpl" idiom, and hides detailed implementation
/// through the \c impl_ pointer.  Since a \c Message object is expected to
/// be reused, the construction overhead of this approach should be acceptable.
///
/// Open issues (among other things):
/// - We may want to provide an "iterator" for all RRsets/RRs for convenience.
///   This will be for applications that do not care about performance much,
///   so the implementation can only be moderately efficient.
/// - We may want to provide a "find" method for a specified type
///   of RR in the message.
class Message {
public:
    /// Constants to specify the operation mode of the \c Message.
    enum Mode {
        PARSE = 0,              ///< Parse mode (handling an incoming message)
        RENDER = 1              ///< Render mode (building an outgoing message)
    };

    /// \brief Constants for flag bit fields of a DNS message header.
    ///
    /// Only the defined constants are valid where a header flag is required
    /// in this library (e.g., in \c Message::setHeaderFlag()).
    /// Since these are enum constants, however, an invalid value could be
    /// passed via casting without an error at compilation time.
    /// It is generally the callee's responsibility to check and reject invalid
    /// values.
    /// Of course, applications shouldn't pass invalid values even if the
    /// callee does not perform proper validation; the result in such usage
    /// is undefined.
    ///
    /// In the current implementation, the defined values happen to be
    /// a 16-bit integer with one bit being set corresponding to the
    /// specified flag in the second 16 bits of the DNS Header section
    /// in order to make the internal implementation simpler.
    /// For example, \c HEADERFLAG_QR is defined to be 0x8000 as the QR
    /// bit is the most significant bit of the second 16 bits of the header.
    /// However, applications should not assume this coincidence and
    /// must solely use the enum representations.
    /// Any usage based on the assumption of the underlying values is invalid
    /// and the result is undefined.
    ///
    /// Likewise, bit wise operations such as AND or OR on the flag values
    /// are invalid and are not guaranteed to work, even if it could compile
    /// with casting.
    /// For example, the following code will compile:
    /// \code const uint16_t combined_flags =
    ///           static_cast<uint16_t>(Message::HEADERFLAG_AA) |
    ///           static_cast<uint16_t>(Message::HEADERFLAG_CD);
    /// message->setHeaderFlag(static_cast<Message::HeaderFlag>(combined_flags));
    /// \endcode
    /// and (with the current definition) happens to work as if it were
    /// validly written as follows:
    /// \code message->setHeaderFlag(Message::HEADERFLAG_AA);
    /// message->setHeaderFlag(Message::HEADERFLAG_CD);
    /// \endcode
    /// But the former notation is invalid and may not work in future versions.
    /// We did not try to prohibit such usage at compilation time, e.g., by
    /// introducing a separately defined class considering the balance
    /// between the complexity and advantage, but hopefully the cast notation
    /// is sufficiently ugly to prevent proliferation of the usage.
    enum HeaderFlag {
        HEADERFLAG_QR = 0x8000, ///< Query (if cleared) or response (if set)
        HEADERFLAG_AA = 0x0400, ///< Authoritative answer
        HEADERFLAG_TC = 0x0200, ///< Truncation
        HEADERFLAG_RD = 0x0100, ///< Recursion desired
        HEADERFLAG_RA = 0x0080, ///< Recursion available
        HEADERFLAG_AD = 0x0020, ///< Authentic %data (RFC4035)
        HEADERFLAG_CD = 0x0010  ///< DNSSEC checking disabled (RFC4035)
    };

    /// \brief Constants to specify sections of a DNS message.
    ///
    /// The sections are those defined in RFC 1035 excluding the Header
    /// section; the fields of the Header section are accessed via specific
    /// methods of the \c Message class (e.g., \c getQid()).
    ///
    /// <b>Open Design Issue:</b>
    /// In the current implementation the values for the constants are
    /// sorted in the order of appearance in DNS messages, i.e.,
    /// from %Question to Additional.
    /// So, for example,
    /// code <code>section >= Message::SECTION_AUTHORITY</code> can be
    /// used to do something in or after the Authority section.
    /// This would be convenient, but it is not clear if it's really a good
    /// idea to rely on relationship between the underlying values of enum
    /// constants.  At the moment, applications are discouraged to rely on
    /// this implementation detail.  We will see if such usage is sufficiently
    /// common to officially support it.
    ///
    /// Note also that since we don't define \c operator++ for this enum,
    /// the following code intending to iterate over all sections will
    /// \b not compile:
    /// \code for (Section s; s <= SECTION_ADDITIONAL; ++s) { // ++s undefined
    ///     // do something
    /// } \endcode
    /// This is intentional at this moment, and we'll see if we need to allow
    /// that as we have more experiences with this library.
    ///
    /// <b>Future Extension:</b> We'll probably also define constants for
    /// the section names used in dynamic updates in future versions.
    enum Section {
        SECTION_QUESTION = 0,   ///< %Question section
        SECTION_ANSWER = 1,     ///< Answer section
        SECTION_AUTHORITY = 2,  ///< Authority section
        SECTION_ADDITIONAL = 3  ///< Additional section
    };

    ///
    /// \name Constructors and Destructor
    ///
    /// Note: The copy constructor and the assignment operator are
    /// intentionally defined as private.
    /// The intended use case wouldn't require copies of a \c Message object;
    /// once created, it would normally be expected to be reused, changing the
    /// mode from \c PARSE to \c RENDER, and vice versa.
    //@{
public:
    /// \brief The constructor.
    /// The mode of the message is specified by the \c mode parameter.
    Message(Mode mode);
    /// \brief The destructor.
    ~Message();
private:
    Message(const Message& source);
    Message& operator=(const Message& source);
    //@}
public:
    /// \brief Return whether the specified header flag bit is set in the
    /// header section.
    ///
    /// This method is basically exception free, but if
    /// \c flag is not a valid constant of the \c HeaderFlag type,
    /// an exception of class \c InvalidParameter will be thrown.
    ///
    /// \param flag The header flag constant to test.
    /// \return \c true if the specified flag is set; otherwise \c false.
    bool getHeaderFlag(const HeaderFlag flag) const;

    /// \brief Set or clear the specified header flag bit in the header
    /// section.
    ///
    /// The optional parameter \c on indicates the operation mode,
    /// set or clear; if it's \c true the corresponding flag will be set;
    /// otherwise the flag will be cleared.
    /// In either case the original state of the flag does not affect the
    /// operation; for example, if a flag is already set and the "set"
    /// operation is attempted, it effectively results in no operation.
    ///
    /// The parameter \c on can be omitted, in which case a value of \c true
    /// (i.e., set operation) will be assumed.
    /// This is based on the observation that the flag would have to be set
    /// in the vast majority of the cases where an application needs to
    /// use this method.
    ///
    /// This method is only allowed in the \c RENDER mode;
    /// if the \c Message is in other mode, an exception of class
    /// InvalidMessageOperation will be thrown.
    ///
    /// If \c flag is not a valid constant of the \c HeaderFlag type,
    /// an exception of class \c InvalidParameter will be thrown.
    ///
    /// \param flag The header flag constant to set or clear.
    /// \param on If \c true the flag will be set; otherwise the flag will be
    /// cleared.
    void setHeaderFlag(const HeaderFlag flag, const bool on = true);

    /// \brief Return the query ID given in the header section of the message.
    qid_t getQid() const;

    /// \brief Set the query ID of the header section of the message.
    ///
    /// This method is only allowed in the \c RENDER mode;
    /// if the \c Message is in other mode, an exception of class
    /// InvalidMessageOperation will be thrown.
    void setQid(qid_t qid);

    /// \brief Return the Response Code of the message.
    ///
    /// This includes extended codes specified by an EDNS OPT RR (when
    /// included).  In the \c PARSE mode, if the received message contains
    /// an EDNS OPT RR, the corresponding extended code is identified and
    /// returned.
    ///
    /// The message must have been properly parsed (in the case of the
    /// \c PARSE mode) or an \c Rcode has been set (in the case of the
    /// \c RENDER mode) beforehand.  Otherwise, an exception of class
    /// \c InvalidMessageOperation will be thrown.
    const Rcode& getRcode() const;

    /// \brief Set the Response Code of the message.
    ///
    /// This method is only allowed in the \c RENDER mode;
    /// if the \c Message is in other mode, an exception of class
    /// InvalidMessageOperation will be thrown.
    ///
    /// If the specified code is an EDNS extended RCODE, an EDNS OPT RR will be
    /// included in the message.
    void setRcode(const Rcode& rcode);

    /// \brief Return the OPCODE given in the header section of the message.
    ///
    /// The message must have been properly parsed (in the case of the
    /// \c PARSE mode) or an \c Opcode has been set (in the case of the
    /// \c RENDER mode) beforehand.  Otherwise, an exception of class
    /// \c InvalidMessageOperation will be thrown.
    const Opcode& getOpcode() const;

    /// \brief Set the OPCODE of the header section of the message.
    ///
    /// This method is only allowed in the \c RENDER mode;
    /// if the \c Message is in other mode, an exception of class
    /// InvalidMessageOperation will be thrown.
    void setOpcode(const Opcode& opcode);

    /// \brief Return, if any, the EDNS associated with the message.
    ///
    /// This method never throws an exception.
    ///
    /// \return A shared pointer to the EDNS.  This will be a null shared
    /// pointer if the message is not associated with EDNS.
    ConstEDNSPtr getEDNS() const;

    /// \brief Set EDNS for the message.
    ///
    /// This method is only allowed in the \c RENDER mode;
    /// if the \c Message is in other mode, an exception of class
    /// InvalidMessageOperation will be thrown.
    ///
    /// \param edns A shared pointer to an \c EDNS object to be set in
    /// \c Message.
    void setEDNS(ConstEDNSPtr edns);

    /// \brief Return, if any, the TSIG record contained in the received
    /// message.
    ///
    /// Currently, this method is only intended to return a TSIG record
    /// for an incoming message built via the \c fromWire() method in the
    /// PARSE mode.  A call to this method in the RENDER mode is invalid and
    /// result in an exception.  Also, calling this method is meaningless
    /// unless \c fromWire() is performed.
    ///
    /// The returned pointer is valid only during the lifetime of the
    /// \c Message object and until \c clear() is called.  The \c Message
    /// object retains the ownership of \c TSIGRecord; the caller must not
    /// try to delete it.
    ///
    /// \exception InvalidMessageOperation Message is not in the PARSE mode.
    ///
    /// \return A pointer to the stored \c TSIGRecord or \c NULL.
    const TSIGRecord* getTSIGRecord() const;

    /// \brief Returns the number of RRs contained in the given section.
    ///
    /// In the \c PARSE mode, the returned value may not be identical to
    /// the actual number of RRs of the incoming message that is parsed.
    /// The \c Message class handles some "meta" RRs such as EDNS OPT RR
    /// separately.  This method doesn't include such RRs.
    /// Also, a future version of the parser will detect and unify duplicate
    /// RRs (which should be rare in practice though), in which case
    /// the stored RRs in the \c Message object will be fewer than the RRs
    /// originally contained in the incoming message.
    ///
    /// Likewise, in the \c RENDER mode, even if \c EDNS is set in the
    /// \c Message, this method doesn't count the corresponding OPT RR
    /// in the Additional section.
    ///
    /// This method is basically exception free, but if
    /// \c section is not a valid constant of the \c Section type,
    /// an exception of class \c OutOfRange will be thrown.
    ///
    /// \param section The section in the message where RRs should be
    /// counted.
    /// \return The number of RRs stored in the specified section of the
    /// message.
    unsigned int getRRCount(const Section section) const;

    /// \brief Return an iterator corresponding to the beginning of the
    /// Question section of the message.
    const QuestionIterator beginQuestion() const;

    /// \brief Return an iterator corresponding to the end of the
    /// Question section of the message.
    const QuestionIterator endQuestion() const;

    /// \brief Return an iterator corresponding to the beginning of the
    /// given section (other than Question) of the message.
    ///
    /// \c section must be a valid constant of the \c Section type;
    /// otherwise, an exception of class \c OutOfRange will be thrown.
    const RRsetIterator beginSection(const Section section) const;

    /// \brief Return an iterator corresponding to the end of the
    /// given section (other than Question) of the message.
    ///
    /// \c section must be a valid constant of the \c Section type;
    /// otherwise, an exception of class \c OutOfRange will be thrown.
    const RRsetIterator endSection(const Section section) const;

    /// \brief Add a (pointer like object of) Question to the message.
    ///
    /// This method is only allowed in the \c RENDER mode;
    /// if the \c Message is in other mode, an exception of class
    /// InvalidMessageOperation will be thrown.
    void addQuestion(QuestionPtr question);

    /// \brief Add a (pointer like object of) Question to the message.
    ///
    /// This version internally creates a \c QuestionPtr object from the
    /// given \c question and calls the other version of this method.
    /// So this is inherently less efficient, but is provided because this
    /// form may be more intuitive and may make more sense for performance
    /// insensitive applications.
    ///
    /// This method is only allowed in the \c RENDER mode;
    /// if the \c Message is in other mode, an exception of class
    /// InvalidMessageOperation will be thrown.
    void addQuestion(const Question& question);

    /// \brief Add a (pointer like object of) RRset to the given section
    /// of the message.
    ///
    /// This interface takes into account the RRSIG possibly attached to
    /// \c rrset.  This interface design needs to be revisited later.
    ///
    /// This method is only allowed in the \c RENDER mode;
    /// if the \c Message is in other mode, an exception of class
    /// InvalidMessageOperation will be thrown.
    /// \c section must be a valid constant of the \c Section type;
    /// otherwise, an exception of class \c OutOfRange will be thrown.
    ///
    /// Note that \c addRRset() does not currently check for duplicate
    /// data before inserting RRsets.  The caller is responsible for
    /// checking for these (see \c hasRRset() below).
    void addRRset(const Section section, RRsetPtr rrset, bool sign = false);

    /// \brief Determine whether the given section already has an RRset
    /// matching the given name, RR class and RR type.
    ///
    /// \c section must be a valid constant of the \c Section type;
    /// otherwise, an exception of class \c OutOfRange will be thrown.
    ///
    /// This should probably be extended to be a "find" method that returns
    /// a matching RRset if found.
    bool hasRRset(const Section section, const Name& name,
                  const RRClass& rrclass, const RRType& rrtype);

    /// \brief Determine whether the given section already has an RRset
    /// matching the one pointed to by the argumet
    ///
    /// \c section must be a valid constant of the \c Section type;
    /// otherwise, an exception of class \c OutOfRange will be thrown.
    bool hasRRset(const Section section, const RRsetPtr& rrset);

    /// \brief Remove RRSet from Message
    ///
    /// Removes the RRset identified by the section iterator from the message.
    /// Note: if,.for some reason, the RRset is duplicated in the section, only
    /// one occurrence is removed.
    ///
    /// If the operation is successful, all iterators into the section are
    /// invalidated.
    ///
    /// \param section Section to which the iterator belongs
    /// \param iterator Iterator pointing to the element to be removed
    ///
    /// \return true if the element was removed, false if the iterator was not
    /// found in the specified section.
    bool removeRRset(const Section section, RRsetIterator& iterator);

    /// \brief Remove all RRSets from the given Section
    ///
    /// \param section Section to remove all rrsets from
    void clearSection(const Section section);

    // The following methods are not currently implemented.
    //void removeQuestion(QuestionPtr question);
    // notyet:
    //void addRR(const Section section, const RR& rr);
    //void removeRR(const Section section, const RR& rr);

    /// \brief Clear the message content (if any) and reinitialize it in the
    /// specified mode.
    void clear(Mode mode);

    /// \brief Adds all rrsets from the source the given section in the
    /// source message to the same section of this message
    ///
    /// \param section the section to append
    /// \param target The source Message
    void appendSection(const Section section, const Message& source);

    /// \brief Prepare for making a response from a request.
    ///
    /// This will clear the DNS header except those fields that should be kept
    /// for the response, and clear answer and the following sections.
    /// See also dns_message_reply() of BIND9.
    void makeResponse();

    /// \brief Convert the Message to a string.
    ///
    /// At least \c Opcode and \c Rcode must be validly set in the \c Message
    /// (as a result of parse in the \c PARSE mode or by explicitly setting
    /// in the \c RENDER mode);  otherwise, an exception of
    /// class \c InvalidMessageOperation will be thrown.
    std::string toText() const;

    /// \brief Render the message in wire formant into a message renderer
    /// object.
    ///
    /// This \c Message must be in the \c RENDER mode and both \c Opcode and
    /// \c Rcode must have been set beforehand; otherwise, an exception of
    /// class \c InvalidMessageOperation will be thrown.
    ///
    /// \param renderer DNS message rendering context that encapsulates the
    /// output buffer and name compression information.
    void toWire(AbstractMessageRenderer& renderer);

    /// \brief Render the message in wire formant into a message renderer
    /// object with TSIG.
    ///
    /// This method is similar to the other version of \c toWire(), but
    /// it will also add a TSIG RR with (in many cases) the TSIG MAC for
    /// the message along with the given TSIG context (\c tsig_ctx).
    /// The TSIG RR will be placed at the end of \c renderer.
    /// \c tsig_ctx will be updated based on the fact it was used for signing
    /// and with the latest MAC.
    ///
    /// \param renderer See the other version
    /// \param tsig_ctx A TSIG context that is to be used for signing the
    /// message
    void toWire(AbstractMessageRenderer& renderer, TSIGContext& tsig_ctx);

    /// \brief Parse the header section of the \c Message.
    void parseHeader(isc::util::InputBuffer& buffer);

    /// \brief Parse the \c Message.
    void fromWire(isc::util::InputBuffer& buffer);

    ///
    /// \name Protocol constants
    ///
    //@{
    /// \brief The default maximum size of UDP DNS messages that don't cause
    /// truncation.
    ///
    /// With EDNS the maximum size can be increased per message.
    static const uint16_t DEFAULT_MAX_UDPSIZE = 512;

    /// \brief The default maximum size of UDP DNS messages we can handle
    static const uint16_t DEFAULT_MAX_EDNS0_UDPSIZE = 4096;
    //@}

private:
    MessageImpl* impl_;
};

/// \brief Pointer-like type pointing to a \c Message
///
/// This type is expected to be used as an argument in asynchronous
/// callback functions.  The internal reference-counting will ensure that
/// that ongoing state information will not be lost if the object
/// that originated the asynchronous call falls out of scope.
typedef boost::shared_ptr<Message> MessagePtr;

/// Insert the \c Message as a string into stream.
///
/// This method convert \c message into a string and inserts it into the
/// output stream \c os.
///
/// \param os A \c std::ostream object on which the insertion operation is
/// performed.
/// \param record A \c Message object output by the operation.
/// \return A reference to the same \c std::ostream object referenced by
/// parameter \c os after the insertion operation.
std::ostream& operator<<(std::ostream& os, const Message& message);
}
}
#endif  // __MESSAGE_H

// Local Variables: 
// mode: c++
// End: <|MERGE_RESOLUTION|>--- conflicted
+++ resolved
@@ -34,10 +34,7 @@
 
 namespace dns {
 class TSIGContext;
-<<<<<<< HEAD
-=======
 class TSIGRecord;
->>>>>>> 25bc145b
 
 ///
 /// \brief A standard DNS module exception that is thrown if a wire format
