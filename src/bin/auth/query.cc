--- conflicted
+++ resolved
@@ -257,26 +257,17 @@
         if (db_result.isWildcard()) {
             addWildcardNXRRSETProof(finder, db_result.rrset);
         }
-<<<<<<< HEAD
     } else if (db_result.isNSEC3Signed() && !db_result.isWildcard()) {
-        // Case for RFC5155 Section 7.2.3
-        const ZoneFinder::FindNSEC3Result result(finder.findNSEC3(qname_,
-                                                                  false));
-=======
-    } else if (db_result.isNSEC3Signed()) {
         // Handling depends on whether query type is DS or not
         // (see RFC5155, 7.2.3 and 7.2.4):  If qtype == DS, do
         // recursive search (and add next_proof, if necessary),
         // otherwise, do non-recursive search
         const bool qtype_ds = (qtype_ == RRType::DS());
         ZoneFinder::FindNSEC3Result result(finder.findNSEC3(qname_, qtype_ds));
->>>>>>> 47ed2b14
         if (result.matched) {
             response_.addRRset(Message::SECTION_AUTHORITY,
                                boost::const_pointer_cast<AbstractRRset>(
                                    result.closest_proof), dnssec_);
-<<<<<<< HEAD
-=======
             // For qtype == DS, next_proof could be set
             // (We could check for opt-out here, but that's really the
             // responsibility of the datasource)
@@ -285,7 +276,6 @@
                                    boost::const_pointer_cast<AbstractRRset>(
                                        result.next_proof), dnssec_);
             }
->>>>>>> 47ed2b14
         } else {
             isc_throw(BadNSEC3, "No matching NSEC3 found for existing domain "
                       << qname_);
