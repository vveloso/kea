// Copyright (C) 2009  Internet Systems Consortium, Inc. ("ISC")
//
// Permission to use, copy, modify, and/or distribute this software for any
// purpose with or without fee is hereby granted, provided that the above
// copyright notice and this permission notice appear in all copies.
//
// THE SOFTWARE IS PROVIDED "AS IS" AND ISC DISCLAIMS ALL WARRANTIES WITH
// REGARD TO THIS SOFTWARE INCLUDING ALL IMPLIED WARRANTIES OF MERCHANTABILITY
// AND FITNESS.  IN NO EVENT SHALL ISC BE LIABLE FOR ANY SPECIAL, DIRECT,
// INDIRECT, OR CONSEQUENTIAL DAMAGES OR ANY DAMAGES WHATSOEVER RESULTING FROM
// LOSS OF USE, DATA OR PROFITS, WHETHER IN AN ACTION OF CONTRACT, NEGLIGENCE
// OR OTHER TORTIOUS ACTION, ARISING OUT OF OR IN CONNECTION WITH THE USE OR
// PERFORMANCE OF THIS SOFTWARE.

// $Id$

#include <sys/types.h>
#include <sys/socket.h>
#include <sys/select.h>
#include <netinet/in.h>
#include <netdb.h>
#include <stdlib.h>

#include <cassert>
#include <iostream>

#include <dns/buffer.h>
#include <dns/messagerenderer.h>
#include <dns/name.h>
#include <dns/question.h>
#include <dns/rrset.h>
#include <dns/rrttl.h>
#include <dns/message.h>
#include <config/ccsession.h>

#include <auth/query.h>
#include <auth/data_source.h>
#include <auth/data_source_static.h>
#include <auth/data_source_sqlite3.h>

#include <cc/data.h>

#include "common.h"
#include "auth_srv.h"

#include <boost/lexical_cast.hpp>

using namespace std;

using namespace isc::auth;
using namespace isc::dns;
using namespace isc::dns::rdata;
using namespace isc::data;
using namespace isc::config;

class AuthSrvImpl {
private:
    // prohibit copy
    AuthSrvImpl(const AuthSrvImpl& source);
    AuthSrvImpl& operator=(const AuthSrvImpl& source);
public:
    AuthSrvImpl();
    std::string _db_file;
    isc::auth::MetaDataSrc data_sources;
};

AuthSrvImpl::AuthSrvImpl() {
    // add static data source
    data_sources.addDataSrc(ConstDataSrcPtr(new StaticDataSrc));

    // add SQL data source
    Sqlite3DataSrc* sd = new Sqlite3DataSrc;
    sd->init();
    data_sources.addDataSrc(ConstDataSrcPtr(sd));
}

AuthSrv::AuthSrv()
{
    impl_ = new AuthSrvImpl;
}

AuthSrv::~AuthSrv()
{
    delete impl_;
}

int
AuthSrv::processMessage(InputBuffer& request_buffer,
                        Message& message,
                        MessageRenderer& response_renderer)
{
    try {
            message.fromWire(request_buffer);
    } catch (...) {
        cerr << "[AuthSrv] parse failed" << endl;
        return (-1);
    }

    cout << "[AuthSrv] received a message:\n" << message.toText() << endl;

<<<<<<< HEAD
    if (message.getRRCount(Section::QUESTION()) != 1) {
        return (-1);
=======
        bool dnssec_ok = msg.isDNSSECSupported();
        uint16_t remote_bufsize = msg.getUDPSize();

        msg.makeResponse();
        msg.setHeaderFlag(MessageFlag::AA());
        msg.setRcode(Rcode::NOERROR());
        msg.setDNSSECSupported(dnssec_ok);
        msg.setUDPSize(sizeof(recvbuf));

        Query query(msg, dnssec_ok);
        impl_->data_sources.doQuery(query);

        OutputBuffer obuffer(remote_bufsize);
        MessageRenderer renderer(obuffer);
        renderer.setLengthLimit(remote_bufsize);
        msg.toWire(renderer);
        cout << "sending a response (" <<
            boost::lexical_cast<string>(obuffer.getLength())
                  << " bytes):\n" << msg.toText() << endl;
        sendto(fd, obuffer.getData(), obuffer.getLength(), 0, sa, sa_len);
>>>>>>> 85dc228f
    }

    bool dnssec_ok = message.isDNSSECSupported();
    // unused for now.  should set this to renderer for truncation
    uint16_t remote_bufsize = message.getUDPSize();

    message.makeResponse();
    message.setHeaderFlag(MessageFlag::AA());
    message.setRcode(Rcode::NOERROR());
    message.setDNSSECSupported(dnssec_ok);
    message.setUDPSize(4096);   // XXX: hardcoding

    Query query(message, dnssec_ok);
    impl_->data_sources.doQuery(query);

    message.toWire(response_renderer);
    cout << "sending a response:\n" << message.toText() << endl;

    return (0);
}

void
AuthSrv::setDbFile(const std::string& db_file)
{
    cout << "Change data source file, call our data source's function to now read " << db_file << endl;
    impl_->_db_file = db_file;
}

ElementPtr
AuthSrv::updateConfig(isc::data::ElementPtr new_config)
{
    if (new_config) {
        // the ModuleCCSession has already checked if we have
        // the correct ElementPtr type as specified in our .spec file
        if (new_config->contains("database_file")) {
            // We only get this if the value has actually changed.
            setDbFile(new_config->get("database_file")->stringValue());
        }
    }
    
    return isc::config::createAnswer(0);
}<|MERGE_RESOLUTION|>--- conflicted
+++ resolved
@@ -87,10 +87,11 @@
 int
 AuthSrv::processMessage(InputBuffer& request_buffer,
                         Message& message,
-                        MessageRenderer& response_renderer)
+                        MessageRenderer& response_renderer,
+                        const bool udp_buffer)
 {
     try {
-            message.fromWire(request_buffer);
+        message.fromWire(request_buffer);
     } catch (...) {
         cerr << "[AuthSrv] parse failed" << endl;
         return (-1);
@@ -98,31 +99,8 @@
 
     cout << "[AuthSrv] received a message:\n" << message.toText() << endl;
 
-<<<<<<< HEAD
     if (message.getRRCount(Section::QUESTION()) != 1) {
         return (-1);
-=======
-        bool dnssec_ok = msg.isDNSSECSupported();
-        uint16_t remote_bufsize = msg.getUDPSize();
-
-        msg.makeResponse();
-        msg.setHeaderFlag(MessageFlag::AA());
-        msg.setRcode(Rcode::NOERROR());
-        msg.setDNSSECSupported(dnssec_ok);
-        msg.setUDPSize(sizeof(recvbuf));
-
-        Query query(msg, dnssec_ok);
-        impl_->data_sources.doQuery(query);
-
-        OutputBuffer obuffer(remote_bufsize);
-        MessageRenderer renderer(obuffer);
-        renderer.setLengthLimit(remote_bufsize);
-        msg.toWire(renderer);
-        cout << "sending a response (" <<
-            boost::lexical_cast<string>(obuffer.getLength())
-                  << " bytes):\n" << msg.toText() << endl;
-        sendto(fd, obuffer.getData(), obuffer.getLength(), 0, sa, sa_len);
->>>>>>> 85dc228f
     }
 
     bool dnssec_ok = message.isDNSSECSupported();
@@ -138,8 +116,11 @@
     Query query(message, dnssec_ok);
     impl_->data_sources.doQuery(query);
 
+    response_renderer.setLengthLimit(udp_buffer ? remote_bufsize : 65535);
     message.toWire(response_renderer);
-    cout << "sending a response:\n" << message.toText() << endl;
+    cout << "sending a response (" <<
+        boost::lexical_cast<string>(response_renderer.getLength())
+         << " bytes):\n" << message.toText() << endl;
 
     return (0);
 }
