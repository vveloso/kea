// Copyright (C) 2009  Internet Systems Consortium, Inc. ("ISC")
//
// Permission to use, copy, modify, and/or distribute this software for any
// purpose with or without fee is hereby granted, provided that the above
// copyright notice and this permission notice appear in all copies.
//
// THE SOFTWARE IS PROVIDED "AS IS" AND ISC DISCLAIMS ALL WARRANTIES WITH
// REGARD TO THIS SOFTWARE INCLUDING ALL IMPLIED WARRANTIES OF MERCHANTABILITY
// AND FITNESS.  IN NO EVENT SHALL ISC BE LIABLE FOR ANY SPECIAL, DIRECT,
// INDIRECT, OR CONSEQUENTIAL DAMAGES OR ANY DAMAGES WHATSOEVER RESULTING FROM
// LOSS OF USE, DATA OR PROFITS, WHETHER IN AN ACTION OF CONTRACT, NEGLIGENCE
// OR OTHER TORTIOUS ACTION, ARISING OUT OF OR IN CONNECTION WITH THE USE OR
// PERFORMANCE OF THIS SOFTWARE.

// $Id$

#include <algorithm>
#include <cassert>
#include <iostream>
#include <vector>

#include <exceptions/exceptions.h>

#include <dns/buffer.h>
#include <dns/exceptions.h>
#include <dns/messagerenderer.h>
#include <dns/name.h>
#include <dns/question.h>
#include <dns/rrset.h>
#include <dns/rrttl.h>
#include <dns/message.h>
#include <config/ccsession.h>
#include <cc/data.h>
#include <exceptions/exceptions.h>

#include <datasrc/query.h>
#include <datasrc/data_source.h>
#include <datasrc/static_datasrc.h>
#include <datasrc/sqlite3_datasrc.h>

#include <cc/data.h>

#include "common.h"
#include "auth_srv.h"

#include <boost/lexical_cast.hpp>

using namespace std;

using namespace isc;
using namespace isc::datasrc;
using namespace isc::dns;
using namespace isc::dns::rdata;
using namespace isc::data;
using namespace isc::config;

class AuthSrvImpl {
private:
    // prohibit copy
    AuthSrvImpl(const AuthSrvImpl& source);
    AuthSrvImpl& operator=(const AuthSrvImpl& source);
public:
    AuthSrvImpl();

    isc::data::ElementPtr setDbFile(const isc::data::ElementPtr config);

    std::string db_file_;
    ModuleCCSession* cs_;
    MetaDataSrc data_sources_;
    /// We keep a pointer to the currently running sqlite datasource
    /// so that we can specifically remove that one should the database
    /// file change
    ConstDataSrcPtr cur_datasrc_;

    bool verbose_mode_;

    /// Currently non-configurable, but will be.
    static const uint16_t DEFAULT_LOCAL_UDPSIZE = 4096;
};

AuthSrvImpl::AuthSrvImpl() : cs_(NULL), verbose_mode_(false)
{
    // cur_datasrc_ is automatically initialized by the default constructor,
    // effectively being an empty (sqlite) data source.  once ccsession is up
    // the datasource will be set by the configuration setting

    // add static data source
    data_sources_.addDataSrc(ConstDataSrcPtr(new StaticDataSrc));
}

AuthSrv::AuthSrv() : impl_(new AuthSrvImpl) {
}

AuthSrv::~AuthSrv() {
    delete impl_;
}

namespace {
class QuestionInserter {
public:
    QuestionInserter(Message* message) : message_(message) {}
    void operator()(const QuestionPtr question) {
        message_->addQuestion(question);
    }
    Message* message_;
};

void
makeErrorMessage(Message& message, MessageRenderer& renderer,
                 const Rcode& rcode, const bool verbose_mode)
{
    // extract the parameters that should be kept.
    // XXX: with the current implementation, it's not easy to set EDNS0
    // depending on whether the query had it.  So we'll simply omit it.
    const qid_t qid = message.getQid();
    const bool rd = message.getHeaderFlag(MessageFlag::RD());
    const bool cd = message.getHeaderFlag(MessageFlag::CD());
    const Opcode& opcode = message.getOpcode();
    vector<QuestionPtr> questions;

    // If this is an error to a query, we should also copy the question section.
    if (opcode == Opcode::QUERY()) {
        questions.assign(message.beginQuestion(), message.endQuestion());
    }

    message.clear(Message::RENDER);
    message.setQid(qid);
    message.setOpcode(opcode);
    message.setHeaderFlag(MessageFlag::QR());
    message.setUDPSize(AuthSrvImpl::DEFAULT_LOCAL_UDPSIZE);
    if (rd) {
        message.setHeaderFlag(MessageFlag::RD());
    }
    if (cd) {
        message.setHeaderFlag(MessageFlag::CD());
    }
    for_each(questions.begin(), questions.end(), QuestionInserter(&message));
    message.setRcode(rcode);
    message.toWire(renderer);

    if (verbose_mode) {
        cerr << "[b10-auth] sending an error response (" <<
            boost::lexical_cast<string>(renderer.getLength())
             << " bytes):\n" << message.toText() << endl;
    }
}
}

void
AuthSrv::setVerbose(const bool on) {
    impl_->verbose_mode_ = on;
}

bool
AuthSrv::getVerbose() const {
    return (impl_->verbose_mode_);
}

void
AuthSrv::setConfigSession(ModuleCCSession* cs) {
    impl_->cs_ = cs;
}

ModuleCCSession*
AuthSrv::configSession() const {
    return (impl_->cs_);
}

bool
AuthSrv::processMessage(InputBuffer& request_buffer, Message& message,
                        MessageRenderer& response_renderer,
                        const bool udp_buffer)
{
    // First, check the header part.  If we fail even for the base header,
    // just drop the message.
    try {
        message.parseHeader(request_buffer);

        // Ignore all responses.
        if (message.getHeaderFlag(MessageFlag::QR())) {
            if (impl_->verbose_mode_) {
                cerr << "[b10-auth] received unexpected response, ignoring" << endl;
            }
            return (false);
        }
    } catch (const Exception& ex) {
        return (false);
    }

    // Parse the message.  On failure, return an appropriate error.
    try {
        message.fromWire(request_buffer);
    } catch (const DNSProtocolError& error) {
        if (impl_->verbose_mode_) {
            cerr << "[b10-auth] returning " <<  error.getRcode().toText() << ": "
                 << error.what() << endl;
        }
        makeErrorMessage(message, response_renderer, error.getRcode(),
                         impl_->verbose_mode_);
        return (true);
    } catch (const Exception& ex) {
        if (impl_->verbose_mode_) {
            cerr << "[b10-auth] returning SERVFAIL: " << ex.what() << endl;
        }
        makeErrorMessage(message, response_renderer, Rcode::SERVFAIL(),
                         impl_->verbose_mode_);
        return (true);
    } // other exceptions will be handled at a higher layer.

    if (impl_->verbose_mode_) {
        cerr << "[b10-auth] received a message:\n" << message.toText() << endl;
    }

    // Perform further protocol-level validation.

    // In this implementation, we only support normal queries
    if (message.getOpcode() != Opcode::QUERY()) {
        if (impl_->verbose_mode_) {
            cerr << "[b10-auth] unsupported opcode" << endl;
        }
        makeErrorMessage(message, response_renderer, Rcode::NOTIMP(),
                         impl_->verbose_mode_);
        return (true);
    }

    if (message.getRRCount(Section::QUESTION()) != 1) {
        makeErrorMessage(message, response_renderer, Rcode::FORMERR(),
                         impl_->verbose_mode_);
        return (true);
    }

    const bool dnssec_ok = message.isDNSSECSupported();
    const uint16_t remote_bufsize = message.getUDPSize();

    message.makeResponse();
    message.setHeaderFlag(MessageFlag::AA());
    message.setRcode(Rcode::NOERROR());
    message.setDNSSECSupported(dnssec_ok);
    message.setUDPSize(AuthSrvImpl::DEFAULT_LOCAL_UDPSIZE);

    try {
        Query query(message, dnssec_ok);
        impl_->data_sources_.doQuery(query);
    } catch (const Exception& ex) {
        if (impl_->verbose_mode_) {
            cerr << "[b10-auth] Internal error, returning SERVFAIL: " <<
                ex.what() << endl;
        }
        makeErrorMessage(message, response_renderer, Rcode::SERVFAIL(),
                         impl_->verbose_mode_);
        return (true);
    }

    response_renderer.setLengthLimit(udp_buffer ? remote_bufsize : 65535);
    message.toWire(response_renderer);
    if (impl_->verbose_mode_) {
        cerr << "[b10-auth] sending a response (" <<
            boost::lexical_cast<string>(response_renderer.getLength())
             << " bytes):\n" << message.toText() << endl;
    }

    return (true);
}

ElementPtr
AuthSrvImpl::setDbFile(const isc::data::ElementPtr config) {
    ElementPtr answer = isc::config::createAnswer();
    ElementPtr final;

    if (config && config->contains("database_file")) {
        db_file_ = config->get("database_file")->stringValue();
        final = config;
    } else if (cs_ != NULL) {
        bool is_default;
        string item("database_file");
        ElementPtr value = cs_->getValue(is_default, item);
<<<<<<< HEAD
        db_file_ = value->stringValue();
        final = Element::createMap();
=======
        final = Element::createFromString("{}");

        // If the value is the default, and we are running from
        // a specific directory ('from build'), we need to use
        // a different value than the default (which may not exist)
        // (btw, this should not be done here in the end, i think
        //  the from-source script should have a check for this,
        //  but for that we need offline access to config, so for
        //  now this is a decent solution)
        if (is_default && getenv("B10_FROM_BUILD")) {
            value = Element::create(string(getenv("B10_FROM_BUILD")) +
                                    "/bind10_zones.sqlite3");
        }
>>>>>>> 141de43f
        final->set(item, value);

        db_file_ = value->stringValue();
    } else {
        return (answer);
    }

    if (verbose_mode_) {
        cerr << "[b10-auth] Data source database file: " << db_file_ << endl;
    }

    // create SQL data source
    // Note: the following step is tricky to be exception-safe and to ensure
    // exception guarantee: We first need to perform all operations that can
    // fail, while acquiring resources in the RAII manner.  We then perform
    // delete and swap operations which should not fail.
    DataSrcPtr datasrc_ptr(DataSrcPtr(new Sqlite3DataSrc));
    datasrc_ptr->init(final);
    data_sources_.addDataSrc(datasrc_ptr);

    // The following code should be exception free.
    if (cur_datasrc_ != NULL) {
        data_sources_.removeDataSrc(cur_datasrc_);
    }
    cur_datasrc_ = datasrc_ptr;

    return (answer);
}

ElementPtr
AuthSrv::updateConfig(isc::data::ElementPtr new_config) {
    try {
        // the ModuleCCSession has already checked if we have
        // the correct ElementPtr type as specified in our .spec file
        ElementPtr answer = isc::config::createAnswer();
        answer = impl_->setDbFile(new_config);

        return answer;
    } catch (const isc::Exception& error) {
        if (impl_->verbose_mode_) {
            cerr << "[b10-auth] error: " << error.what() << endl;
        }
        return isc::config::createAnswer(1, error.what());
    }
}<|MERGE_RESOLUTION|>--- conflicted
+++ resolved
@@ -274,11 +274,7 @@
         bool is_default;
         string item("database_file");
         ElementPtr value = cs_->getValue(is_default, item);
-<<<<<<< HEAD
-        db_file_ = value->stringValue();
         final = Element::createMap();
-=======
-        final = Element::createFromString("{}");
 
         // If the value is the default, and we are running from
         // a specific directory ('from build'), we need to use
@@ -291,7 +287,6 @@
             value = Element::create(string(getenv("B10_FROM_BUILD")) +
                                     "/bind10_zones.sqlite3");
         }
->>>>>>> 141de43f
         final->set(item, value);
 
         db_file_ = value->stringValue();
