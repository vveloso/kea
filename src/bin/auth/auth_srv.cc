// Copyright (C) 2009  Internet Systems Consortium, Inc. ("ISC")
//
// Permission to use, copy, modify, and/or distribute this software for any
// purpose with or without fee is hereby granted, provided that the above
// copyright notice and this permission notice appear in all copies.
//
// THE SOFTWARE IS PROVIDED "AS IS" AND ISC DISCLAIMS ALL WARRANTIES WITH
// REGARD TO THIS SOFTWARE INCLUDING ALL IMPLIED WARRANTIES OF MERCHANTABILITY
// AND FITNESS.  IN NO EVENT SHALL ISC BE LIABLE FOR ANY SPECIAL, DIRECT,
// INDIRECT, OR CONSEQUENTIAL DAMAGES OR ANY DAMAGES WHATSOEVER RESULTING FROM
// LOSS OF USE, DATA OR PROFITS, WHETHER IN AN ACTION OF CONTRACT, NEGLIGENCE
// OR OTHER TORTIOUS ACTION, ARISING OUT OF OR IN CONNECTION WITH THE USE OR
// PERFORMANCE OF THIS SOFTWARE.

#include <config.h>

#include <util/io/socketsession.h>

#include <asiolink/asiolink.h>
#include <asiolink/io_endpoint.h>

#include <config/ccsession.h>

#include <cc/data.h>

#include <exceptions/exceptions.h>

#include <util/buffer.h>
#include <util/threads/lock.h>

#include <dns/edns.h>
#include <dns/exceptions.h>
#include <dns/messagerenderer.h>
#include <dns/name.h>
#include <dns/question.h>
#include <dns/opcode.h>
#include <dns/rcode.h>
#include <dns/rrset.h>
#include <dns/rrttl.h>
#include <dns/message.h>
#include <dns/tsig.h>

#include <asiodns/dns_service.h>

#include <datasrc/data_source.h>
#include <datasrc/client_list.h>

#include <xfr/xfrout_client.h>

#include <auth/common.h>
#include <auth/auth_config.h>
#include <auth/auth_srv.h>
#include <auth/query.h>
#include <auth/statistics.h>
#include <auth/auth_log.h>

#include <boost/bind.hpp>
#include <boost/lexical_cast.hpp>
#include <boost/scoped_ptr.hpp>

#include <algorithm>
#include <cassert>
#include <iostream>
#include <vector>
#include <memory>

#include <sys/types.h>
#include <netinet/in.h>

using namespace std;

using namespace isc;
using namespace isc::cc;
using namespace isc::datasrc;
using namespace isc::dns;
using namespace isc::util;
using namespace isc::util::io;
using namespace isc::auth;
using namespace isc::dns::rdata;
using namespace isc::data;
using namespace isc::config;
using namespace isc::xfr;
using namespace isc::asiolink;
using namespace isc::asiodns;
using namespace isc::server_common::portconfig;

namespace {
// A helper class for cleaning up message renderer.
//
// A temporary object of this class is expected to be created before starting
// response message rendering.  On construction, it (re)initialize the given
// message renderer with the given buffer.  On destruction, it releases
// the previously set buffer and then release any internal resource in the
// renderer, no matter what happened during the rendering, especially even
// when it resulted in an exception.
//
// Note: if we need this helper in many other places we might consider making
// it visible to other modules.  As of this implementation this is the only
// user of this class, so we hide it within the implementation.
class RendererHolder {
public:
    RendererHolder(MessageRenderer& renderer, OutputBuffer* buffer) :
        renderer_(renderer)
    {
        renderer.setBuffer(buffer);
    }
    ~RendererHolder() {
        renderer_.setBuffer(NULL);
        renderer_.clear();
    }
private:
    MessageRenderer& renderer_;
};

// Similar to Renderer holder, this is a very basic RAII-style class
// that calls clear(Message::PARSE) on the given Message upon destruction
class MessageHolder {
public:
    MessageHolder(Message& message) : message_(message) {}
    ~MessageHolder() {
        message_.clear(Message::PARSE);
    }
private:
    Message& message_;
};

// A helper container of socket session forwarder.
//
// This class provides a simple wrapper interface to SocketSessionForwarder
// so that the caller doesn't have to worry about connection management,
// exception handling or parameter building.
//
// It internally maintains whether the underlying forwarder establishes a
// connection to the receiver.  On a forwarding request, if the connection
// hasn't been established yet, it automatically opens a new one, then
// pushes the session over it.  It also closes the connection on destruction,
// or a non-recoverable error happens, automatically.  So the only thing
// the application has to do is to create this object and push any session
// to be forwarded.
class SocketSessionForwarderHolder {
public:
    /// \brief The constructor.
    ///
    /// \param message_name Any string that can identify the type of messages
    /// to be forwarded via this session.  It will be only used as part of
    /// log message, so it can be anything, but in practice something like
    /// "update" or "xfr" is expected.
    /// \param forwarder The underlying socket session forwarder.
    SocketSessionForwarderHolder(const string& message_name,
                                 BaseSocketSessionForwarder& forwarder) :
        message_name_(message_name), forwarder_(forwarder), connected_(false)
    {}

    ~SocketSessionForwarderHolder() {
        if (connected_) {
            forwarder_.close();
        }
    }

    /// \brief Push a socket session corresponding to given IOMessage.
    ///
    /// If the connection with the receiver process hasn't been established,
    /// it automatically establishes one, then push the session over it.
    ///
    /// If either connect or push fails, the underlying forwarder object should
    /// throw an exception.  This method logs the event, and propagates the
    /// exception to the caller, which will eventually result in SERVFAIL.
    /// The connection, if established, is automatically closed, so the next
    /// forward request will trigger reopening a new connection.
    ///
    /// \note: Right now, there's no API to retrieve the local address from
    /// the IOMessage.  Until it's added, we pass the remote address as
    /// local.
    ///
    /// \param io_message The request message to be forwarded as a socket
    /// session.  It will be converted to the parameters that the underlying
    /// SocketSessionForwarder expects.
    void push(const IOMessage& io_message) {
        const IOEndpoint& remote_ep = io_message.getRemoteEndpoint();
        const int protocol = remote_ep.getProtocol();
        const int sock_type = getSocketType(protocol);
        try {
            connect();
            forwarder_.push(io_message.getSocket().getNative(),
                            remote_ep.getFamily(), sock_type, protocol,
                            remote_ep.getSockAddr(), remote_ep.getSockAddr(),
                            io_message.getData(), io_message.getDataSize());
        } catch (const SocketSessionError& ex) {
            LOG_ERROR(auth_logger, AUTH_MESSAGE_FORWARD_ERROR).
                arg(message_name_).arg(remote_ep).arg(ex.what());
            close();
            throw;
        }
    }

private:
    const string message_name_;
    BaseSocketSessionForwarder& forwarder_;
    bool connected_;

    void connect() {
        if (!connected_) {
            forwarder_.connectToReceiver();
            connected_ = true;
        }
    }

    void close() {
        if (connected_) {
            forwarder_.close();
            connected_ = false;
        }
    }

    static int getSocketType(int protocol) {
        switch (protocol) {
        case IPPROTO_UDP:
            return (SOCK_DGRAM);
        case IPPROTO_TCP:
            return (SOCK_STREAM);
        default:
            isc_throw(isc::InvalidParameter,
                      "Unexpected socket address family: " << protocol);
        }
    }
};
}

class AuthSrvImpl {
private:
    // prohibit copy
    AuthSrvImpl(const AuthSrvImpl& source);
    AuthSrvImpl& operator=(const AuthSrvImpl& source);
public:
    AuthSrvImpl(AbstractXfroutClient& xfrout_client,
                BaseSocketSessionForwarder& ddns_forwarder);
    ~AuthSrvImpl();

    bool processNormalQuery(const IOMessage& io_message, Message& message,
                            OutputBuffer& buffer,
                            auto_ptr<TSIGContext> tsig_context);
    bool processXfrQuery(const IOMessage& io_message, Message& message,
                         OutputBuffer& buffer,
                         auto_ptr<TSIGContext> tsig_context);
    bool processNotify(const IOMessage& io_message, Message& message,
                       OutputBuffer& buffer,
                       auto_ptr<TSIGContext> tsig_context);
    bool processUpdate(const IOMessage& io_message);

    IOService io_service_;

    MessageRenderer renderer_;
    /// Currently non-configurable, but will be.
    static const uint16_t DEFAULT_LOCAL_UDPSIZE = 4096;

    /// These members are public because AuthSrv accesses them directly.
    ModuleCCSession* config_session_;
    AbstractSession* xfrin_session_;

    /// Query counters for statistics
    AuthCounters counters_;

    /// Addresses we listen on
    AddressList listen_addresses_;

    /// The TSIG keyring
    const boost::shared_ptr<TSIGKeyRing>* keyring_;

    /// The client list
    std::map<RRClass, boost::shared_ptr<ConfigurableClientList> >
        client_lists_;

    boost::shared_ptr<ConfigurableClientList> getClientList(const RRClass&
                                                            rrclass)
    {
        // TODO: Debug-build only check
        if (!mutex_.locked()) {
            isc_throw(isc::Unexpected, "Not locked!");
        }
        const std::map<RRClass, boost::shared_ptr<ConfigurableClientList> >::
            const_iterator it(client_lists_.find(rrclass));
        if (it == client_lists_.end()) {
            return (boost::shared_ptr<ConfigurableClientList>());
        } else {
            return (it->second);
        }
    }

    /// Bind the ModuleSpec object in config_session_ with
    /// isc:config::ModuleSpec::validateStatistics.
    void registerStatisticsValidator();

    /// Socket session forwarder for dynamic update requests
    BaseSocketSessionForwarder& ddns_base_forwarder_;

    /// Holder for the DDNS Forwarder, which is used to send
    /// DDNS messages to b10-ddns, but can be set to empty if
    /// b10-ddns is not running
    boost::scoped_ptr<SocketSessionForwarderHolder> ddns_forwarder_;

    /// \brief Resume the server
    ///
    /// This is a wrapper call for DNSServer::resume(done), if 'done' is true,
    /// the Rcode set in the given Message is counted in the statistics
    /// counter.
    ///
    /// This method is expected to be called by processMessage()
    ///
    /// \param server The DNSServer as passed to processMessage()
    /// \param message The response as constructed by processMessage()
    /// \param done If true, the Rcode from the given message is counted,
    ///             this value is then passed to server->resume(bool)
    void resumeServer(isc::asiodns::DNSServer* server,
                      isc::dns::Message& message,
                      bool done);

    mutable util::thread::Mutex mutex_;

private:
    bool xfrout_connected_;
    AbstractXfroutClient& xfrout_client_;

    /// Increment query counter
    void incCounter(const int protocol);

    // validateStatistics
    bool validateStatistics(isc::data::ConstElementPtr data) const;

    auth::Query query_;
};

AuthSrvImpl::AuthSrvImpl(AbstractXfroutClient& xfrout_client,
                         BaseSocketSessionForwarder& ddns_forwarder) :
    config_session_(NULL),
    xfrin_session_(NULL),
    counters_(),
    keyring_(NULL),
    ddns_base_forwarder_(ddns_forwarder),
    ddns_forwarder_(NULL),
    xfrout_connected_(false),
    xfrout_client_(xfrout_client)
{}

AuthSrvImpl::~AuthSrvImpl() {
    if (xfrout_connected_) {
        xfrout_client_.disconnect();
        xfrout_connected_ = false;
    }
}

// This is a derived class of \c DNSLookup, to serve as a
// callback in the asiolink module.  It calls
// AuthSrv::processMessage() on a single DNS message.
class MessageLookup : public DNSLookup {
public:
    MessageLookup(AuthSrv* srv) : server_(srv) {}
    virtual void operator()(const IOMessage& io_message,
                            MessagePtr message,
                            MessagePtr, // Not used here
                            OutputBufferPtr buffer,
                            DNSServer* server) const
    {
        // Keep a holder on the message, so that it is automatically
        // cleared if processMessage() is done
        // This is not done in processMessage itself (which would be
        // equivalent), to allow tests to inspect the message handling.
        MessageHolder message_holder(*message);
        server_->processMessage(io_message, *message, *buffer, server);
    }
private:
    AuthSrv* server_;
};

// This is a derived class of \c DNSAnswer, to serve as a callback in the
// asiolink module.  We actually shouldn't do anything in this class because
// we build complete response messages in the process methods; otherwise
// the response message will contain trailing garbage.  In future, we should
// probably even drop the reliance on DNSAnswer.  We don't need the coroutine
// tricks provided in that framework, and its overhead would be significant
// in terms of performance consideration for the authoritative server
// implementation.
class MessageAnswer : public DNSAnswer {
public:
    MessageAnswer(AuthSrv*) {}
    virtual void operator()(const IOMessage&, MessagePtr,
                            MessagePtr, OutputBufferPtr) const
    {}
};

// This is a derived class of \c SimpleCallback, to serve
// as a callback in the asiolink module.  It checks for queued
// configuration messages, and executes them if found.
class ConfigChecker : public SimpleCallback {
public:
    ConfigChecker(AuthSrv* srv) : server_(srv) {}
    virtual void operator()(const IOMessage&) const {
        ModuleCCSession* cfg_session = server_->getConfigSession();
        if (cfg_session != NULL && cfg_session->hasQueuedMsgs()) {
            cfg_session->checkCommand();
        }
    }
private:
    AuthSrv* server_;
};

AuthSrv::AuthSrv(isc::xfr::AbstractXfroutClient& xfrout_client,
                 isc::util::io::BaseSocketSessionForwarder& ddns_forwarder)
{
    impl_ = new AuthSrvImpl(xfrout_client, ddns_forwarder);
    checkin_ = new ConfigChecker(this);
    dns_lookup_ = new MessageLookup(this);
    dns_answer_ = new MessageAnswer(this);
}

void
AuthSrv::stop() {
    impl_->io_service_.stop();
}

AuthSrv::~AuthSrv() {
    delete impl_;
    delete checkin_;
    delete dns_lookup_;
    delete dns_answer_;
}

namespace {
class QuestionInserter {
public:
    QuestionInserter(Message& message) : message_(message) {}
    void operator()(const QuestionPtr question) {
        message_.addQuestion(question);
    }
    Message& message_;
};

void
makeErrorMessage(MessageRenderer& renderer, Message& message,
                 OutputBuffer& buffer, const Rcode& rcode,
                 std::auto_ptr<TSIGContext> tsig_context =
                 std::auto_ptr<TSIGContext>())
{
    // extract the parameters that should be kept.
    // XXX: with the current implementation, it's not easy to set EDNS0
    // depending on whether the query had it.  So we'll simply omit it.
    const qid_t qid = message.getQid();
    const bool rd = message.getHeaderFlag(Message::HEADERFLAG_RD);
    const bool cd = message.getHeaderFlag(Message::HEADERFLAG_CD);
    const Opcode& opcode = message.getOpcode();
    vector<QuestionPtr> questions;

    // If this is an error to a query or notify, we should also copy the
    // question section.
    if (opcode == Opcode::QUERY() || opcode == Opcode::NOTIFY()) {
        questions.assign(message.beginQuestion(), message.endQuestion());
    }

    message.clear(Message::RENDER);
    message.setQid(qid);
    message.setOpcode(opcode);
    message.setHeaderFlag(Message::HEADERFLAG_QR);
    if (rd) {
        message.setHeaderFlag(Message::HEADERFLAG_RD);
    }
    if (cd) {
        message.setHeaderFlag(Message::HEADERFLAG_CD);
    }
    for_each(questions.begin(), questions.end(), QuestionInserter(message));

    message.setRcode(rcode);

    RendererHolder holder(renderer, &buffer);
    if (tsig_context.get() != NULL) {
        message.toWire(renderer, *tsig_context);
    } else {
        message.toWire(renderer);
    }
    LOG_DEBUG(auth_logger, DBG_AUTH_MESSAGES, AUTH_SEND_ERROR_RESPONSE)
              .arg(renderer.getLength()).arg(message);
}
}

IOService&
AuthSrv::getIOService() {
    return (impl_->io_service_);
}

void
AuthSrv::setXfrinSession(AbstractSession* xfrin_session) {
    impl_->xfrin_session_ = xfrin_session;
}

void
AuthSrv::setConfigSession(ModuleCCSession* config_session) {
    impl_->config_session_ = config_session;
    impl_->registerStatisticsValidator();
}

ModuleCCSession*
AuthSrv::getConfigSession() const {
    return (impl_->config_session_);
}

void
AuthSrv::processMessage(const IOMessage& io_message, Message& message,
                        OutputBuffer& buffer, DNSServer* server)
{
    InputBuffer request_buffer(io_message.getData(), io_message.getDataSize());

    // First, check the header part.  If we fail even for the base header,
    // just drop the message.
    try {
        message.parseHeader(request_buffer);

        // Ignore all responses.
        if (message.getHeaderFlag(Message::HEADERFLAG_QR)) {
            LOG_DEBUG(auth_logger, DBG_AUTH_DETAIL, AUTH_RESPONSE_RECEIVED);
            impl_->resumeServer(server, message, false);
            return;
        }
    } catch (const Exception& ex) {
        LOG_DEBUG(auth_logger, DBG_AUTH_DETAIL, AUTH_HEADER_PARSE_FAIL)
                  .arg(ex.what());
        impl_->resumeServer(server, message, false);
        return;
    }

    try {
        // Parse the message.
        message.fromWire(request_buffer);
    } catch (const DNSProtocolError& error) {
        LOG_DEBUG(auth_logger, DBG_AUTH_DETAIL, AUTH_PACKET_PROTOCOL_ERROR)
                  .arg(error.getRcode().toText()).arg(error.what());
        makeErrorMessage(impl_->renderer_, message, buffer, error.getRcode());
        impl_->resumeServer(server, message, true);
        return;
    } catch (const Exception& ex) {
        LOG_DEBUG(auth_logger, DBG_AUTH_DETAIL, AUTH_PACKET_PARSE_ERROR)
                  .arg(ex.what());
        makeErrorMessage(impl_->renderer_, message, buffer, Rcode::SERVFAIL());
        impl_->resumeServer(server, message, true);
        return;
    } // other exceptions will be handled at a higher layer.

    LOG_DEBUG(auth_logger, DBG_AUTH_MESSAGES, AUTH_PACKET_RECEIVED)
              .arg(message);

    // Perform further protocol-level validation.
    // TSIG first
    // If this is set to something, we know we need to answer with TSIG as well
    std::auto_ptr<TSIGContext> tsig_context;
    const TSIGRecord* tsig_record(message.getTSIGRecord());
    TSIGError tsig_error(TSIGError::NOERROR());

    // Do we do TSIG?
    // The keyring can be null if we're in test
    if (impl_->keyring_ != NULL && tsig_record != NULL) {
        tsig_context.reset(new TSIGContext(tsig_record->getName(),
                                           tsig_record->getRdata().
                                                getAlgorithm(),
                                           **impl_->keyring_));
        tsig_error = tsig_context->verify(tsig_record, io_message.getData(),
                                          io_message.getDataSize());
    }

    if (tsig_error != TSIGError::NOERROR()) {
        makeErrorMessage(impl_->renderer_, message, buffer,
                         tsig_error.toRcode(), tsig_context);
        impl_->resumeServer(server, message, true);
        return;
    }

    const Opcode opcode = message.getOpcode();
    bool send_answer = true;
    try {
        // update per opcode statistics counter.  This can only be reliable
        // after TSIG check succeeds.
        impl_->counters_.inc(message.getOpcode());

        if (opcode == Opcode::NOTIFY()) {
            send_answer = impl_->processNotify(io_message, message, buffer,
                                               tsig_context);
        } else if (opcode == Opcode::UPDATE()) {
            if (impl_->ddns_forwarder_) {
                send_answer = impl_->processUpdate(io_message);
            } else {
                makeErrorMessage(impl_->renderer_, message, buffer,
                                 Rcode::NOTIMP(), tsig_context);
            }
        } else if (opcode != Opcode::QUERY()) {
            LOG_DEBUG(auth_logger, DBG_AUTH_DETAIL, AUTH_UNSUPPORTED_OPCODE)
                      .arg(message.getOpcode().toText());
            makeErrorMessage(impl_->renderer_, message, buffer,
                             Rcode::NOTIMP(), tsig_context);
        } else if (message.getRRCount(Message::SECTION_QUESTION) != 1) {
            makeErrorMessage(impl_->renderer_, message, buffer,
                             Rcode::FORMERR(), tsig_context);
        } else {
            ConstQuestionPtr question = *message.beginQuestion();
            const RRType& qtype = question->getType();
            if (qtype == RRType::AXFR()) {
                send_answer = impl_->processXfrQuery(io_message, message,
                                                     buffer, tsig_context);
            } else if (qtype == RRType::IXFR()) {
                send_answer = impl_->processXfrQuery(io_message, message,
                                                     buffer, tsig_context);
            } else {
                send_answer = impl_->processNormalQuery(io_message, message,
                                                        buffer, tsig_context);
            }
        }
    } catch (const std::exception& ex) {
        LOG_DEBUG(auth_logger, DBG_AUTH_DETAIL, AUTH_RESPONSE_FAILURE)
                  .arg(ex.what());
        makeErrorMessage(impl_->renderer_, message, buffer, Rcode::SERVFAIL());
    } catch (...) {
        LOG_DEBUG(auth_logger, DBG_AUTH_DETAIL, AUTH_RESPONSE_FAILURE_UNKNOWN);
        makeErrorMessage(impl_->renderer_, message, buffer, Rcode::SERVFAIL());
    }
    impl_->resumeServer(server, message, send_answer);
}

bool
AuthSrvImpl::processNormalQuery(const IOMessage& io_message, Message& message,
                                OutputBuffer& buffer,
                                auto_ptr<TSIGContext> tsig_context)
{
    ConstEDNSPtr remote_edns = message.getEDNS();
    const bool dnssec_ok = remote_edns && remote_edns->getDNSSECAwareness();
    const uint16_t remote_bufsize = remote_edns ? remote_edns->getUDPSize() :
        Message::DEFAULT_MAX_UDPSIZE;

    message.makeResponse();
    message.setHeaderFlag(Message::HEADERFLAG_AA);
    message.setRcode(Rcode::NOERROR());

    // Increment query counter.
    incCounter(io_message.getSocket().getProtocol());

    if (remote_edns) {
        EDNSPtr local_edns = EDNSPtr(new EDNS());
        local_edns->setDNSSECAwareness(dnssec_ok);
        local_edns->setUDPSize(AuthSrvImpl::DEFAULT_LOCAL_UDPSIZE);
        message.setEDNS(local_edns);
    }
    // Lock the client lists and keep them under the lock until the processing
    // and rendering is done (this is the same mutex as from
    // AuthSrv::getClientListMutex()).
    isc::util::thread::Mutex::Locker locker(mutex_);

    try {
        const ConstQuestionPtr question = *message.beginQuestion();
        const boost::shared_ptr<datasrc::ClientList>
            list(getClientList(question->getClass()));
        if (list) {
            const RRType& qtype = question->getType();
            const Name& qname = question->getName();
            query_.process(*list, qname, qtype, message, dnssec_ok);
        } else {
            makeErrorMessage(renderer_, message, buffer, Rcode::REFUSED());
            return (true);
        }
    } catch (const Exception& ex) {
        LOG_ERROR(auth_logger, AUTH_PROCESS_FAIL).arg(ex.what());
        makeErrorMessage(renderer_, message, buffer, Rcode::SERVFAIL());
        return (true);
    }

    RendererHolder holder(renderer_, &buffer);
    const bool udp_buffer =
        (io_message.getSocket().getProtocol() == IPPROTO_UDP);
    renderer_.setLengthLimit(udp_buffer ? remote_bufsize : 65535);
    if (tsig_context.get() != NULL) {
        message.toWire(renderer_, *tsig_context);
    } else {
        message.toWire(renderer_);
    }
    LOG_DEBUG(auth_logger, DBG_AUTH_MESSAGES, AUTH_SEND_NORMAL_RESPONSE)
              .arg(renderer_.getLength()).arg(message);
    return (true);
    // The message can contain some data from the locked resource. But outside
    // this method, we touch only the RCode of it, so it should be safe.
}

bool
AuthSrvImpl::processXfrQuery(const IOMessage& io_message, Message& message,
                             OutputBuffer& buffer,
                             auto_ptr<TSIGContext> tsig_context)
{
    // Increment query counter.
    incCounter(io_message.getSocket().getProtocol());

    if (io_message.getSocket().getProtocol() == IPPROTO_UDP) {
        LOG_DEBUG(auth_logger, DBG_AUTH_DETAIL, AUTH_AXFR_UDP);
        makeErrorMessage(renderer_, message, buffer, Rcode::FORMERR(),
                         tsig_context);
        return (true);
    }

    try {
        if (!xfrout_connected_) {
            xfrout_client_.connect();
            xfrout_connected_ = true;
        }
        xfrout_client_.sendXfroutRequestInfo(
            io_message.getSocket().getNative(),
            io_message.getData(),
            io_message.getDataSize());
    } catch (const XfroutError& err) {
        if (xfrout_connected_) {
            // disconnect() may trigger an exception, but since we try it
            // only if we've successfully opened it, it shouldn't happen in
            // normal condition.  Should this occur, we'll propagate it to the
            // upper layer.
            xfrout_client_.disconnect();
            xfrout_connected_ = false;
        }

        LOG_DEBUG(auth_logger, DBG_AUTH_DETAIL, AUTH_AXFR_ERROR)
                  .arg(err.what());
        makeErrorMessage(renderer_, message, buffer, Rcode::SERVFAIL(),
                         tsig_context);
        return (true);
    }

    return (false);
}

bool
AuthSrvImpl::processNotify(const IOMessage& io_message, Message& message,
                           OutputBuffer& buffer,
                           std::auto_ptr<TSIGContext> tsig_context)
{
    // The incoming notify must contain exactly one question for SOA of the
    // zone name.
    if (message.getRRCount(Message::SECTION_QUESTION) != 1) {
        LOG_DEBUG(auth_logger, DBG_AUTH_DETAIL, AUTH_NOTIFY_QUESTIONS)
                  .arg(message.getRRCount(Message::SECTION_QUESTION));
        makeErrorMessage(renderer_, message, buffer, Rcode::FORMERR(),
                         tsig_context);
        return (true);
    }
    ConstQuestionPtr question = *message.beginQuestion();
    if (question->getType() != RRType::SOA()) {
        LOG_DEBUG(auth_logger, DBG_AUTH_DETAIL, AUTH_NOTIFY_RRTYPE)
                  .arg(question->getType().toText());
        makeErrorMessage(renderer_, message, buffer, Rcode::FORMERR(),
                         tsig_context);
        return (true);
    }

    // According to RFC 1996, rcode should be "no error" and AA bit should be
    // on, but we don't check these conditions.  This behavior is compatible
    // with BIND 9.

    // TODO check with the conf-mgr whether current server is the auth of the
    // zone

    // In the code that follows, we simply ignore the notify if any internal
    // error happens rather than returning (e.g.) SERVFAIL.  RFC 1996 is
    // silent about such cases, but there doesn't seem to be anything we can
    // improve at the primary server side by sending an error anyway.
    if (xfrin_session_ == NULL) {
        LOG_DEBUG(auth_logger, DBG_AUTH_DETAIL, AUTH_NO_XFRIN);
        return (false);
    }

    LOG_DEBUG(auth_logger, DBG_AUTH_DETAIL, AUTH_RECEIVED_NOTIFY)
      .arg(question->getName()).arg(question->getClass());

    const string remote_ip_address =
        io_message.getRemoteEndpoint().getAddress().toText();
    static const string command_template_start =
        "{\"command\": [\"notify\", {\"zone_name\" : \"";
    static const string command_template_master = "\", \"master\" : \"";
    static const string command_template_rrclass = "\", \"zone_class\" : \"";
    static const string command_template_end = "\"}]}";

    try {
        ConstElementPtr notify_command = Element::fromJSON(
                command_template_start + question->getName().toText() +
                command_template_master + remote_ip_address +
                command_template_rrclass + question->getClass().toText() +
                command_template_end);
        const unsigned int seq =
            xfrin_session_->group_sendmsg(notify_command, "Zonemgr",
                                          "*", "*");
        ConstElementPtr env, answer, parsed_answer;
        xfrin_session_->group_recvmsg(env, answer, false, seq);
        int rcode;
        parsed_answer = parseAnswer(rcode, answer);
        if (rcode != 0) {
            LOG_ERROR(auth_logger, AUTH_ZONEMGR_ERROR)
                      .arg(parsed_answer->str());
            return (false);
        }
    } catch (const Exception& ex) {
        LOG_ERROR(auth_logger, AUTH_ZONEMGR_COMMS).arg(ex.what());
        return (false);
    }

    message.makeResponse();
    message.setHeaderFlag(Message::HEADERFLAG_AA);
    message.setRcode(Rcode::NOERROR());

    RendererHolder holder(renderer_, &buffer);
    if (tsig_context.get() != NULL) {
        message.toWire(renderer_, *tsig_context);
    } else {
        message.toWire(renderer_);
    }
    return (true);
}

bool
AuthSrvImpl::processUpdate(const IOMessage& io_message) {
    // Push the update request to a separate process via the forwarder.
    // On successful push, the request shouldn't be responded from b10-auth,
    // so we return false.
    ddns_forwarder_->push(io_message);
    return (false);
}

void
AuthSrvImpl::incCounter(const int protocol) {
    // Increment query counter.
    if (protocol == IPPROTO_UDP) {
        counters_.inc(AuthCounters::SERVER_UDP_QUERY);
    } else if (protocol == IPPROTO_TCP) {
        counters_.inc(AuthCounters::SERVER_TCP_QUERY);
    } else {
        // unknown protocol
        isc_throw(Unexpected, "Unknown protocol: " << protocol);
    }
}

void
AuthSrvImpl::registerStatisticsValidator() {
    counters_.registerStatisticsValidator(
        boost::bind(&AuthSrvImpl::validateStatistics, this, _1));
}

bool
AuthSrvImpl::validateStatistics(isc::data::ConstElementPtr data) const {
    if (config_session_ == NULL) {
        return (false);
    }
    return (
        config_session_->getModuleSpec().validateStatistics(
            data, true));
}

void
AuthSrvImpl::resumeServer(DNSServer* server, Message& message, bool done) {
    if (done) {
        counters_.inc(message.getRcode());
    }
    server->resume(done);
}

ConstElementPtr
AuthSrv::updateConfig(ConstElementPtr new_config) {
    try {
        // the ModuleCCSession has already checked if we have
        // the correct ElementPtr type as specified in our .spec file
        if (new_config) {
            configureAuthServer(*this, new_config);
        }
        return (isc::config::createAnswer());
    } catch (const isc::Exception& error) {
        LOG_ERROR(auth_logger, AUTH_CONFIG_UPDATE_FAIL).arg(error.what());
        return (isc::config::createAnswer(1, error.what()));
    }
}

ConstElementPtr AuthSrv::getStatistics() const {
    return (impl_->counters_.getStatistics());
}

uint64_t
AuthSrv::getCounter(const AuthCounters::ServerCounterType type) const {
    return (impl_->counters_.getCounter(type));
}

uint64_t
AuthSrv::getCounter(const Opcode opcode) const {
    return (impl_->counters_.getCounter(opcode));
}

uint64_t
AuthSrv::getCounter(const Rcode rcode) const {
    return (impl_->counters_.getCounter(rcode));
}

const AddressList&
AuthSrv::getListenAddresses() const {
    return (impl_->listen_addresses_);
}

void
AuthSrv::setListenAddresses(const AddressList& addresses) {
    // For UDP servers we specify the "SYNC_OK" option because in our usage
    // it can act in the synchronous mode.
    installListenAddresses(addresses, impl_->listen_addresses_, *dnss_,
                           DNSService::SERVER_SYNC_OK);
}

void
AuthSrv::setDNSService(isc::asiodns::DNSServiceBase& dnss) {
    dnss_ = &dnss;
}

void
AuthSrv::setTSIGKeyRing(const boost::shared_ptr<TSIGKeyRing>* keyring) {
    impl_->keyring_ = keyring;
}

void
AuthSrv::createDDNSForwarder() {
    LOG_DEBUG(auth_logger, DBG_AUTH_OPS, AUTH_START_DDNS_FORWARDER);
    impl_->ddns_forwarder_.reset(
        new SocketSessionForwarderHolder("update", impl_->ddns_base_forwarder_));
}

void
AuthSrv::destroyDDNSForwarder() {
    if (impl_->ddns_forwarder_) {
        LOG_DEBUG(auth_logger, DBG_AUTH_OPS, AUTH_STOP_DDNS_FORWARDER);
        impl_->ddns_forwarder_.reset();
    }
}

void
AuthSrv::setClientList(const RRClass& rrclass,
                       const boost::shared_ptr<ConfigurableClientList>& list) {
    // TODO: Debug-build only check
    if (!impl_->mutex_.locked()) {
        isc_throw(isc::Unexpected, "Not locked");
    }

    if (list) {
        impl_->client_lists_[rrclass] = list;
    } else {
        impl_->client_lists_.erase(rrclass);
    }
}
boost::shared_ptr<ConfigurableClientList>
AuthSrv::getClientList(const RRClass& rrclass) {
    return (impl_->getClientList(rrclass));
}

vector<RRClass>
AuthSrv::getClientListClasses() const {
    // TODO: Debug-build only check
    if (!impl_->mutex_.locked()) {
        isc_throw(isc::Unexpected, "Not locked");
    }

    vector<RRClass> result;
    for (std::map<RRClass, boost::shared_ptr<ConfigurableClientList> >::
         const_iterator it(impl_->client_lists_.begin());
         it != impl_->client_lists_.end(); ++it) {
        result.push_back(it->first);
    }
    return (result);
}

<<<<<<< HEAD
void
AuthSrv::setTCPRecvTimeout(size_t timeout) {
    dnss_->setTCPRecvTimeout(timeout);
=======
util::thread::Mutex&
AuthSrv::getClientListMutex() const {
    return (impl_->mutex_);
>>>>>>> ff7d1533
}<|MERGE_RESOLUTION|>--- conflicted
+++ resolved
@@ -965,13 +965,12 @@
     return (result);
 }
 
-<<<<<<< HEAD
-void
-AuthSrv::setTCPRecvTimeout(size_t timeout) {
-    dnss_->setTCPRecvTimeout(timeout);
-=======
 util::thread::Mutex&
 AuthSrv::getClientListMutex() const {
     return (impl_->mutex_);
->>>>>>> ff7d1533
+}
+
+void
+AuthSrv::setTCPRecvTimeout(size_t timeout) {
+    dnss_->setTCPRecvTimeout(timeout);
 }