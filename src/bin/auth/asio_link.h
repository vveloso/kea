// Copyright (C) 2010  Internet Systems Consortium, Inc. ("ISC")
//
// Permission to use, copy, modify, and/or distribute this software for any
// purpose with or without fee is hereby granted, provided that the above
// copyright notice and this permission notice appear in all copies.
//
// THE SOFTWARE IS PROVIDED "AS IS" AND ISC DISCLAIMS ALL WARRANTIES WITH
// REGARD TO THIS SOFTWARE INCLUDING ALL IMPLIED WARRANTIES OF MERCHANTABILITY
// AND FITNESS.  IN NO EVENT SHALL ISC BE LIABLE FOR ANY SPECIAL, DIRECT,
// INDIRECT, OR CONSEQUENTIAL DAMAGES OR ANY DAMAGES WHATSOEVER RESULTING FROM
// LOSS OF USE, DATA OR PROFITS, WHETHER IN AN ACTION OF CONTRACT, NEGLIGENCE
// OR OTHER TORTIOUS ACTION, ARISING OUT OF OR IN CONNECTION WITH THE USE OR
// PERFORMANCE OF THIS SOFTWARE.

// $Id$

#ifndef __ASIO_LINK_H
#define __ASIO_LINK_H 1

// IMPORTANT NOTE: only very few ASIO headers files can be included in
// this file.  In particular, asio.hpp should never be included here.
// See the description of the namespace below.
#include <asio/ip/address.hpp>

#include <functional>
#include <string>

#include <boost/function.hpp>

#include <exceptions/exceptions.h>

namespace asio {
class io_service;
namespace ip {
class address;
}
}

class AuthSrv;

/// \namespace asio_link
/// \brief A wrapper interface for the ASIO library.
///
/// The \c asio_link namespace is used to define a set of wrapper interfaces
/// for the ASIO library.
/// BIND 10 uses non Boost version of ASIO because it's header only, i.e.
/// does not require a separate library object to be linked, and thus
/// lowers the bar for introduction.
/// But the advantage comes with its own costs: since the header only version
/// includes more definitions in public header files, it tends to trigger
/// more compiler warnings for our own sources, and, depending on the
/// compiler options, may make the build fail.
/// We also found it may be tricky to use ASIO and standard C++ libraries
/// in a single translation unit, i.e., a .cc file: depending on the order
/// of including header files ASIO may or may not work on some platforms.
/// This wrapper interfaces are intended to centralize points of these
/// problematic issues in a single sub module.  Other BIND 10 modules should
/// simply include \c asio_link.h and use the wrapper APIs instead of
/// including ASIO header files and using ASIO specific classes directly.
///
/// This wrapper may be used for other IO libraries if and when we want to
/// switch, but generality for that purpose is not the primary goal of
/// this module.  The resulting interfaces are thus straightforward mapping
/// to the ASIO counterparts.
///
/// Notes to developers:
/// Currently the wrapper interface is specific to the authoritative
/// server implementation.  But the plan is to generalize it and have
/// other modules use it.
///
/// One obvious drawback of this approach is performance overhead
/// due to the additional layer.  We should eventually evaluate the cost
/// of the wrapper abstraction in benchmark tests.
///
/// Another drawback is that the wrapper interfaces don't provide all features
/// of ASIO (at least for the moment).  We should also re-evaluate the
/// maintenance overhead of providing necessary wrappers as we develop
/// more.
///
/// On the other hand, we may be able to exploit the wrapper approach to
/// simplify the interfaces (by limiting the usage) and unify performance
/// optimization points.
/// As for optimization, we may want to provide a custom allocator for
/// the placeholder of callback handlers:
/// http://think-async.com/Asio/asio-1.3.1/doc/asio/reference/asio_handler_allocate.html

namespace asio_link {
struct IOServiceImpl;

/// \brief An exception that is thrown if an error occurs within the IO
/// module.  This is mainly intended to be a wrapper exception class for
/// ASIO specific exceptions.
class IOError : public isc::Exception {
public:
    IOError(const char* file, size_t line, const char* what) :
        isc::Exception(file, line, what) {}
};

/// \brief The \c IOAddress class represents an IP addresses (version
/// agnostic)
///
/// This class is a wrapper for the ASIO \c ip::address class.
class IOAddress {
public:
    ///
    /// \name Constructors and Destructor
    ///
    /// This class is copyable.  We use default versions of copy constructor
    /// and the assignment operator.
    /// We use the default destructor.
    //@{
    /// \brief Constructor from string.
    ///
    /// This constructor converts a textual representation of IPv4 and IPv6
    /// addresses into an IOAddress object.
    /// If \c address_str is not a valid representation of any type of
    /// address, an exception of class \c IOError will be thrown.
    /// This constructor allocates memory for the object, and if that fails
    /// a corresponding standard exception will be thrown.
    ///
    /// \param address_str Textual representation of address.
    IOAddress(const std::string& address_str);

    /// \brief Constructor from an ASIO \c ip::address object.
    ///
    /// This constructor is intended to be used within the wrapper
    /// implementation; user applications of the wrapper API won't use it.
    ///
    /// This constructor never throws an exception.
    ///
    /// \param asio_address The ASIO \c ip::address to be converted.
    IOAddress(const asio::ip::address& asio_adress);
    //@}

    /// \brief Convert the address to a string.
    ///
    /// This method is basically expected to be exception free, but
    /// generating the string will involve resource allocation,
    /// and if it fails the corresponding standard exception will be thrown.
    ///
    /// \return A string representation of the address.
    std::string toText() const;
private:
    asio::ip::address asio_address_;
};

/// \brief The \c IOEndpoint class represents a communication endpoint.
///
/// This class is a wrapper for the ASIO \c ip::address class.

/// \brief The \c IOEndpoint class is an abstract base class to represent
/// a communication endpoint.
///
/// This class is a wrapper for the ASIO endpoint classes such as
/// \c ip::tcp::endpoint and \c ip::udp::endpoint.
///
/// Derived class implementations are completely hidden within the
/// implementation.  User applications only get access to concrete
/// \c IOEndpoint objects via the abstract interfaces.
class IOEndpoint {
    ///
    /// \name Constructors and Destructor
    ///
    /// Note: The copy constructor and the assignment operator are
    /// intentionally defined as private, making this class non-copyable.
    //@{
private:
    IOEndpoint(const IOEndpoint& source);
    IOEndpoint& operator=(const IOEndpoint& source);
protected:
    /// \brief The default constructor.
    ///
    /// This is intentionally defined as \c protected as this base class
    /// should never be instantiated (except as part of a derived class).
    IOEndpoint() {}
public:
    /// The destructor.
    virtual ~IOEndpoint() {}
    //@}

    /// \brief Returns the address of the endpoint.
    ///
    /// This method returns an IOAddress object corresponding to \c this
    /// endpoint.
    /// Note that the return value is not a real object, not a reference or
    /// a pointer.
    /// This is aligned with the interface of the ASIO counterpart:
    /// the \c address() method of \c ip::xxx::endpoint classes returns
    /// an \c ip::address object.
    /// This also means handling the address of an endpoint using this method
    /// can be expensive.  If the address information is necessary in a
    /// performance sensitive context and there's a more efficient interface
    /// for that purpose, it's probably better to avoid using this method.
    ///
    /// This method never throws an exception.
    ///
    /// \return A copy of \c IOAddress object corresponding to the endpoint.
    virtual IOAddress getAddress() const = 0;

    /// \brief A polymorphic factory of endpoint from address and port.
    ///
    /// This method creates a new instance of (a derived class of)
    /// \c IOEndpoint object that identifies the pair of given address
    /// and port.
    /// The appropriate derived class is chosen based on the specified
    /// transport protocol.  If the \c protocol doesn't specify a protocol
    /// supported in this implementation, an exception of class \c IOError
    /// will be thrown.
    ///
    /// Memory for the created object will be dynamically allocated.  It's
    /// caller's responsibility to \c delete it later.
    /// If resource allocation for the new object fails, a corresponding
    /// standard exception will be thrown.
    ///
    /// \param protocol The transport protocol used for the endpoint.
    /// Currently, only \c IPPROTO_UDP and \c IPPROTO_TCP can be specified.
    /// \param address The (IP) address of the endpoint.
    /// \param port The transport port number of the endpoint
    /// \return A pointer to a newly created \c IOEndpoint object.
    static const IOEndpoint* create(int protocol,
                                    const IOAddress& address,
                                    unsigned short port);
};

/// \brief The \c IOSocket class is an abstract base class to represent
/// various types of network sockets.
///
/// This class is a wrapper for the ASIO socket classes such as
/// \c ip::tcp::socket and \c ip::udp::socket.
///
/// Derived class implementations are completely hidden within the
/// implementation.  User applications only get access to concrete
/// \c IOSocket objects via the abstract interfaces.
class IOSocket {
    ///
    /// \name Constructors and Destructor
    ///
    /// Note: The copy constructor and the assignment operator are
    /// intentionally defined as private, making this class non-copyable.
    //@{
private:
    IOSocket(const IOSocket& source);
    IOSocket& operator=(const IOSocket& source);
protected:
    /// \brief The default constructor.
    ///
    /// This is intentionally defined as \c protected as this base class
    /// should never be instantiated (except as part of a derived class).
    IOSocket() {}
public:
    /// The destructor.
    virtual ~IOSocket() {}
    //@}

    /// \brief Return the "native" representation of the socket.
    ///
    /// In practice, this is the file descriptor of the socket for
    /// UNIX-like systems so the current implementation simply uses
    /// \c int as the type of the return value.
    /// We may have to need revisit this decision later.
    ///
    /// In general, the application should avoid using this method;
    /// it essentially discloses an implementation specific "handle" that
    /// can change the internal state of the socket (e.g. consider the
    /// application closes it, for example).
    /// But we sometimes need to perform very low-level operations that
    /// requires the native representation.  Passing the file descriptor
    /// to a different process is one example.
    /// This method is provided as a necessary evil for such limited purposes.
    ///
    /// This method never throws an exception.
    ///
    /// \return The native representation of the socket.  This is the socket
    /// file descriptor for UNIX-like systems.
    virtual int getNative() const = 0;

    /// \brief Return the transport protocol of the socket.
    ///
    /// Currently, it returns \c IPPROTO_UDP for UDP sockets, and
    /// \c IPPROTO_TCP for TCP sockets.
    ///
    /// This method never throws an exception.
    ///
    /// \return IPPROTO_UDP for UDP sockets
    /// \return IPPROTO_TCP for TCP sockets
    virtual int getProtocol() const = 0;

    /// \brief Return a non-usable "dummy" UDP socket for testing.
    ///
    /// This is a class method that returns a "mock" of UDP socket.
    /// This is not associated with any actual socket, and its only
    /// responsibility is to return \c IPPROTO_UDP from \c getProtocol().
    /// The only feasible usage of this socket is for testing so that
    /// the test code can prepare some "UDP data" even without opening any
    /// actual socket.
    ///
    /// This method never throws an exception.
    ///
    /// \return A reference to an \c IOSocket object whose \c getProtocol()
    /// returns \c IPPROTO_UDP.
    static IOSocket& getDummyUDPSocket();

    /// \brief Return a non-usable "dummy" TCP socket for testing.
    ///
    /// See \c getDummyUDPSocket().  This method is its TCP version.
    ///
    /// \return A reference to an \c IOSocket object whose \c getProtocol()
    /// returns \c IPPROTO_TCP.
    static IOSocket& getDummyTCPSocket();
};

/// \brief The \c IOMessage class encapsulates an incoming message received
/// on a socket.
///
/// An \c IOMessage object represents a tuple of a chunk of data
/// (a UDP packet or some segment of TCP stream), the socket over which the
/// data is passed, the information about the other end point of the
/// communication, and perhaps more.
///
/// The current design and interfaces of this class is tentative.
/// It only provides a minimal level of support that is necessary for
/// the current implementation of the authoritative server.
/// A future version of this class will definitely support more.
class IOMessage {
    ///
    /// \name Constructors and Destructor
    ///
    /// Note: The copy constructor and the assignment operator are
    /// intentionally defined as private, making this class non-copyable.
    //@{
private:
    IOMessage(const IOMessage& source);
    IOMessage& operator=(const IOMessage& source);
public:
    /// \brief Constructor from message information.
    ///
    /// This constructor needs to handle the ASIO \c ip::address class,
    /// and is intended to be used within this wrapper implementation.
    /// Once the \c IOMessage object is created, the application can
    /// get access to the information via the wrapper interface such as
    /// \c getRemoteAddress().
    ///
    /// This constructor never throws an exception.
    ///
    /// \param data A pointer to the message data.
    /// \param data_size The size of the message data in bytes.
    /// \param io_socket The socket over which the data is given.
    /// \param remote_endpoint The other endpoint of the socket, that is,
    /// the sender of the message.
    IOMessage(const void* data, size_t data_size, IOSocket& io_socket,
              const IOEndpoint& remote_endpoint);
    //@}

    /// \brief Returns a pointer to the received data.
    const void* getData() const { return (data_); }

    /// \brief Returns the size of the received data in bytes.
    size_t getDataSize() const { return (data_size_); }

    /// \brief Returns the socket on which the message arrives.
    const IOSocket& getSocket() const { return (io_socket_); }

    /// \brief Returns the endpoint that sends the message.
    const IOEndpoint& getRemoteEndpoint() const { return (remote_endpoint_); }
private:
    const void* data_;
    const size_t data_size_;
    IOSocket& io_socket_;
    const IOEndpoint& remote_endpoint_;
};

/// \brief The \c IOService class is a wrapper for the ASIO \c io_service
/// class.
///
/// Currently, the interface of this class is very specific to the
/// authoritative server implementation as indicated in the signature of
/// the constructor, but the plan is to generalize it so that other BIND 10
/// modules can use this interface, too.
class IOService {
    ///
    /// \name Constructors and Destructor
    ///
    /// Note: The copy constructor and the assignment operator are
    /// intentionally defined as private, making this class non-copyable.
    //@{
private:
    IOService(const IOService& source);
    IOService& operator=(const IOService& source);
public:
<<<<<<< HEAD
    IOService(AuthSrv* auth_server,
              const char* const address, const char* const port,
              const bool use_ipv4, const bool use_ipv6);
=======
    /// \brief The constructor.  Currently very specific to the authoritative
    /// server implementation.
    IOService(AuthSrv* auth_server, const char* port, bool use_ipv4,
              bool use_ipv6);
    /// \brief The destructor.
>>>>>>> 567266e3
    ~IOService();
    //@}

    /// \brief Start the underlying event loop.
    ///
    /// This method blocks until the \c stop() method is called via some
    /// handler.
    void run();

    /// \brief Stop the underlying event loop.
    ///
    /// This will return the control to the caller of the \c run() method.
    void stop();

    /// \brief Return the native \c io_service object used in this wrapper.
    ///
    /// This is a short term work around to support other BIND 10 modules
    /// that shares the same \c io_service with the authoritative server.
    /// It will eventually be removed once the wrapper interface is
    /// generalized.
    asio::io_service& get_io_service();

    /// \brief A functor(-like) class that specifies a custom call back
    /// invoked from the event loop instead of the embedded authoritative
    /// server callbacks.
    ///
    /// Currently, the callback is intended to be used only for testing
    /// purposes.  But we'll need a generic callback type like this to
    /// generalize the wrapper interface.
    typedef boost::function<void(const IOMessage& io_message)> IOCallBack;

    /// \brief Set the custom call back invoked from the event loop.
    ///
    /// Right now this method is only for testing, but will eventually be
    /// generalized.
    void setCallBack(IOCallBack callback);
private:
    IOServiceImpl* impl_;
};
}      // asio_link
#endif // __ASIO_LINK_H

// Local Variables: 
// mode: c++
// End: <|MERGE_RESOLUTION|>--- conflicted
+++ resolved
@@ -387,17 +387,11 @@
     IOService(const IOService& source);
     IOService& operator=(const IOService& source);
 public:
-<<<<<<< HEAD
-    IOService(AuthSrv* auth_server,
-              const char* const address, const char* const port,
-              const bool use_ipv4, const bool use_ipv6);
-=======
     /// \brief The constructor.  Currently very specific to the authoritative
     /// server implementation.
-    IOService(AuthSrv* auth_server, const char* port, bool use_ipv4,
-              bool use_ipv6);
+    IOService(AuthSrv* auth_server, const char* const address,
+              const char* port, bool use_ipv4, bool use_ipv6);
     /// \brief The destructor.
->>>>>>> 567266e3
     ~IOService();
     //@}
 
