--- conflicted
+++ resolved
@@ -15,13 +15,8 @@
 /**
  @page dhcp4 DHCPv4 Server Component
 
-<<<<<<< HEAD
-BIND10 offers DHCPv4 server implementation. It is implemented as
+Kea offers DHCPv4 server implementation. It is implemented as
 kea-dhcp4 component.  Its primary code is located in
-=======
-Kea offers DHCPv4 server implementation. It is implemented as
-b10-dhcp4 component.  Its primary code is located in
->>>>>>> 271450ed
 isc::dhcp::Dhcpv4Srv class. It uses \ref libdhcp extensively,
 especially isc::dhcp::Pkt4, isc::dhcp::Option and
 isc::dhcp::IfaceMgr classes. Currently this code offers skeleton
