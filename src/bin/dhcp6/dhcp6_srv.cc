--- conflicted
+++ resolved
@@ -94,13 +94,9 @@
 static const char* SERVER_DUID_FILE = "b10-dhcp6-serverid";
 
 Dhcpv6Srv::Dhcpv6Srv(uint16_t port)
-<<<<<<< HEAD
 :alloc_engine_(), serverid_(), shutdown_(true), hook_index_pkt6_receive_(-1),
-    hook_index_subnet6_select_(-1), hook_index_pkt6_send_(-1)
+    hook_index_subnet6_select_(-1), hook_index_pkt6_send_(-1), port_(port)
 {
-=======
-    : alloc_engine_(), serverid_(), shutdown_(true), port_(port) {
->>>>>>> 4084c5f2
 
     LOG_DEBUG(dhcp6_logger, DBG_DHCP6_START, DHCP6_OPEN_SOCKET).arg(port);
 
@@ -1232,7 +1228,6 @@
     return reply;
 }
 
-<<<<<<< HEAD
 isc::hooks::CalloutHandlePtr Dhcpv6Srv::getCalloutHandle(const Pkt6Ptr& pkt) {
     // This method returns a CalloutHandle for a given packet. It is guaranteed
     // to return the same callout_handle (so user library contexts are
@@ -1258,7 +1253,8 @@
     }
 
     return (callout_handle);
-=======
+}
+
 void
 Dhcpv6Srv::openActiveSockets(const uint16_t port) {
     IfaceMgr::instance().closeSockets();
@@ -1299,7 +1295,6 @@
     if (!IfaceMgr::instance().openSockets6(port)) {
         LOG_WARN(dhcp6_logger, DHCP6_NO_SOCKETS_OPEN);
     }
->>>>>>> 4084c5f2
 }
 
 };
