// Copyright (C) 2012-2015 Internet Systems Consortium, Inc. ("ISC")
//
// Permission to use, copy, modify, and/or distribute this software for any
// purpose with or without fee is hereby granted, provided that the above
// copyright notice and this permission notice appear in all copies.
//
// THE SOFTWARE IS PROVIDED "AS IS" AND ISC DISCLAIMS ALL WARRANTIES WITH
// REGARD TO THIS SOFTWARE INCLUDING ALL IMPLIED WARRANTIES OF MERCHANTABILITY
// AND FITNESS.  IN NO EVENT SHALL ISC BE LIABLE FOR ANY SPECIAL, DIRECT,
// INDIRECT, OR CONSEQUENTIAL DAMAGES OR ANY DAMAGES WHATSOEVER RESULTING FROM
// LOSS OF USE, DATA OR PROFITS, WHETHER IN AN ACTION OF CONTRACT, NEGLIGENCE
// OR OTHER TORTIOUS ACTION, ARISING OUT OF OR IN CONNECTION WITH THE USE OR
// PERFORMANCE OF THIS SOFTWARE.

#include <config.h>

#include <asiolink/io_address.h>
#include <cc/data.h>
#include <cc/command_interpreter.h>
#include <config/command_mgr.h>
#include <dhcp/libdhcp++.h>
#include <dhcp6/json_config_parser.h>
#include <dhcp6/dhcp6_log.h>
#include <dhcp/iface_mgr.h>
#include <dhcpsrv/cfg_option.h>
#include <dhcpsrv/cfgmgr.h>
#include <dhcpsrv/pool.h>
#include <dhcpsrv/subnet.h>
#include <dhcpsrv/timer_mgr.h>
#include <dhcpsrv/triplet.h>
#include <dhcpsrv/parsers/client_class_def_parser.h>
#include <dhcpsrv/parsers/dbaccess_parser.h>
#include <dhcpsrv/parsers/dhcp_config_parser.h>
#include <dhcpsrv/parsers/dhcp_parsers.h>
#include <dhcpsrv/parsers/duid_config_parser.h>
#include <dhcpsrv/parsers/expiration_config_parser.h>
#include <dhcpsrv/parsers/host_reservation_parser.h>
#include <dhcpsrv/parsers/host_reservations_list_parser.h>
#include <dhcpsrv/parsers/ifaces_config_parser.h>
#include <log/logger_support.h>
#include <util/encode/hex.h>
#include <util/strutil.h>
#include <defaults.h>

#include <boost/algorithm/string.hpp>
#include <boost/foreach.hpp>
#include <boost/lexical_cast.hpp>
#include <boost/scoped_ptr.hpp>
#include <boost/shared_ptr.hpp>

#include <iostream>
#include <limits>
#include <map>
#include <vector>

#include <stdint.h>

using namespace std;
using namespace isc;
using namespace isc::data;
using namespace isc::dhcp;
using namespace isc::asiolink;

namespace {

// Pointers to various parser objects.
typedef boost::shared_ptr<BooleanParser> BooleanParserPtr;
typedef boost::shared_ptr<StringParser> StringParserPtr;
typedef boost::shared_ptr<Uint32Parser> Uint32ParserPtr;

/// @brief Parser for IPv6 pool definitions.
///
/// This is the IPv6 derivation of the PoolParser class and handles pool
/// definitions, i.e. a list of entries of one of two syntaxes: min-max and
/// prefix/len for IPv6 pools. Pool6 objects are created and stored in chosen
/// PoolStorage container.
///
/// It is useful for parsing Dhcp6/subnet6[X]/pool parameters.
class Pool6Parser : public PoolParser {
public:

    /// @brief Constructor.
    ///
    /// @param param_name name of the parameter. Note, it is passed through
    /// but unused, parameter is currently always "Dhcp6/subnet6[X]/pool"
    /// @param pools storage container in which to store the parsed pool
    /// upon "commit"
    Pool6Parser(const std::string& param_name,  PoolStoragePtr pools)
        :PoolParser(param_name, pools) {
    }

protected:
    /// @brief Creates a Pool6 object given a IPv6 prefix and the prefix length.
    ///
    /// @param addr is the IPv6 prefix of the pool.
    /// @param len is the prefix length.
    /// @param ptype is the type of IPv6 pool (Pool::PoolType). Note this is
    /// passed in as an int32_t and cast to PoolType to accommodate a
    /// polymorphic interface.
    /// @return returns a PoolPtr to the new Pool4 object.
    PoolPtr poolMaker (IOAddress &addr, uint32_t len, int32_t ptype)
    {
        return (PoolPtr(new Pool6(static_cast<isc::dhcp::Lease::Type>
                                  (ptype), addr, len)));
    }

    /// @brief Creates a Pool6 object given starting and ending IPv6 addresses.
    ///
    /// @param min is the first IPv6 address in the pool.
    /// @param max is the last IPv6 address in the pool.
    /// @param ptype is the type of IPv6 pool (Pool::PoolType). Note this is
    /// passed in as an int32_t and cast to PoolType to accommodate a
    /// polymorphic interface.
    /// @return returns a PoolPtr to the new Pool4 object.
    PoolPtr poolMaker (IOAddress &min, IOAddress &max, int32_t ptype)
    {
        return (PoolPtr(new Pool6(static_cast<isc::dhcp::Lease::Type>
                                  (ptype), min, max)));
    }
};

class Pools6ListParser : public PoolsListParser {
public:
    Pools6ListParser(const std::string& dummy, PoolStoragePtr pools)
        :PoolsListParser(dummy, pools) {
    }

protected:
    virtual ParserPtr poolParserMaker(PoolStoragePtr storage) {
        return (ParserPtr(new Pool6Parser("pool", storage)));
    }
};

/// @brief Parser for IPv6 prefix delegation definitions.
///
/// This class handles prefix delegation pool definitions for IPv6 subnets
/// Pool6 objects are created and stored in the given PoolStorage container.
///
/// PdPool definitions currently support three elements: prefix, prefix-len,
/// and delegated-len, as shown in the example JSON text below:
///
/// @code
///
/// {
///     "prefix": "2001:db8:1::",
///     "prefix-len": 64,
///     "delegated-len": 128
/// }
/// @endcode
///
class PdPoolParser : public DhcpConfigParser {
public:

    /// @brief Constructor.
    ///
    /// @param param_name name of the parameter. Note, it is passed through
    /// but unused, parameter is currently always "Dhcp6/subnet6[X]/pool"
    /// @param pools storage container in which to store the parsed pool
    /// upon "commit"
    PdPoolParser(const std::string&,  PoolStoragePtr pools)
        : uint32_values_(new Uint32Storage()),
          string_values_(new StringStorage()), pools_(pools) {
        if (!pools_) {
            isc_throw(isc::dhcp::DhcpConfigError,
                      "PdPoolParser context storage may not be NULL");
        }
    }

    /// @brief Builds a prefix delegation pool from the given configuration
    ///
    /// This function parses configuration entries and creates an instance
    /// of a dhcp::Pool6 configured for prefix delegation.
    ///
    /// @param pd_pool_ pointer to an element that holds configuration entries
    /// that define a prefix delegation pool.
    ///
    /// @throw DhcpConfigError if configuration parsing fails.
    virtual void build(ConstElementPtr pd_pool_) {
        // Parse the elements that make up the option definition.
        BOOST_FOREACH(ConfigPair param, pd_pool_->mapValue()) {
            std::string entry(param.first);
            ParserPtr parser;
            if (entry == "prefix") {
                StringParserPtr str_parser(new StringParser(entry,
                                                            string_values_));
                parser = str_parser;
            } else if (entry == "prefix-len" || entry == "delegated-len") {
                Uint32ParserPtr code_parser(new Uint32Parser(entry,
                                                             uint32_values_));
                parser = code_parser;
            } else {
                isc_throw(DhcpConfigError, "unsupported parameter: " << entry
                          << " (" << param.second->getPosition() << ")");
            }

            parser->build(param.second);
            parser->commit();
        }

        // Try to obtain the pool parameters. It will throw an exception if any
        // of the required parameters are not present or invalid.
        try {
            std::string addr_str = string_values_->getParam("prefix");
            uint32_t prefix_len = uint32_values_->getParam("prefix-len");
            uint32_t delegated_len = uint32_values_->getParam("delegated-len");

            // Attempt to construct the local pool.
            pool_.reset(new Pool6(Lease::TYPE_PD, IOAddress(addr_str),
                                  prefix_len, delegated_len));
        } catch (const std::exception& ex) {
            // Some parameters don't exist or are invalid. Since we are not
            // aware whether they don't exist or are invalid, let's append
            // the position of the pool map element.
            isc_throw(isc::dhcp::DhcpConfigError, ex.what()
                      << " (" << pd_pool_->getPosition() << ")");
        }
    }

    // @brief Commits the constructed local pool to the pool storage.
    virtual void commit() {
        // Add the local pool to the external storage ptr.
        pools_->push_back(pool_);
    }

protected:
    /// Storage for subnet-specific integer values.
    Uint32StoragePtr uint32_values_;

    /// Storage for subnet-specific string values.
    StringStoragePtr string_values_;

    /// Parsers are stored here.
    ParserCollection parsers_;

    /// Pointer to the created pool object.
    isc::dhcp::Pool6Ptr pool_;

    /// Pointer to storage to which the local pool is written upon commit.
    isc::dhcp::PoolStoragePtr pools_;
};

/// @brief Parser for a list of prefix delegation pools.
///
/// This parser iterates over a list of prefix delegation pool entries and
/// creates pool instances for each one. If the parsing is successful, the
/// collection of pools is committed to the provided storage.
class PdPoolListParser : public DhcpConfigParser {
public:
    /// @brief Constructor.
    ///
    /// @param dummy first argument is ignored, all Parser constructors
    /// accept string as first argument.
    /// @param storage is the pool storage in which to store the parsed
    /// pools in this list
    /// @throw isc::dhcp::DhcpConfigError if storage is null.
    PdPoolListParser(const std::string&, PoolStoragePtr pools)
        : local_pools_(new PoolStorage()), pools_(pools) {
        if (!pools_) {
            isc_throw(isc::dhcp::DhcpConfigError,
                      "PdPoolListParser pools storage may not be NULL");
        }
    }

    /// @brief Parse configuration entries.
    ///
    /// This function parses configuration entries and creates instances
    /// of prefix delegation pools .
    ///
    /// @param pd_pool_list pointer to an element that holds entries
    /// that define a prefix delegation pool.
    ///
    /// @throw DhcpConfigError if configuration parsing fails.
    void build(isc::data::ConstElementPtr pd_pool_list) {
        // Make sure the local list is empty.
        local_pools_.reset(new PoolStorage());

        // Make sure we have a configuration elements to parse.
        if (!pd_pool_list) {
            isc_throw(DhcpConfigError,
                      "PdPoolListParser: list of pool definitions is NULL");
        }

        // Loop through the list of pd pools.
        BOOST_FOREACH(ConstElementPtr pd_pool, pd_pool_list->listValue()) {
            boost::shared_ptr<PdPoolParser>
                // Create the PdPool parser.
                parser(new PdPoolParser("pd-pool", local_pools_));
                // Build the pool instance
                parser->build(pd_pool);
                // Commit the pool to the local list of pools.
                parser->commit();
        }
    }

    /// @brief  Commits the pools created to the external storage area.
    ///
    /// Note that this method adds the local list of pools to the storage area
    /// rather than replacing its contents.  This permits other parsers to
    /// contribute to the set of pools.
    void commit() {
        // local_pools_ holds the values produced by the build function.
        // At this point parsing should have completed successfully so
        // we can append new data to the supplied storage.
        pools_->insert(pools_->end(), local_pools_->begin(),
                       local_pools_->end());
    }

private:
    /// @brief storage for local pools
    PoolStoragePtr local_pools_;

    /// @brief External storage where pools are stored upon list commit.
    PoolStoragePtr pools_;
};

/// @brief This class parses a single IPv6 subnet.
///
/// This is the IPv6 derivation of the SubnetConfigParser class and it parses
/// the whole subnet definition. It creates parsersfor received configuration
/// parameters as needed.
class Subnet6ConfigParser : public SubnetConfigParser {
public:

    /// @brief Constructor
    ///
    /// @param ignored first parameter
    /// stores global scope parameters, options, option definitions.
    Subnet6ConfigParser(const std::string&)
        :SubnetConfigParser("", globalContext(), IOAddress("::")) {
    }

    /// @brief Parses a single IPv6 subnet configuration and adds to the
    /// Configuration Manager.
    ///
    /// @param subnet A new subnet being configured.
    void build(ConstElementPtr subnet) {
        SubnetConfigParser::build(subnet);

        if (subnet_) {
            Subnet6Ptr sub6ptr = boost::dynamic_pointer_cast<Subnet6>(subnet_);
            if (!sub6ptr) {
                // If we hit this, it is a programming error.
                isc_throw(Unexpected,
                          "Invalid cast in Subnet6ConfigParser::commit");
            }

            // Set relay information if it was provided
            if (relay_info_) {
                sub6ptr->setRelayInfo(*relay_info_);
            }

            // Adding a subnet to the Configuration Manager may fail if the
            // subnet id is invalid (duplicate). Thus, we catch exceptions
            // here to append a position in the configuration string.
            try {
                CfgMgr::instance().getStagingCfg()->getCfgSubnets6()->add(sub6ptr);
            } catch (const std::exception& ex) {
                isc_throw(DhcpConfigError, ex.what() << " ("
                          << subnet->getPosition() << ")");
            }

            // Parse Host Reservations for this subnet if any.
            ConstElementPtr reservations = subnet->get("reservations");
            if (reservations) {
                ParserPtr parser(new HostReservationsListParser<
                                 HostReservationParser6>(subnet_->getID()));
                parser->build(reservations);
            }
        }
    }

    /// @brief Commits subnet configuration.
    ///
    /// This function is currently no-op because subnet should already
    /// be added into the Config Manager in the build().
    void commit() { }

protected:

    /// @brief creates parsers for entries in subnet definition
    ///
    /// @param config_id name of the entry
    ///
    /// @return parser object for specified entry name. Note the caller is
    /// responsible for deleting the parser created.
    /// @throw isc::dhcp::DhcpConfigError if trying to create a parser
    /// for unknown config element
    DhcpConfigParser* createSubnetConfigParser(const std::string& config_id) {
        DhcpConfigParser* parser = NULL;
        if ((config_id.compare("preferred-lifetime") == 0)  ||
            (config_id.compare("valid-lifetime") == 0)  ||
            (config_id.compare("renew-timer") == 0)  ||
            (config_id.compare("rebind-timer") == 0) ||
            (config_id.compare("id") == 0)) {
            parser = new Uint32Parser(config_id, uint32_values_);
        } else if ((config_id.compare("subnet") == 0) ||
                   (config_id.compare("interface") == 0) ||
                   (config_id.compare("client-class") == 0) ||
                   (config_id.compare("interface-id") == 0) ||
                   (config_id.compare("reservation-mode") == 0)) {
            parser = new StringParser(config_id, string_values_);
        } else if (config_id.compare("pools") == 0) {
            parser = new Pools6ListParser(config_id, pools_);
        } else if (config_id.compare("relay") == 0) {
            parser = new RelayInfoParser(config_id, relay_info_, Option::V6);
        } else if (config_id.compare("pd-pools") == 0) {
            parser = new PdPoolListParser(config_id, pools_);
        } else if (config_id.compare("option-data") == 0) {
            parser = new OptionDataListParser(config_id, options_, AF_INET6);
        } else if (config_id.compare("rapid-commit") == 0) {
            parser = new BooleanParser(config_id, boolean_values_);
        } else {
            isc_throw(NotImplemented, "unsupported parameter: " << config_id);
        }

        return (parser);
    }

    /// @brief Issues a DHCP6 server specific warning regarding duplicate subnet
    /// options.
    ///
    /// @param code is the numeric option code of the duplicate option
    /// @param addr is the subnet address
    /// @todo A means to know the correct logger and perhaps a common
    /// message would allow this message to be emitted by the base class.
    virtual void duplicate_option_warning(uint32_t code,
                                         isc::asiolink::IOAddress& addr) {
        LOG_WARN(dhcp6_logger, DHCP6_CONFIG_OPTION_DUPLICATE)
            .arg(code).arg(addr.toText());
    }

    /// @brief Instantiates the IPv6 Subnet based on a given IPv6 address
    /// and prefix length.
    ///
    /// @param addr is IPv6 prefix of the subnet.
    /// @param len is the prefix length
    void initSubnet(isc::asiolink::IOAddress addr, uint8_t len) {
        // Get all 'time' parameters using inheritance.
        // If the subnet-specific value is defined then use it, else
        // use the global value. The global value must always be
        // present. If it is not, it is an internal error and exception
        // is thrown.
        Triplet<uint32_t> t1 = getParam("renew-timer");
        Triplet<uint32_t> t2 = getParam("rebind-timer");
        Triplet<uint32_t> pref = getParam("preferred-lifetime");
        Triplet<uint32_t> valid = getParam("valid-lifetime");
        // Subnet ID is optional. If it is not supplied the value of 0 is used,
        // which means autogenerate.
        SubnetID subnet_id =
            static_cast<SubnetID>(uint32_values_->getOptionalParam("id", 0));

        // Get interface-id option content. For now we support string
        // representation only
        std::string ifaceid;
        try {
            ifaceid = string_values_->getParam("interface-id");
        } catch (const DhcpConfigError &) {
            // interface-id is not mandatory
        }

        // Specifying both interface for locally reachable subnets and
        // interface id for relays is mutually exclusive. Need to test for
        // this condition.
        if (!ifaceid.empty()) {
            std::string iface;
            try {
                iface = string_values_->getParam("interface");
            } catch (const DhcpConfigError &) {
                // iface not mandatory
            }

            if (!iface.empty()) {
                isc_throw(isc::dhcp::DhcpConfigError,
                      "parser error: interface (defined for locally reachable "
                      "subnets) and interface-id (defined for subnets reachable"
                      " via relays) cannot be defined at the same time for "
                      "subnet " << addr << "/" << (int)len);
            }
        }

        // Gather boolean parameters values.
        bool rapid_commit = boolean_values_->getOptionalParam("rapid-commit", false);

        std::ostringstream output;
        output << addr << "/" << static_cast<int>(len)
               << " with params t1=" << t1 << ", t2="
               << t2 << ", preferred-lifetime=" << pref
               << ", valid-lifetime=" << valid
               << ", rapid-commit is " << (rapid_commit ? "enabled" : "disabled");


        LOG_INFO(dhcp6_logger, DHCP6_CONFIG_NEW_SUBNET).arg(output.str());

        // Create a new subnet.
        Subnet6* subnet6 = new Subnet6(addr, len, t1, t2, pref, valid,
                                       subnet_id);

        // Configure interface-id for remote interfaces, if defined
        if (!ifaceid.empty()) {
            OptionBuffer tmp(ifaceid.begin(), ifaceid.end());
            OptionPtr opt(new Option(Option::V6, D6O_INTERFACE_ID, tmp));
            subnet6->setInterfaceId(opt);
        }

        // Enable or disable Rapid Commit option support for the subnet.
        subnet6->setRapidCommit(rapid_commit);

        // Try setting up client class (if specified)
        try {
            string client_class = string_values_->getParam("client-class");
            subnet6->allowClientClass(client_class);
        } catch (const DhcpConfigError&) {
            // That's ok if it fails. client-class is optional.
        }

        subnet_.reset(subnet6);
    }

};


/// @brief this class parses a list of DHCP6 subnets
///
/// This is a wrapper parser that handles the whole list of Subnet6
/// definitions. It iterates over all entries and creates Subnet6ConfigParser
/// for each entry.
class Subnets6ListConfigParser : public DhcpConfigParser {
public:

    /// @brief constructor
    ///
    /// @param dummy first argument, always ignored. All parsers accept a
    /// string parameter "name" as their first argument.
    Subnets6ListConfigParser(const std::string&) {
    }

    /// @brief parses contents of the list
    ///
    /// Iterates over all entries on the list and creates a Subnet6ConfigParser
    /// for each entry.
    ///
    /// @param subnets_list pointer to a list of IPv6 subnets
    void build(ConstElementPtr subnets_list) {
        BOOST_FOREACH(ConstElementPtr subnet, subnets_list->listValue()) {
            ParserPtr parser(new Subnet6ConfigParser("subnet"));
            parser->build(subnet);
            subnets_.push_back(parser);
        }

    }

    /// @brief commits subnets definitions.
    ///
    /// Iterates over all Subnet6 parsers. Each parser contains definitions of
    /// a single subnet and its parameters and commits each subnet separately.
    void commit() {
        BOOST_FOREACH(ParserPtr subnet, subnets_) {
            subnet->commit();
        }

    }

    /// @brief Returns Subnet6ListConfigParser object
    /// @param param_name name of the parameter
    /// @return Subnets6ListConfigParser object
    static DhcpConfigParser* factory(const std::string& param_name) {
        return (new Subnets6ListConfigParser(param_name));
    }

    /// @brief collection of subnet parsers.
    ParserCollection subnets_;
};

/// @brief Parser for list of RSOO options
///
/// This parser handles a Dhcp6/relay-supplied-options entry. It contains a
/// list of RSOO-enabled options which should be sent back to the client.
///
/// The options on this list can be specified using an option code or option
/// name. Therefore, the values on the list should always be enclosed in
/// "quotes".
class RSOOListConfigParser : public DhcpConfigParser {
public:

    /// @brief constructor
    ///
    /// As this is a dedicated parser, it must be used to parse
    /// "relay-supplied-options" parameter only. All other types will throw exception.
    ///
    /// @param param_name name of the configuration parameter being parsed
    /// @throw BadValue if supplied parameter name is not "relay-supplied-options"
    RSOOListConfigParser(const std::string& param_name) {
        if (param_name != "relay-supplied-options") {
            isc_throw(BadValue, "Internal error. RSOO configuration "
                      "parser called for the wrong parameter: " << param_name);
        }
    }

    /// @brief parses parameters value
    ///
    /// Parses configuration entry (list of sources) and adds each element
    /// to the RSOO list.
    ///
    /// @param value pointer to the content of parsed values
    virtual void build(isc::data::ConstElementPtr value) {
        try {
            BOOST_FOREACH(ConstElementPtr source_elem, value->listValue()) {
                std::string option_str = source_elem->stringValue();
                // This option can be either code (integer) or name. Let's try code first
                int64_t code = 0;
                try {
                    code = boost::lexical_cast<int64_t>(option_str);
                    // Protect against the negative value and too high value.
                    if (code < 0) {
                        isc_throw(BadValue, "invalid option code value specified '"
                                  << option_str << "', the option code must be a"
                                  " non-negative value");

                    } else if (code > std::numeric_limits<uint16_t>::max()) {
                        isc_throw(BadValue, "invalid option code value specified '"
                                  << option_str << "', the option code must not be"
                                  " greater than '" << std::numeric_limits<uint16_t>::max()
                                  << "'");
                    }

                } catch (const boost::bad_lexical_cast &) {
                    // Oh well, it's not a number
                }

                if (!code) {
                    OptionDefinitionPtr def = LibDHCP::getOptionDef(Option::V6, option_str);
                    if (def) {
                        code = def->getCode();
                    } else {
                        isc_throw(BadValue, "unable to find option code for the "
                                  " specified option name '" << option_str << "'"
                                  " while parsing the list of enabled"
                                  " relay-supplied-options");
                    }
                }
                CfgMgr::instance().getStagingCfg()->getCfgRSOO()->enable(code);
            }
        } catch (const std::exception& ex) {
            // Rethrow exception with the appended position of the parsed
            // element.
            isc_throw(DhcpConfigError, ex.what() << " (" << value->getPosition() << ")");
        }
    }

    /// @brief Does nothing.
    virtual void commit() {}
};


} // anonymous namespace

namespace isc {
namespace dhcp {

/// @brief creates global parsers
///
/// This method creates global parsers that parse global parameters, i.e.
/// those that take format of Dhcp6/param1, Dhcp6/param2 and so forth.
///
/// @param config_id pointer to received global configuration entry
/// @param element pointer to the element to be parsed
/// @return parser for specified global DHCPv6 parameter
/// @throw NotImplemented if trying to create a parser for unknown config
/// element
DhcpConfigParser* createGlobal6DhcpConfigParser(const std::string& config_id,
                                                ConstElementPtr element) {
    DhcpConfigParser* parser = NULL;
    if ((config_id.compare("preferred-lifetime") == 0)  ||
        (config_id.compare("valid-lifetime") == 0)  ||
        (config_id.compare("renew-timer") == 0)  ||
        (config_id.compare("rebind-timer") == 0) ||
        (config_id.compare("decline-probation-period") == 0) )  {
        parser = new Uint32Parser(config_id,
                                 globalContext()->uint32_values_);
    } else if (config_id.compare("interfaces-config") == 0) {
        parser = new IfacesConfigParser6();
    } else if (config_id.compare("subnet6") == 0) {
        parser = new Subnets6ListConfigParser(config_id);
    } else if (config_id.compare("option-data") == 0) {
        parser = new OptionDataListParser(config_id, CfgOptionPtr(), AF_INET6);
    } else if (config_id.compare("option-def") == 0) {
        parser  = new OptionDefListParser(config_id, globalContext());
    } else if (config_id.compare("version") == 0) {
        parser  = new StringParser(config_id,
                                   globalContext()->string_values_);
    } else if (config_id.compare("lease-database") == 0) {
        parser = new DbAccessParser(config_id, *globalContext());
    } else if (config_id.compare("hooks-libraries") == 0) {
        parser = new HooksLibrariesParser(config_id);
    } else if (config_id.compare("dhcp-ddns") == 0) {
        parser = new D2ClientConfigParser(config_id);
    } else if (config_id.compare("mac-sources") == 0) {
        parser = new MACSourcesListConfigParser(config_id,
                                                globalContext());
    } else if (config_id.compare("relay-supplied-options") == 0) {
        parser = new RSOOListConfigParser(config_id);
    } else if (config_id.compare("control-socket") == 0) {
        parser = new ControlSocketParser(config_id);
    } else if (config_id.compare("expired-leases-processing") == 0) {
        parser = new ExpirationConfigParser();
<<<<<<< HEAD
    } else if (config_id.compare("client-classes") == 0) {
        parser = new ClientClassDefListParser(config_id, globalContext());
=======
    } else if (config_id.compare("server-id") == 0) {
        parser = new DUIDConfigParser();
>>>>>>> 49de8971
    } else {
        isc_throw(DhcpConfigError,
                "unsupported global configuration parameter: "
                  << config_id << " (" << element->getPosition() << ")");
    }

    return (parser);
}

/// @brief Sets global parameters in the staging configuration
///
/// Currently this method sets the following global parameters:
///
/// - decline-probation-period
void setGlobalParameters6() {

    // Set the probation period for decline handling.
    try {
        uint32_t probation_period = globalContext()->uint32_values_
            ->getOptionalParam("decline-probation-period",
                               DEFAULT_DECLINE_PROBATION_PERIOD);
        CfgMgr::instance().getStagingCfg()->setDeclinePeriod(probation_period);
    } catch (...) {
        // That's not really needed.
    }
}

isc::data::ConstElementPtr
configureDhcp6Server(Dhcpv6Srv&, isc::data::ConstElementPtr config_set) {
    if (!config_set) {
        ConstElementPtr answer = isc::config::createAnswer(1,
                                 string("Can't parse NULL config"));
        return (answer);
    }

    LOG_DEBUG(dhcp6_logger, DBG_DHCP6_COMMAND,
              DHCP6_CONFIG_START).arg(config_set->str());

    // Reset global context.
    globalContext().reset(new ParserContext(Option::V6));

    // Before starting any subnet operations, let's reset the subnet-id counter,
    // so newly recreated configuration starts with first subnet-id equal 1.
    Subnet::resetSubnetID();

    // Remove any existing timers.
    TimerMgr::instance()->unregisterTimers();

    // Some of the values specified in the configuration depend on
    // other values. Typically, the values in the subnet6 structure
    // depend on the global values. Also, option values configuration
    // must be performed after the option definitions configurations.
    // Thus we group parsers and will fire them in the right order:
    // all parsers other than lease-database, subnet6 and
    // option-data parser, then option-data parser, subnet6 parser,
    // lease-database parser.
    // Please do not change this order!
    ParserCollection independent_parsers;
    ParserPtr subnet_parser;
    ParserPtr option_parser;
    ParserPtr iface_parser;
    ParserPtr leases_parser;
    ParserPtr client_classes_parser;

    // Some of the parsers alter state of the system that can't easily
    // be undone. (Or alter it in a way such that undoing the change
    // has the same risk of failure as doing the change.)
    ParserPtr hooks_parser;

    // The subnet parsers implement data inheritance by directly
    // accessing global storage. For this reason the global data
    // parsers must store the parsed data into global storages
    // immediately. This may cause data inconsistency if the
    // parsing operation fails after the global storage has been
    // modified. We need to preserve the original global data here
    // so as we can rollback changes when an error occurs.
    ParserContext original_context(*globalContext());

    // answer will hold the result.
    ConstElementPtr answer;
    // rollback informs whether error occurred and original data
    // have to be restored to global storages.
    bool rollback = false;
    // config_pair holds ther details of the current parser when iterating over
    // the parsers.  It is declared outside the loop so in case of error, the
    // name of the failing parser can be retrieved within the "catch" clause.
    ConfigPair config_pair;
    try {

        // Make parsers grouping.
        const std::map<std::string, ConstElementPtr>& values_map =
            config_set->mapValue();
        BOOST_FOREACH(config_pair, values_map) {
            ParserPtr parser(createGlobal6DhcpConfigParser(config_pair.first,
                                                           config_pair.second));
            LOG_DEBUG(dhcp6_logger, DBG_DHCP6_DETAIL, DHCP6_PARSER_CREATED)
                      .arg(config_pair.first);
            if (config_pair.first == "subnet6") {
                subnet_parser = parser;
            } else if (config_pair.first == "lease-database") {
                leases_parser = parser;
            } else if (config_pair.first == "option-data") {
                option_parser = parser;
            } else if (config_pair.first == "hooks-libraries") {
                // Executing the commit will alter currently loaded hooks
                // libraries. Check if the supplied libraries are valid,
                // but defer the commit until after everything else has
                // committed.
                hooks_parser = parser;
                hooks_parser->build(config_pair.second);
            } else if (config_pair.first == "interfaces-config") {
                // The interface parser is independent from any other parser and
                // can be run here before other parsers.
                parser->build(config_pair.second);
                iface_parser = parser;
            } else if (config_pair.first == "client-classes") {
                client_classes_parser = parser;
            } else {
                // Those parsers should be started before other
                // parsers so we can call build straight away.
                independent_parsers.push_back(parser);
                parser->build(config_pair.second);
                // The commit operation here may modify the global storage
                // but we need it so as the subnet6 parser can access the
                // parsed data.
                parser->commit();
            }
        }

        // The option values parser is the next one to be run.
        std::map<std::string, ConstElementPtr>::const_iterator option_config =
            values_map.find("option-data");
        if (option_config != values_map.end()) {
            config_pair.first = "option-data";
            option_parser->build(option_config->second);
            option_parser->commit();
        }

        // The class definitions parser is the next one to be run.
        std::map<std::string, ConstElementPtr>::const_iterator cc_config =
            values_map.find("client-classes");
        if (cc_config != values_map.end()) {
            config_pair.first = "client-classes";
            client_classes_parser->build(cc_config->second);
            client_classes_parser->commit();
        }

        // The subnet parser is the next one to be run.
        std::map<std::string, ConstElementPtr>::const_iterator subnet_config =
            values_map.find("subnet6");
        if (subnet_config != values_map.end()) {
            config_pair.first = "subnet6";
            subnet_parser->build(subnet_config->second);
        }

        // Get command socket configuration from the config file.
        // This code expects the following structure:
        // {
        //     "socket-type": "unix",
        //     "socket-name": "/tmp/kea6.sock"
        // }
        ConstElementPtr sock_cfg =
            CfgMgr::instance().getStagingCfg()->getControlSocketInfo();

        // Close existing socket (if any).
        isc::config::CommandMgr::instance().closeCommandSocket();
        if (sock_cfg) {
            // This will create a control socket and will install external socket
            // in IfaceMgr. That socket will be monitored when Dhcp4Srv::receivePacket()
            // calls IfaceMgr::receive4() and callback in CommandMgr will be called,
            // if necessary. If there were previously open command socket, it will
            // be closed.
            isc::config::CommandMgr::instance().openCommandSocket(sock_cfg);
        }

        // The lease database parser is the last to be run.
        std::map<std::string, ConstElementPtr>::const_iterator leases_config =
            values_map.find("lease-database");
        if (leases_config != values_map.end()) {
            config_pair.first = "lease-database";
            leases_parser->build(leases_config->second);
            leases_parser->commit();
        }

    } catch (const isc::Exception& ex) {
        LOG_ERROR(dhcp6_logger, DHCP6_PARSER_FAIL)
                  .arg(config_pair.first).arg(ex.what());
        answer = isc::config::createAnswer(1, ex.what());
        // An error occurred, so make sure that we restore original data.
        rollback = true;

    } catch (...) {
        // for things like bad_cast in boost::lexical_cast
        LOG_ERROR(dhcp6_logger, DHCP6_PARSER_EXCEPTION).arg(config_pair.first);
        answer = isc::config::createAnswer(1, "undefined configuration"
                                           " processing error");
        // An error occurred, so make sure that we restore original data.
        rollback = true;
    }

    // So far so good, there was no parsing error so let's commit the
    // configuration. This will add created subnets and option values into
    // the server's configuration.
    // This operation should be exception safe but let's make sure.
    if (!rollback) {
        try {
            if (subnet_parser) {
                subnet_parser->commit();
            }

            // Apply global options in the staging config.
            setGlobalParameters6();

            // No need to commit interface names as this is handled by the
            // CfgMgr::commit() function.

            // This occurs last as if it succeeds, there is no easy way to
            // revert it.  As a result, the failure to commit a subsequent
            // change causes problems when trying to roll back.
            if (hooks_parser) {
                hooks_parser->commit();
            }
        }
        catch (const isc::Exception& ex) {
            LOG_ERROR(dhcp6_logger, DHCP6_PARSER_COMMIT_FAIL).arg(ex.what());
            answer = isc::config::createAnswer(2, ex.what());
            // An error occurred, so make sure to restore the original data.
            rollback = true;
        } catch (...) {
            // for things like bad_cast in boost::lexical_cast
            LOG_ERROR(dhcp6_logger, DHCP6_PARSER_COMMIT_EXCEPTION);
            answer = isc::config::createAnswer(2, "undefined configuration"
                                               " parsing error");
            // An error occurred, so make sure to restore the original data.
            rollback = true;
        }
    }

    // Rollback changes as the configuration parsing failed.
    if (rollback) {
        globalContext().reset(new ParserContext(original_context));
        return (answer);
    }

    LOG_INFO(dhcp6_logger, DHCP6_CONFIG_COMPLETE)
        .arg(CfgMgr::instance().getStagingCfg()->
             getConfigSummary(SrvConfig::CFGSEL_ALL6));

    // Everything was fine. Configuration is successful.
    answer = isc::config::createAnswer(0, "Configuration successful.");
    return (answer);
}

ParserContextPtr& globalContext() {
    static ParserContextPtr global_context_ptr(new ParserContext(Option::V6));
    return (global_context_ptr);
}

}; // end of isc::dhcp namespace
}; // end of isc namespace<|MERGE_RESOLUTION|>--- conflicted
+++ resolved
@@ -703,13 +703,10 @@
         parser = new ControlSocketParser(config_id);
     } else if (config_id.compare("expired-leases-processing") == 0) {
         parser = new ExpirationConfigParser();
-<<<<<<< HEAD
     } else if (config_id.compare("client-classes") == 0) {
         parser = new ClientClassDefListParser(config_id, globalContext());
-=======
     } else if (config_id.compare("server-id") == 0) {
         parser = new DUIDConfigParser();
->>>>>>> 49de8971
     } else {
         isc_throw(DhcpConfigError,
                 "unsupported global configuration parameter: "
