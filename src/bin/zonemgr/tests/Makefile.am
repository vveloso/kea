PYCOVERAGE_RUN=@PYCOVERAGE_RUN@
PYTESTS = zonemgr_test.py
EXTRA_DIST = $(PYTESTS)

<<<<<<< HEAD
=======
CLEANFILES = initdb.file

# later will have configure option to choose this, like: coverage run --branch
PYCOVERAGE = $(PYTHON)
>>>>>>> ca730c45
# test using command-line arguments, so use check-local target instead of TESTS
check-local:
if ENABLE_PYTHON_COVERAGE
	touch $(abs_top_srcdir)/.coverage 
	rm -f .coverage
	${LN_S} $(abs_top_srcdir)/.coverage .coverage
endif
	for pytest in $(PYTESTS) ; do \
	echo Running test: $$pytest ; \
	env PYTHONPATH=$(abs_top_builddir)/src/bin/zonemgr:$(abs_top_srcdir)/src/lib/python:$(abs_top_builddir)/src/lib/python:$(abs_top_builddir)/src/lib/dns/.libs:$(abs_top_builddir)/src/lib/dns/python/.libs:$(abs_top_builddir)/src/lib/xfr/.libs \
	$(PYCOVERAGE_RUN) $(abs_srcdir)/$$pytest || exit ; \
	done<|MERGE_RESOLUTION|>--- conflicted
+++ resolved
@@ -1,14 +1,8 @@
 PYCOVERAGE_RUN=@PYCOVERAGE_RUN@
 PYTESTS = zonemgr_test.py
 EXTRA_DIST = $(PYTESTS)
-
-<<<<<<< HEAD
-=======
 CLEANFILES = initdb.file
 
-# later will have configure option to choose this, like: coverage run --branch
-PYCOVERAGE = $(PYTHON)
->>>>>>> ca730c45
 # test using command-line arguments, so use check-local target instead of TESTS
 check-local:
 if ENABLE_PYTHON_COVERAGE
