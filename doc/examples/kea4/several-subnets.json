# This is an example configuration file for DHCPv4 server in Kea.
# It's a basic scenario with three IPv4 subnets configured. In each
# subnet, there's a smaller pool of dynamic addresses.

{ "Dhcp4":

{
# Kea is told to listen on eth0 interface only.
  "interfaces": [ "eth0" ],

# We need to specify lease type. As of May 2014, three backends are supported:
# memfile, mysql and pgsql. We'll just use memfile, because it doesn't require
# any prior set up.
  "lease-database": {
    "type": "memfile"
  },

# Addresses will be assigned with the valid lifetimes being 4000.
# Client is told to start renewing after 1000 seconds. If the server
# does not repond after 2000 seconds since the lease was granted, client
# is supposed to start REBIND procedure (emergency renewal that allows
# switching to a different server).
  "valid-lifetime": 4000,
  "renew-timer": 1000,
  "rebind-timer": 2000,

# The following list defines subnets. Each subnet consists of at
# least subnet and pool entries.
<<<<<<< HEAD
  "subnet4": [
  {    "pool": [ "192.0.2.1 - 192.0.2.200" ],
=======
  "subnet4": [ 
  {    "pools": [ { "pool":  "192.0.2.1 - 192.0.2.200" } ],
>>>>>>> 4bd0c0ed
       "subnet": "192.0.2.0/24"  },
  {    "pools": [ { "pool": "192.0.3.100 - 192.0.3.200" } ],
       "subnet": "192.0.3.0/24"  },
  {    "pools": [ { "pool": "192.0.4.1 - 192.0.4.254" } ],
       "subnet": "192.0.4.0/24"  } ]
},

# The following configures logging. Kea will log all debug messages
# to /var/log/kea-debug.log file.
"Logging": {
    "loggers": [
        {
            "name": "kea-dhcp4",
            "output_options": [
                {
                    "output": "/var/log/kea-debug.log"
                }
            ],
            "debuglevel": 99,
            "severity": "DEBUG"
        }
    ]
}

}<|MERGE_RESOLUTION|>--- conflicted
+++ resolved
@@ -26,13 +26,8 @@
 
 # The following list defines subnets. Each subnet consists of at
 # least subnet and pool entries.
-<<<<<<< HEAD
-  "subnet4": [
-  {    "pool": [ "192.0.2.1 - 192.0.2.200" ],
-=======
   "subnet4": [ 
   {    "pools": [ { "pool":  "192.0.2.1 - 192.0.2.200" } ],
->>>>>>> 4bd0c0ed
        "subnet": "192.0.2.0/24"  },
   {    "pools": [ { "pool": "192.0.3.100 - 192.0.3.200" } ],
        "subnet": "192.0.3.0/24"  },
