<?xml version="1.0" encoding="UTF-8"?>
<!DOCTYPE book PUBLIC "-//OASIS//DTD DocBook XML V4.2//EN"
"http://www.oasis-open.org/docbook/xml/4.2/docbookx.dtd" [
<!ENTITY mdash  "&#x2014;" >
]>

  <!-- Note: Please use the following terminology:
       - daemon - one process (e.g. kea-dhcp4)
       - component - one piece of code within a daemon (e.g. libdhcp or hooks)
       - server - currently equal to daemon, but the difference will be more
                  prominent once we add client or relay support
       - logger - one instance of isc::log::Logger
       - structure - an element in config file (e.g. "Dhcp4")

       Do not use:
       - module => daemon
    -->

  <chapter id="logging">
    <title>Logging</title>

    <section>
      <title>Logging Configuration</title>

      <para>
        During its operation Kea may produce many messages. They differ in
        severity (some are more important than others) and source (some are
        produced by specific components, e.g. hooks). It is useful to understand
        which log messages are needed and which are not and configure your
        logging appropriately. For example, debug level messages can be safely
        ignored in a typical deployment. They are, however, very useful when
        debugging a problem.
      </para>

      <para>
        The logging system in Kea is configured through the
        <replaceable>Logging</replaceable> structure in your configuration
        file. All daemons (e.g. DHCPv4 and DHCPv6 servers) will use the
        configuration in the <replaceable>Logging</replaceable> structure to see
        what should be logged and to where. This allows for sharing identical
        logging configuration between daemons.
      </para>

      <section>
        <title>Loggers</title>

        <para>
          Within Kea, a message is logged through an entity
          called a "logger". Different parts of the code log messages
          through different loggers, and each logger can be configured
          independently of one another. For example there are different
          components that deal with hooks ("hooks" logger) and with
          DHCP engine ("dhcpsrv" logger).
        </para>

        <para>
          In the Logging structure in a configuration file you can
          specify the configuration for zero or more loggers. If there are
          no loggers specified, the code will use default values which
          cause Kea to log messages on at least INFO severity to standard
          output.
          <!-- @todo: add reference to section about controlling default
          behavior with env. variables, after #3591 is merged. -->
        </para>

        <para>
          The three most important elements of a logger configuration
          are the <option>name</option> (the component that is
          generating the messages), the <option>severity</option>
          (what to log), and the <option>output_options</option>
          (where to log).
        </para>

        <section>
          <title>name (string)</title>

          <para>
            Each logger in the system has a name, the name being that of the
            component binary file using it to log messages. For instance, if you
            want to configure logging for the DHCPv4 server, you add an entry
            for a logger named <quote>kea-dhcp4</quote>. This configuration will
            then be used by the loggers in the DHCPv4 server, and all the
            libraries used by it (unless a library defines its own logger and
            there is specific logger configuration that applies to that logger).
          </para>

          <para>
            When diagnosing the problem with the server's operation it is often
            desired to use the DEBUG logging level to obtain the verbose output
            from the server and libraries it uses. However, high verbosity may
            be an overkill for the logging system in cases when the server
            is processing high volume traffic. To mitigate this problem, Kea
            is using multiple loggers, which can be configured independently
            and which are responsible for logging messages from different
            functional parts of the server. If the user, trying to diagnose the
            problem, has a reasonably high confidence that the problem origins
            in a specific function of the server, or the problem is related
            to the specific type of operation, he may enable high verbosity
            only for the relevant logger, thus limiting the debug messages
            to the required minimum.
          </para>

          <para>
            The loggers are associated with a particular library or binary
            of Kea. However, each library or binary may (and usually does)
            include multiple loggers. For example, the DHCPv4 server binary
            contains separate loggers for: packet parsing, for dropped packets,
            for callouts etc. Each logger "derives" its configuration from the
            root logger. In the typical case, the root logger configuration
            is the only logging configuration specified in the configuration
            file. Creating a specific configuration for the selected logger,
            thus overriding the configuration settings specified in the
            root logger configuration, requires putting its configuration
            aside of the root logger's configuration with some of the
            parameters modified.
          </para>

          <para>
            To illustrate this, suppose you are using the DHCPv4 server
            with the root logger <quote>kea-dhcp4</quote> logging at the
            INFO level. In order to enable DEBUG verbosity for the DHCPv4
            packet drops, you must create configuration entry for the
            logger called <quote>kea-dhcp4.bad_packet</quote> and specify
            severity DEBUG for this logger. All other configuration
            parameters may be omited for this logger if the logger should
            use the default values specified in the root logger's
            configuration.
          </para>

        <!-- we don't support asterisk anymore.
        <para>
          One special case is that of a component name of <quote>*</quote>
          (asterisks), which is interpreted as <emphasis>any</emphasis>
          component. You can set global logging options by using this,
          including setting the logging configuration for a library
          that is used by multiple daemons (e.g. <quote>*.config</quote>
          specifies the configuration library code in whatever
          daemon is using it).
        </para> -->

          <para>
            If there are multiple logger specifications in the configuration
            that might match a particular logger, the specification with the
            more specific logger name takes precedence. For example, if there
            are entries for both <quote>kea-dhcp4</quote> and
            <quote>kea-dhcp4.dhcpsrv</quote>, the DHCPv4 server &mdash; and all
            libraries it uses that are not dhcpsrv &mdash; will log messages
            according to the configuration in the first entry
            (<quote>kea-dhcp4</quote>).
          </para>

          <para>
            Currently defined loggers are:
          </para>

        <itemizedlist>
          <listitem>
            <simpara><command>kea-dhcp4</command> - this is the root logger for
            the DHCPv4 server. All components used by the DHCPv4 server inherit
            the settings from this logger if there is no specialized logger
            provided.</simpara>
          </listitem>
          <listitem>
            <simpara><command>kea-dhcp4.bad_packet</command> - this is the
            logger used by the DHCPv4 server deamon for logging inbound client
            packets that were dropped or to which the server responded with a
            DHCPNAK. The allows adminstrators to configure a separate log
            output that contains only packet drop and reject entries.</simpara>
          </listitem>
          <listitem>
            <simpara><command>kea-dhcp4.dhcp4</command> - this is the logger
            used solely by the DHCPv4 server deamon. This logger does not
            specify logging settings for libraries used by the deamon.</simpara>
          </listitem>
          <listitem>
            <simpara><command>kea-dhcp4.dhcpsrv</command> - this logger is used
            by the libdhcpsrv library. This covers mostly DHCP engine (the lease
            allocation and renewal process), database operations and
            configuration.</simpara>
          </listitem>
          <listitem>
            <simpara><command>kea-dhcp4.hooks</command> - this logger is used
<<<<<<< HEAD
            to log messages related to management of hooks libraries, e.g.
            registration and deregistration of the libraries.</simpara>
          </listitem>
          <listitem>
            <simpara><command>kea-dhcp4.callouts</command> - this logger is used
            to log messages pertaining to the callouts registration and execution
            for the particular hook point.
            </simpara>
=======
            to log messages pertaining to management of hooks libraries, e.g.
            registration and deregistration of the libraries, and to the
            initialization of callouts execution for various hook points within
            the DHCPv4 server.</simpara>
          </listitem>
          <listitem>
            <simpara><command>kea-dhcp4.ddns</command> - this logger is
            used by the DHCPv4 server to log messages related to the Client
            FQDN and Hostname option processing. It also includes log messages
            related to the relevant DNS updates.</simpara>
>>>>>>> 012a2dd1
          </listitem>
          <listitem>
            <simpara><command>kea-dhcp4.hosts</command> - this logger is used
            within the libdhcpsrv and it logs messages related to the management
            of the DHCPv4 host reservations, i.e. retrieval of the resevations
            and adding new reservations.</simpara>
          </listitem>
          <listitem>
            <simpara><command>kea-dhcp4.leases</command> - this logger is used
            by the DHCPv4 server to log messages related to the lease allocation.
            The messages include detailed information about the allocated or
            offered leases, errors during the lease allocation etc.
            </simpara>
          </listitem>
          <listitem>
            <simpara><command>kea-dhcp4.options</command> - this logger is
            used by the DHCPv4 server to log messages related to processing
            of the options in the DHCPv4 messages, i.e. parsing options,
            encoding options into on-wire format and packet classification
            using options contained in the received packets.</simpara>
          </listitem>
          <listitem>
            <simpara><command>kea-dhcp4.packets</command> - this logger
            is mostly used to log messages related to transmission of the DHCPv4
            packets, i.e. packet reception and sending a response. Such messages
            include the information about the source and destination IP addresses
            and interfaces used to transmit packets. This logger is also used
            to log messages related to subnet selection, as this selection is
            usually based on the IP addresses and/or interface names, which can
            be retrieved from the received packet, even before the DHCPv4 message
            carried in the packet is parsed.
            </simpara>
          </listitem>
          <listitem>
            <simpara><command>kea-dhcp6</command> - this is the root logger for
            the DHCPv6 server. All components used by the DHCPv6 server inherit
            the settings from this logger if there is no specialized logger
            provided.</simpara>
          </listitem>
          <listitem>
            <simpara><command>kea-dhcp6.dhcp6</command> - this is the logger
            used solely by the DHCPv6 server deamon. This logger does not
            specify logging settings for libraries used by the daemon.</simpara>
          </listitem>
          <listitem>
            <simpara><command>kea-dhcp6.dhcpsrv</command> - this logger is used
            by the libdhcpsrv library. This covers mostly DHCP engine (the lease
            allocation and renewal process), database operations and
            configuration.</simpara>
          </listitem>
          <listitem>
            <simpara><command>kea-dhcp6.hooks</command> - this logger is used
<<<<<<< HEAD
            to log messages related to management of hooks libraries, e.g.
            registration and deregistration of the libraries.</simpara>
          </listitem>
          <listitem>
            <simpara><command>kea-dhcp6.callouts</command> - this logger is used
            to log messages pertaining to the callouts registration and execution
            for the particular hook point.
            </simpara>
=======
            to log messages pertaining to management of hooks libraries, e.g.
            registration and deregistration of the libraries.</simpara>
>>>>>>> 012a2dd1
          </listitem>
          <listitem>
            <simpara><command>kea-dhcp6.hosts</command> - this logger is used
            within the libdhcpsrv and it logs messages related to the management
            of the DHCPv6 host reservations, i.e. retrieval of the resevations
            and adding new reservations.</simpara>
          </listitem>
          <listitem>
            <simpara><command>kea-dhcp-ddns</command> - this is the root logger for
            the kea-dhcp-ddns deamon. All components used by this deamon inherit
            the settings from this logger if there is no specialized logger
            provided.</simpara>
          </listitem>
          <listitem>
            <simpara><command>kea-dhcp-ddns.dhcpddns</command> - this is the logger
            used solely by the kea-dhcp-ddns deamon. This logger does not
            specify logging settings for libraries used by the deamon.</simpara>
          </listitem>
        </itemizedlist>

        <para>Additional loggers may be defined in the future. The easiest
        way to find out the logger name is to configure all logging to go
        to a single destination and look for specific logger names. See
        <xref linkend="logging-message-format"/> for details.</para>
        </section>

        <section>
          <title>severity (string)</title>

        <para>
          This specifies the category of messages logged.
          Each message is logged with an associated severity which
          may be one of the following (in descending order of
          severity):
        </para>

        <itemizedlist>
          <listitem>
            <simpara> FATAL </simpara>
          </listitem>

          <listitem>
            <simpara> ERROR </simpara>
          </listitem>

          <listitem>
            <simpara> WARN </simpara>
          </listitem>

          <listitem>
            <simpara> INFO </simpara>
          </listitem>

          <listitem>
            <simpara> DEBUG </simpara>
          </listitem>
        </itemizedlist>

        <para>

          When the severity of a logger is set to one of these
          values, it will only log messages of that severity, and
          the severities above it. The severity may also be set to
          NONE, in which case all messages from that logger are
          inhibited.

<!-- TODO: worded wrong? If I set to INFO, why would it show DEBUG which is literally below in that list? -->

        </para>

        </section>

        <section>
          <title>output_options (list)</title>

        <para>

          Each logger can have zero or more
          <option>output_options</option>. These specify where log
          messages are sent. These are explained in detail below.

        </para>

        <para>

          The other options for a logger are:

        </para>

        </section>

        <section>
          <title>debuglevel (integer)</title>

        <para>

          When a logger's severity is set to DEBUG, this value
          specifies what debug messages should be printed. It ranges
          from 0 (least verbose) to 99 (most verbose).
        </para>


<!-- TODO: complete this sentence:

          The general classification of debug message types is

TODO; there's a ticket to determine these levels, see #1074

 -->

        <para>

          If severity for the logger is not DEBUG, this value is ignored.

        </para>

        </section>
      </section>

      <section>
        <title>Output Options</title>

        <para>

          The main settings for an output option are the
          <option>destination</option> and a value called
          <option>output</option>, the meaning of which depends on
          the destination that is set.

        </para>

        <section>
          <title>destination (string)</title>

          <para>

            The destination is the type of output. It can be one of:

          </para>

          <itemizedlist>

            <listitem>
              <simpara> console </simpara>
          </listitem>

            <listitem>
              <simpara> file </simpara>
          </listitem>

            <listitem>
              <simpara> syslog </simpara>
            </listitem>

          </itemizedlist>

        </section>

        <section>
          <title>output (string)</title>

        <para>
          This value determines the type of output. There are several
          special values allowed here: <command>stdout</command> (messages
          are printed on standard output), <command>stderr</command>
          (messages are printed on stderr), <command>syslog</command> (messages
          are logged to syslog using default name, <command>syslog:name</command>
          (messages are logged to syslog using specified name). Any other
          value is interpreted as a filename that the logs should be written to.
        </para>

        <para>

          The other options for <option>output_options</option> are:

        </para>

        <!-- configuration of flush is not supported yet.
        <section>
          <title>flush (true of false)</title>

          <para>
            Flush buffers after each log message. Doing this will
            reduce performance but will ensure that if the program
            terminates abnormally, all messages up to the point of
            termination are output.
          </para>

        </section> -->

        <section>
          <title>maxsize (integer)</title>

          <para>
            Only relevant when destination is file, this is maximum
            file size of output files in bytes. When the maximum
            size is reached, the file is renamed and a new file opened.
            (For example, a ".1" is appended to the name &mdash;
            if a ".1" file exists, it is renamed ".2",
            etc.)
          </para>

          <para>
            If this is 0, no maximum file size is used.
          </para>

          <note>
            <simpara>
	      Due to a limitation of the underlying logging library
	      (log4cplus), rolling over the log files (from ".1" to
	      ".2", etc) may show odd results: There can be
	      multiple small files at the timing of roll over.  This
	      can happen when multiple processes try to roll
	      over the files simultaneously.
	      Version 1.1.0 of log4cplus solved this problem, so if
	      this or higher version of log4cplus is used to build
	      Kea, it shouldn't happen.  Even for older versions
	      it is normally expected to happen rarely unless the log
	      messages are produced very frequently by multiple
	      different processes.
	    </simpara>
	  </note>

        </section>

        <section>
          <title>maxver (integer)</title>

          <para>
            Maximum number of old log files to keep around when
            rolling the output file. Only relevant when
            <option>output</option> is <quote>file</quote>.
          </para>

        </section>

      </section>

      </section>

      <section>
        <title>Example Logger Configurations</title>

        <para>
          In this example we want to set the global logging to
          write to the console using standard output.
        </para>

<screen><userinput>
"Logging": {
    "loggers": [
        {
            "name": "kea-dhcp4",
            "output_options": [
                {
                    "output": "stdout"
                }
            ],
            "severity": "WARN"
        }
    ]
}
</userinput>
</screen>

<para>In this second example, we want to store debug log messages
in a file that is at most 2MB and keep up to 8 copies of old logfiles.
Once the logfile grows to 2MB, it will be renamed and a new file
file be created.</para>

<screen><userinput>
"Logging": {
    "loggers": [
        {
            "name": "kea-dhcp6",
            "output_options": [
                {
                    "output": "/var/log/kea-debug.log",
                    "maxver": 8,
                    "maxsize": 204800,
                    "destination": "file"
                }
            ],
            "severity": "DEBUG",
            "debuglevel": 99
        }
   ]
}</userinput></screen>
      </section>

    </section>

    <section id="logging-message-format">
      <title>Logging Message Format</title>

      <para>
          Each message written  to the configured logging
          destinations comprises a number of components that identify
          the origin of the message and, if the message indicates
          a problem, information about the problem that may be
          useful in fixing it.
      </para>

      <para>
          Consider the message below logged to a file:
          <screen>2014-04-11 12:58:01.005 INFO  [kea-dhcp4.dhcpsrv/27456]
    DHCPSRV_MEMFILE_DB opening memory file lease database: type=memfile universe=4</screen>
      </para>

      <para>
        Note: the layout of messages written to the system logging
        file (syslog) may be slightly different.  This message has
        been split across two lines here for display reasons; in the
        logging file, it will appear on one line.
      </para>

      <para>
        The log message comprises a number of components:

          <variablelist>
          <varlistentry>
          <term>2014-04-11 12:58:01.005</term>
<!-- TODO: timestamp repeated even if using syslog? -->
          <listitem><para>
              The date and time at which the message was generated.
          </para></listitem>
          </varlistentry>

          <varlistentry>
          <term>INFO</term>
          <listitem><para>
              The severity of the message.
          </para></listitem>
          </varlistentry>

          <varlistentry>
          <term>[kea-dhcp4.dhcpsrv/27456]</term>
          <listitem><para>
            The source of the message.  This comprises two elements:
            the Kea process generating the message (in this
            case, <command>kea-dhcp4</command>) and the component
            within the program from which the message originated
            (which is the name of the common library used by DHCP server
            implementations). The number after the slash is a process id
            (pid).
          </para></listitem>
          </varlistentry>

          <varlistentry>
          <term>DHCPSRV_MEMFILE_DB</term>
          <listitem><para>
            The message identification.  Every message in Kea
            has a unique identification, which can be used as an
            index into the <ulink
            url="kea-messages.html"><citetitle>Kea Messages
            Manual</citetitle></ulink> (<ulink
            url="http://kea.isc.org/docs/kea-messages.html"
            />) from which more information can be obtained.
          </para></listitem>
          </varlistentry>

          <varlistentry>
          <term>opening memory file lease database: type=memfile universe=4</term>
          <listitem><para>
              A brief description.
              Within this text, information relating to the condition
              that caused the message to be logged will be included.
              In this example, the information is logged that the in-memory
              lease database backend will be used to store DHCP leases.
          </para></listitem>
          </varlistentry>
          </variablelist>
      </para>

    </section>

    <section>
      <title>Logging During Kea Startup</title>

      <para>
        The logging configuration is specified in the configuration file.
        However, when Kea starts, the file is not read until some way into the
        initialization process.  Prior to that, the logging settings are
        set to default values, although it is possible to modify some
        aspects of the settings by means of environment variables. Note
        that in the absence of any logging configuration in the configuration
        file, the settings of (possibly modified) default configuration will
        persist while the program is running.
      </para>
      <para>
        The following environment variables can be used to control the
        behavio of logging during startup:
      </para>

          <variablelist>
          <varlistentry>
          <term>KEA_LOCKFILE_DIR</term>
          <listitem><para>
              Specifies a directory where the logging system should create its
              lock file. If not specified, it is
              <replaceable>prefix</replaceable>/var/run/kea, where
              <replaceable>prefix</replaceable> defaults to /usr/local.
              This variable must not end
              with a slash. There is one special value: "none", which
              instructs Kea to not create lock file at all. This may cause
              issues if several processes log to the same file.
          </para></listitem>
          </varlistentry>

          <varlistentry>
          <term>KEA_LOGGER_DESTINATION</term>
          <listitem><para>
              Specifies logging output. There are several special values.
              <variablelist>
                  <varlistentry>
                      <term>stdout</term>
                      <listitem><para>
                          Log to standard output.
                      </para></listitem>
                  </varlistentry>
                  <varlistentry>
                      <term>stderr</term>
                      <listitem><para>
                          Log to standard error.
                      </para></listitem>
                  </varlistentry>
                  <varlistentry>
                      <term>syslog<optional>:<replaceable>fac</replaceable></optional></term>
                      <listitem><para>
                          Log via syslog. The optional
                          <replaceable>fac</replaceable> (which is
                          separated from the word "syslog" by a colon)
                          specifies the
                          facility to be used for the log messages. Unless
                          specified, messages will be logged using the
                          facility "local0".
                      </para></listitem>
                  </varlistentry>
              </variablelist>
              Any other value is treated as a name
              of the output file. If not specified otherwise, Kea will log to
              standard output.
          </para></listitem>
          </varlistentry>

          </variablelist>
    </section>

  </chapter><|MERGE_RESOLUTION|>--- conflicted
+++ resolved
@@ -180,27 +180,22 @@
           </listitem>
           <listitem>
             <simpara><command>kea-dhcp4.hooks</command> - this logger is used
-<<<<<<< HEAD
             to log messages related to management of hooks libraries, e.g.
-            registration and deregistration of the libraries.</simpara>
+            registration and deregistration of the libraries, and to the
+            initialization of the callouts execution for various hook points
+            within the DHCPv4 server.</simpara>
           </listitem>
           <listitem>
             <simpara><command>kea-dhcp4.callouts</command> - this logger is used
             to log messages pertaining to the callouts registration and execution
             for the particular hook point.
             </simpara>
-=======
-            to log messages pertaining to management of hooks libraries, e.g.
-            registration and deregistration of the libraries, and to the
-            initialization of callouts execution for various hook points within
-            the DHCPv4 server.</simpara>
-          </listitem>
-          <listitem>
-            <simpara><command>kea-dhcp4.ddns</command> - this logger is
-            used by the DHCPv4 server to log messages related to the Client
-            FQDN and Hostname option processing. It also includes log messages
+          </listitem>
+          <listitem>
+            <simpara><command>kea-dhcp4.ddns</command> - this logger is used by
+            the DHCPv4 server to log messages related to the Client FQDN and
+            Hostname option processing. It also includes log messages
             related to the relevant DNS updates.</simpara>
->>>>>>> 012a2dd1
           </listitem>
           <listitem>
             <simpara><command>kea-dhcp4.hosts</command> - this logger is used
@@ -253,8 +248,7 @@
           </listitem>
           <listitem>
             <simpara><command>kea-dhcp6.hooks</command> - this logger is used
-<<<<<<< HEAD
-            to log messages related to management of hooks libraries, e.g.
+            during DHCPv6 hooks operation, i.e. anything related to user
             registration and deregistration of the libraries.</simpara>
           </listitem>
           <listitem>
@@ -262,10 +256,6 @@
             to log messages pertaining to the callouts registration and execution
             for the particular hook point.
             </simpara>
-=======
-            to log messages pertaining to management of hooks libraries, e.g.
-            registration and deregistration of the libraries.</simpara>
->>>>>>> 012a2dd1
           </listitem>
           <listitem>
             <simpara><command>kea-dhcp6.hosts</command> - this logger is used
