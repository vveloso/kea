<?xml version="1.0" encoding="UTF-8"?>
<!DOCTYPE book PUBLIC "-//OASIS//DTD DocBook XML V4.2//EN"
"http://www.oasis-open.org/docbook/xml/4.2/docbookx.dtd" [
<!ENTITY mdash  "&#x2014;" >
<!ENTITY % version SYSTEM "version.ent">
%version;
]>

<!--
 - Copyright (C) 2010-2013  Internet Systems Consortium, Inc. ("ISC")
 -
 - Permission to use, copy, modify, and/or distribute this software for any
 - purpose with or without fee is hereby granted, provided that the above
 - copyright notice and this permission notice appear in all copies.
 -
 - THE SOFTWARE IS PROVIDED "AS IS" AND ISC DISCLAIMS ALL WARRANTIES WITH
 - REGARD TO THIS SOFTWARE INCLUDING ALL IMPLIED WARRANTIES OF MERCHANTABILITY
 - AND FITNESS.  IN NO EVENT SHALL ISC BE LIABLE FOR ANY SPECIAL, DIRECT,
 - INDIRECT, OR CONSEQUENTIAL DAMAGES OR ANY DAMAGES WHATSOEVER RESULTING FROM
 - LOSS OF USE, DATA OR PROFITS, WHETHER IN AN ACTION OF CONTRACT, NEGLIGENCE
 - OR OTHER TORTIOUS ACTION, ARISING OUT OF OR IN CONNECTION WITH THE USE OR
 - PERFORMANCE OF THIS SOFTWARE.
-->

<book>
  <?xml-stylesheet href="bind10-guide.css" type="text/css"?>

  <bookinfo>
    <title>BIND 10 Guide</title>
    <subtitle>Administrator Reference for BIND 10</subtitle>

    <copyright>
      <year>2010-2012</year><holder>Internet Systems Consortium, Inc.</holder>
    </copyright>

    <abstract>
      <para>BIND 10 is a framework that features Domain Name System
      (DNS) suite and Dynamic Host Configuration Protocol (DHCP)
      servers with development managed by Internet Systems Consortium (ISC).
      It includes DNS libraries, modular components for controlling
      authoritative and recursive DNS servers, and experimental DHCPv4
      and DHCPv6 servers.
      </para>
      <para>
        This is the reference guide for BIND 10 version &__VERSION__;.
        The most up-to-date version of this document (in PDF, HTML,
        and plain text formats), along with other documents for
        BIND 10, can be found at <ulink url="http://bind10.isc.org/docs"/>.
        </para> </abstract>

      <releaseinfo>This is the reference guide for BIND 10 version
        &__VERSION__;.</releaseinfo>

  </bookinfo>

  <preface>
    <title>Preface</title>

    <section id="acknowledgements">
      <title>Acknowledgements</title>

<!-- TODO: acknowledge all sponsors and CNNIC and CZNIC too -->

      <para>ISC would like to acknowledge generous support for
      BIND 10 development of DHCPv4 and DHCPv6 components provided
      by <ulink url="http://www.comcast.com/">Comcast</ulink>.</para>

    </section>

  </preface>

  <chapter id="intro">
    <title>Introduction</title>
    <para>
      BIND is the popular implementation of a DNS server, developer
      interfaces, and DNS tools.
      BIND 10 is a rewrite of BIND 9 and ISC DHCP.
      BIND 10 is written in C++ and Python and provides a modular
      environment for serving, maintaining, and developing DNS and DHCP.
      BIND 10 provides a EDNS0- and DNSSEC-capable authoritative
      DNS server and a caching recursive name server which also
      provides forwarding.
      It also provides experimental DHCPv4 and DHCPv6 servers.
    </para>

    <para>
      This guide covers BIND 10 version &__VERSION__;.
    </para>

    <section>
      <title>Supported Platforms</title>
      <para>
  BIND 10 builds have been tested on (in no particular order)
  Debian GNU/Linux 6 and unstable, Ubuntu 9.10, NetBSD 5,
  Solaris 10 and 11, FreeBSD 7 and 8, CentOS Linux 5.3,
  MacOS 10.6 and 10.7, and OpenBSD 5.1.

  It has been tested on Sparc, i386, and amd64 hardware
  platforms.

        It is planned for BIND 10 to build, install and run on
        Windows and standard Unix-type platforms.
      </para>
    </section>

    <section id="required-software">
      <title>Required Software at Run-time</title>

      <para>
        Running BIND 10 uses various extra software which may
        not be provided in some operating systems' default
        installations nor standard packages collections. You may
        need to install this required software separately.
        (For the build requirements, also see
        <xref linkend="build-requirements"/>.)
      </para>

      <para>
        BIND 10 requires at least Python 3.1
        (<ulink url="http://www.python.org/"/>).
        It also works with Python 3.2.
      </para>

      <para>
        BIND 10 uses the Botan crypto library for C++
        (<ulink url="http://botan.randombit.net/"/>).
        It requires at least Botan version 1.8.
      </para>

      <para>
        BIND 10 uses the log4cplus C++ logging library
        (<ulink url="http://log4cplus.sourceforge.net/"/>).
        It requires at least log4cplus version 1.0.3.
<!-- TODO: It is recommended to use at least version .... -->
      </para>

      <para>
        The authoritative DNS server uses SQLite3
        (<ulink url="http://www.sqlite.org/"/>).
<!-- TODO: is this still required? -->
        It needs at least SQLite version 3.3.9.
      </para>

      <para>
        The <command>b10-ddns</command>, <command>b10-xfrin</command>,
        <command>b10-xfrout</command>, and <command>b10-zonemgr</command>
        components require the libpython3 library and the Python
        _sqlite3.so module (which is included with Python).
        Python modules need to be built for the corresponding Python 3.
      </para>
<!-- TODO: this will change ... -->
    </section>

    <section id="starting_stopping">
      <title>Starting and Stopping the Server</title>

      <para>
        BIND 10 is modular.  Part of this modularity is
        accomplished using multiple cooperating processes which, together,
        provide the server functionality.  This is a change from
        the previous generation of BIND software, which used a
        single process.
      </para>

      <para>
        At first, running many different processes may seem confusing.
        However, these processes are started, stopped, and maintained
        by a single command, <command>bind10</command>.
        This command starts a master process which will start other
        required processes and other processes when configured.
        The processes that may be started by the <command>bind10</command>
        command have names starting with "b10-", including:
      </para>

      <para>

        <itemizedlist>

          <listitem>
            <simpara>
              <command>b10-auth</command> &mdash;
              Authoritative DNS server.
              This process serves DNS requests.
            </simpara>
          </listitem>

          <listitem>
            <simpara>
              <command>b10-cfgmgr</command> &mdash;
              Configuration manager.
              This process maintains all of the configuration for BIND 10.
            </simpara>
          </listitem>

          <listitem>
            <simpara>
              <command>b10-cmdctl</command> &mdash;
              Command and control service.
              This process allows external control of the BIND 10 system.
            </simpara>
          </listitem>

          <listitem>
            <simpara>
              <command>b10-ddns</command> &mdash;
              Dynamic DNS update service.
              This process is used to handle incoming DNS update
              requests to allow granted clients to update zones
	      for which BIND 10 is serving as a primary server.
            </simpara>
          </listitem>

          <listitem>
            <simpara>
              <command>b10-msgq</command> &mdash;
              Message bus daemon.
              This process coordinates communication between all of the other
              BIND 10 processes.
            </simpara>
          </listitem>

          <listitem>
            <simpara>
              <command>b10-resolver</command> &mdash;
              Recursive name server.
              This process handles incoming DNS queries and provides
              answers from its cache or by recursively doing remote lookups.
            </simpara>
          </listitem>

          <listitem>
            <simpara>
              <command>b10-sockcreator</command> &mdash;
              Socket creator daemon.
              This process creates sockets used by
              network-listening BIND 10 processes.
            </simpara>
          </listitem>

          <listitem>
            <simpara>
              <command>b10-stats</command> &mdash;
              Statistics collection daemon.
              This process collects and reports statistics data.
            </simpara>
          </listitem>

          <listitem>
            <simpara>
              <command>b10-stats-httpd</command> &mdash;
              HTTP server for statistics reporting.
              This process reports statistics data in XML format over HTTP.
            </simpara>
          </listitem>

          <listitem>
            <simpara>
              <command>b10-xfrin</command> &mdash;
              Incoming zone transfer service.
              This process is used to transfer a new copy
              of a zone into BIND 10, when acting as a secondary server.
            </simpara>
          </listitem>

          <listitem>
            <simpara>
              <command>b10-xfrout</command> &mdash;
              Outgoing zone transfer service.
              This process is used to handle transfer requests to
              send a local zone to a remote secondary server.
            </simpara>
          </listitem>

          <listitem>
            <simpara>
              <command>b10-zonemgr</command> &mdash;
              Secondary zone manager.
              This process keeps track of timers and other
              necessary information for BIND 10 to act as a slave server.
            </simpara>
          </listitem>

        </itemizedlist>
      </para>

      <para>
        These do not need to be manually started independently.
      </para>

    </section>

    <section id="managing_once_running">
      <title>Managing BIND 10</title>

      <para>
        Once BIND 10 is running, a few commands are used to interact
        directly with the system:
        <itemizedlist>
          <listitem>
            <simpara>
              <command>bindctl</command> &mdash;
              Interactive administration interface.
              This is a low-level command-line tool which allows
              a developer or an experienced administrator to control
              BIND 10.
            </simpara>
          </listitem>
          <listitem>
            <simpara>
              <command>b10-loadzone</command> &mdash;
              Zone file loader.
              This tool will load standard masterfile-format zone files into
              BIND 10.
            </simpara>
          </listitem>
          <listitem>
            <simpara>
              <command>b10-cmdctl-usermgr</command> &mdash;
              User access control.
              This tool allows an administrator to authorize additional users
              to manage BIND 10.
            </simpara>
          </listitem>
  <!-- TODO usermgr -->
        </itemizedlist>
      </para>
    </section>

    <para>
      The tools and modules are covered in full detail in this guide.
<!-- TODO point to these -->
      In addition, manual pages are also provided in the default installation.
    </para>

<!--
bin/
  bindctl*
  host*
lib/
  libauth
  libdns
  libexceptions
  python3.1/site-packages/isc/{cc,config}
sbin/
  bind10
share/
  share/bind10/
    auth.spec
    b10-cmdctl.pem
    bob.spec
    passwd.csv
  man/
var/
  bind10/b10-config.db
-->

    <para>
      BIND 10 also provides libraries and programmer interfaces
      for C++ and Python for the message bus, configuration backend,
      and, of course, DNS. These include detailed developer
      documentation and code examples.
<!-- TODO: DHCP also but no Python yet. -->
<!-- TODO point to this -->
    </para>

  </chapter>

  <chapter id="quickstart">
    <title>Quick start</title>

    <para>
        This quickly covers the standard steps for installing
        and deploying BIND 10.
        For further details, full customizations, and troubleshooting,
        see the respective chapters in the BIND 10 guide.
    </para>

    <section id="quick-start-auth-dns">
      <title>Quick start guide for authoritative DNS service</title>

      <orderedlist>

        <listitem>
          <simpara>
            Install required run-time and build dependencies.
          </simpara>
        </listitem>

        <listitem>
          <simpara>
            Download the BIND 10 source tar file from
            <ulink url="ftp://ftp.isc.org/isc/bind10/"/>.
          </simpara>
        </listitem>

        <listitem>
          <para>Extract the tar file:
          <screen>$ <userinput>gzcat bind10-<replaceable>VERSION</replaceable>.tar.gz | tar -xvf -</userinput></screen>
          </para>
        </listitem>

        <listitem>
          <para>Go into the source and run configure:
            <screen>$ <userinput>cd bind10-<replaceable>VERSION</replaceable></userinput>
  $ <userinput>./configure</userinput></screen>
          </para>
        </listitem>

        <listitem>
          <para>Build it:
            <screen>$ <userinput>make</userinput></screen>
          </para>
        </listitem>

        <listitem>
          <para>Install it as root (to default /usr/local):
            <screen>$ <userinput>make install</userinput></screen>
          </para>
        </listitem>

        <listitem>
          <para>Start the server (as root):
            <screen>$ <userinput>/usr/local/sbin/bind10</userinput></screen>
          </para>
        </listitem>

        <listitem>
          <para>DNS and DHCP components are not started in the default
	    configuration.  In another console, enable the authoritative
	    DNS service (by using the <command>bindctl</command> utility
	    to configure the <command>b10-auth</command> component to
	    run): <screen>$ <userinput>bindctl</userinput></screen>
	    (Login with the provided default username and password.)
            <screen>
&gt; <userinput>config add Boss/components b10-auth</userinput>
&gt; <userinput>config set Boss/components/b10-auth/special auth</userinput>
&gt; <userinput>config set Boss/components/b10-auth/kind needed</userinput>
&gt; <userinput>config commit</userinput>
&gt; <userinput>quit</userinput>
            </screen>
          </para>
        </listitem>

        <listitem>
         <para>Test it; for example:
            <screen>$ <userinput>dig @127.0.0.1 -c CH -t TXT version.bind</userinput></screen>
         </para>
        </listitem>

        <listitem>
          <para>Load desired zone file(s), for example:
            <screen>$ <userinput>b10-loadzone <replaceable>-c '{"database_file": "/usr/local/var/bind10/zone.sqlite3"}'</replaceable> <replaceable>your.zone.example.org</replaceable> <replaceable>your.zone.file</replaceable></userinput></screen>
          </para>
	  (If you use the sqlite3 data source with the default DB
	  file, you can omit the -c option).
        </listitem>

        <listitem>
          <simpara>
            Test the new zone.
          </simpara>
        </listitem>

      </orderedlist>

    </section>

  </chapter>

  <chapter id="installation">
    <title>Installation</title>

    <section id="packages">
      <title>Packages</title>

      <para>
        Some operating systems or software package vendors may
        provide ready-to-use, pre-built software packages for
        the BIND 10 suite.
        Installing a pre-built package means you do not need to
        install build-only prerequisites and do not need to
        <emphasis>make</emphasis> the software.
      </para>

      <para>
        FreeBSD ports, NetBSD pkgsrc, and Debian
        <emphasis>testing</emphasis> package collections provide
        all the prerequisite packages.
      </para>
    </section>

    <section id="install-hierarchy">
      <title>Install Hierarchy</title>
      <para>
        The following is the standard, common layout of the
        complete BIND 10 installation:
        <itemizedlist>
          <listitem>
           <simpara>
              <filename>bin/</filename> &mdash;
              general tools and diagnostic clients.
            </simpara>
          </listitem>
          <listitem>
          <simpara>
            <filename>etc/bind10/</filename> &mdash;
            configuration files.
          </simpara>
          </listitem>
          <listitem>
            <simpara>
              <filename>lib/</filename> &mdash;
              libraries and python modules.
            </simpara>
          </listitem>
          <listitem>
            <simpara>
              <filename>libexec/bind10/</filename> &mdash;
              executables that a user wouldn't normally run directly and
              are not run independently.
              These are the BIND 10 modules which are daemons started by
              the <command>bind10</command> tool.
            </simpara>
          </listitem>
          <listitem>
            <simpara>
              <filename>sbin/</filename> &mdash;
              commands used by the system administrator.
            </simpara>
          </listitem>
          <listitem>
            <simpara>
              <filename>share/bind10/</filename> &mdash;
              configuration specifications.
            </simpara>
          </listitem>
          <listitem>
            <simpara>
              <filename>share/doc/bind10/</filename> &mdash;
              this guide and other supplementary documentation.
            </simpara>
          </listitem>
          <listitem>
            <simpara>
              <filename>share/man/</filename> &mdash;
              manual pages (online documentation).
            </simpara>
          </listitem>
          <listitem>
            <simpara>
              <filename>var/bind10/</filename> &mdash;
              data source and configuration databases.
            </simpara>
          </listitem>
        </itemizedlist>
      </para>
    </section>

    <section id="build-requirements">
      <title>Building Requirements</title>

        <para>
          In addition to the run-time requirements (listed in
          <xref linkend="required-software"/>), building BIND 10
          from source code requires various development include headers and
          program development tools.
        </para>

        <note>
          <simpara>
            Some operating systems have split their distribution packages into
            a run-time and a development package.  You will need to install
            the development package versions, which include header files and
            libraries, to build BIND 10 from source code.
          </simpara>
        </note>

        <para>
          Building from source code requires the Boost
          build-time headers
          (<ulink url="http://www.boost.org/"/>).
          At least Boost version 1.35 is required.
  <!-- TODO: we don't check for this version -->
  <!-- NOTE: jreed has tested with 1.34, 1.38, and 1.41. -->
        </para>

        <para>
          To build BIND 10, also install the Botan (at least version
          1.8) and the log4cplus (at least version 1.0.3)
          development include headers.
        </para>

<!--
TODO
Debian and Ubuntu:
 libgmp3-dev and libbz2-dev required for botan too
-->

<!-- NOTE: _sqlite3 is only needed at test time; it is already listed
as a dependency earlier -->

        <para>
          Building BIND 10 also requires a C++ compiler and
          standard development headers, make, and pkg-config.
          BIND 10 builds have been tested with GCC g++ 3.4.3, 4.1.2,
          4.1.3, 4.2.1, 4.3.2, and 4.4.1; Clang++ 2.8; and Sun C++ 5.10.
        </para>

        <para>
          Visit the user-contributed wiki at <ulink
          url="http://bind10.isc.org/wiki/SystemSpecificNotes" />
          for system-specific installation tips.
        </para>

    </section>

    <section id="install">
      <title>Installation from source</title>
      <para>
        BIND 10 is open source software written in C++ and Python.
        It is freely available in source code form from ISC as a
        downloadable tar file or via BIND 10's Git code revision control
        service. (It may also be available in pre-compiled ready-to-use
        packages from operating system vendors.)
      </para>

      <section>
        <title>Download Tar File</title>
        <para>
          Downloading a release tar file is the recommended method to
          obtain the source code.
        </para>

        <para>
          The BIND 10 releases are available as tar file downloads from
          <ulink url="ftp://ftp.isc.org/isc/bind10/"/>.
          Periodic development snapshots may also be available.
        </para>
  <!-- TODO -->
      </section>

      <section>
        <title>Retrieve from Git</title>
        <para>
          Downloading this "bleeding edge" code is recommended only for
          developers or advanced users.  Using development code in a production
          environment is not recommended.
        </para>

        <note>
          <para>
            When using source code retrieved via Git, additional
            software will be required:  automake (v1.11 or newer),
            libtoolize, and autoconf (2.59 or newer).
            These may need to be installed.
          </para>
        </note>

        <para>
          The latest development code (and temporary experiments
          and un-reviewed code) is available via the BIND 10 code revision
          control system. This is powered by Git and all the BIND 10
          development is public.
          The leading development is done in the <quote>master</quote>
          branch.
        </para>
        <para>
          The code can be checked out from
          <filename>git://git.bind10.isc.org/bind10</filename>;
          for example:

        <screen>$ <userinput>git clone git://git.bind10.isc.org/bind10</userinput></screen>
        </para>

        <para>
          When checking out the code from
          the code version control system, it doesn't include the
          generated configure script, Makefile.in files, nor their
          related build files.
          They can be created by running <command>autoreconf</command>
          with the <option>--install</option> switch.
          This will run <command>autoconf</command>,
          <command>aclocal</command>,
          <command>libtoolize</command>,
          <command>autoheader</command>,
          <command>automake</command>,
          and related commands.
        </para>

      </section>


      <section id="configure">
        <title>Configure before the build</title>
        <para>
          BIND 10 uses the GNU Build System to discover build environment
          details.
          To generate the makefiles using the defaults, simply run:
          <screen>$ <userinput>./configure</userinput></screen>
        </para>
        <para>
          Run <command>./configure</command> with the <option>--help</option>
          switch to view the different options. Some commonly-used options are:

          <variablelist>

          <varlistentry>
            <term>--prefix</term>
            <listitem>
              <simpara>Define the installation location (the
                default is <filename>/usr/local/</filename>).
              </simpara>
            </listitem>
          </varlistentry>

          <varlistentry>
            <term>--with-boost-include</term>
            <listitem>
              <simpara>Define the path to find the Boost headers.
              </simpara>
            </listitem>
          </varlistentry>

          <varlistentry>
            <term>--with-pythonpath</term>
            <listitem>
              <simpara>Define the path to Python 3.1 if it is not in the
                standard execution path.
              </simpara>
            </listitem>
          </varlistentry>

          <varlistentry>
            <term>--with-gtest</term>
            <listitem>
              <simpara>Enable building the C++ Unit Tests using the
                Google Tests framework. Optionally this can define the
                path to the gtest header files and library.
              </simpara>
            </listitem>
          </varlistentry>

          <varlistentry>
            <term>--with-dhcp-mysql</term>
            <listitem>
              <simpara>Enable MySQL support for BIND 10 DHCP. For notes on configuring
              and building DHCP with MySQL see <xref linkend="dhcp-install-configure">.</xref>
              </simpara>
            </listitem>
          </varlistentry>

          </variablelist>

        </para>
  <!-- TODO: lcov -->

        <para>
          For example, the following configures it to
    find the Boost headers, find the
    Python interpreter, and sets the installation location:

          <screen>$ <userinput>./configure \
      --with-boost-include=/usr/pkg/include \
      --with-pythonpath=/usr/pkg/bin/python3.1 \
      --prefix=/opt/bind10</userinput></screen>
        </para>

        <para>
          If the configure fails, it may be due to missing or old
          dependencies.
        </para>


      </section>

      <section>
        <title>Build</title>
        <para>
    After the configure step is complete, to build the executables
    from the C++ code and prepare the Python scripts, run:

          <screen>$ <userinput>make</userinput></screen>
        </para>
      </section>

      <section>
        <title>Install</title>
        <para>
          To install the BIND 10 executables, support files,
          and documentation, run:
          <screen>$ <userinput>make install</userinput></screen>
        </para>
        <note>
          <para>The install step may require superuser privileges.</para>
        </note>
        <para>
	  If required, run <command>ldconfig</command> as root with
	  <filename>/usr/local/lib</filename> (or with ${prefix}/lib if
	  configured with --prefix) in
	  <filename>/etc/ld.so.conf</filename> (or the relevant linker
	  cache configuration file for your OS):
	  <screen>$ <userinput>ldconfig</userinput></screen>
        </para>
        <note>
          <para>
	    If you do not run <command>ldconfig</command> where it is
	    required, you may see errors like the following:
            <screen>
	      program: error while loading shared libraries: libb10-something.so.1:
	      cannot open shared object file: No such file or directory
	    </screen>
	  </para>
        </note>
      </section>

  <!-- TODO: tests -->

    </section>

  <!--
      <section id="install.troubleshooting">
        <title>Troubleshooting</title>
        <para>
        </para>
      </section>
  -->

  </chapter>

  <chapter id="bind10">
    <title>Starting BIND 10 with <command>bind10</command></title>
    <para>
      BIND 10 provides the <command>bind10</command> command which
      starts up the required processes.
      <command>bind10</command>
      will also restart some processes that exit unexpectedly.
      This is the only command needed to start the BIND 10 system.
    </para>

    <para>
      After starting the <command>b10-msgq</command> communications channel,
      <command>bind10</command> connects to it,
      runs the configuration manager, and reads its own configuration.
      Then it starts the other modules.
    </para>

    <para>
      The <command>b10-sockcreator</command>, <command>b10-msgq</command> and
      <command>b10-cfgmgr</command>
      services make up the core. The <command>b10-msgq</command> daemon
      provides the communication channel between every part of the system.
      The <command>b10-cfgmgr</command> daemon is always needed by every
      module, if only to send information about themselves somewhere,
      but more importantly to ask about their own settings, and
      about other modules. The <command>b10-sockcreator</command> daemon
      helps allocate Internet addresses and ports as needed for BIND 10
      network services.
    </para>

    <para>
      In its default configuration, the <command>bind10</command>
      master process will also start up
      <command>b10-cmdctl</command> for administration tools to
      communicate with the system, and
      <command>b10-stats</command> for statistics collection.
      The DNS and DHCP servers are not started by default.
      The configuration of components to start is covered in
      <xref linkend="bind10.components"/>.
    </para>

    <section id="start">
      <title>Starting BIND 10</title>
      <para>
        To start the BIND 10 service, simply run <command>bind10</command>
        as root.
        It will run in the foreground and your shell prompt will not
        be available. It will output various log messages as it starts up
        and is used.
        Run it with the <option>--verbose</option> switch to
        get additional debugging or diagnostic output.
      </para>

<!-- TODO: user switch -->

<!-- TODO:  example:  nohup /usr/local/sbin/bind10 1>bind10.log 2>&1 -->

      <note>
        <para>
          If the setproctitle Python module is detected at start up,
          the process names for the Python-based daemons will be renamed
          to better identify them instead of just <quote>python</quote>.
          This is not needed on some operating systems.
        </para>
      </note>

    </section>

  </chapter>

  <chapter id="msgq">
    <title>Command channel</title>

      <para>
        The BIND 10 components use the <command>b10-msgq</command>
        message routing daemon to communicate with other BIND 10 components.
        The <command>b10-msgq</command> implements what is called the
        <quote>Command Channel</quote>.
        Processes intercommunicate by sending messages on the command
        channel.
        Example messages include shutdown, get configurations, and set
        configurations.
        This Command Channel is not used for DNS message passing.
        It is used only to control and monitor the BIND 10 system.
      </para>

      <para>
        Administrators do not communicate directly with the
        <command>b10-msgq</command> daemon.
        By default, BIND 10 uses a UNIX domain socket file named
        <filename>/usr/local/var/bind10/msg_socket</filename>
        for this interprocess communication.
      </para>

  </chapter>

  <chapter id="cfgmgr">
    <title>Configuration manager</title>

      <para>
         The configuration manager, <command>b10-cfgmgr</command>,
         handles all BIND 10 system configuration.  It provides
         persistent storage for configuration, and notifies running
         modules of configuration changes.
      </para>

      <para>
        The <command>b10-auth</command> and <command>b10-xfrin</command>
        daemons and other components receive their configurations
        from the configuration manager over the <command>b10-msgq</command>
        command channel.
      </para>

      <para>The administrator doesn't connect to it directly, but
        uses a user interface to communicate with the configuration
        manager via <command>b10-cmdctl</command>'s REST-ful interface.
        <command>b10-cmdctl</command> is covered in <xref linkend="cmdctl"/>.
      </para>

<!-- TODO -->
      <note>
        <para>
          The current release only provides
          <command>bindctl</command> as a user interface to
          <command>b10-cmdctl</command>.
          Upcoming releases will provide another interactive command-line
          interface and a web-based interface.
        </para>
      </note>

      <para>
        The <command>b10-cfgmgr</command> daemon can send all
        specifications and all current settings to the
        <command>bindctl</command> client (via
        <command>b10-cmdctl</command>).
        <command>b10-cfgmgr</command> relays configurations received
        from <command>b10-cmdctl</command> to the appropriate modules.
      </para>
<!-- TODO:
        Configuration settings for itself are defined as ConfigManager.
TODO: show examples
-->

<!-- TODO:
config changes are actually commands to cfgmgr
-->

<!-- TODO: what about run time config to change this? -->
<!-- jelte: > config set cfgmgr/config_database <file> -->
<!-- TODO: what about command line switch to change this? -->
      <para>
        The stored configuration file is at
        <filename>/usr/local/var/bind10/b10-config.db</filename>.
        (The directory is what was defined at build configure time for
        <option>--localstatedir</option>.
        The default is <filename>/usr/local/var/</filename>.)
        The format is loosely based on JSON and is directly parseable
        python, but this may change in a future version.
        This configuration data file is not manually edited by the
        administrator.
      </para>

<!--

Well the specfiles have a more fixed format (they must contain specific
stuff), but those are also directly parseable python structures (and
'coincidentally', our data::element string representation is the same)

loosely based on json, tweaked to be directly parseable in python, but a
subset of that.
wiki page is http://bind10.isc.org/wiki/DataElementDesign

nope, spec files are written by module developers, and db should be done
through bindctl and friends

-->

    <para>
      The configuration manager does not have any command line arguments.
      Normally it is not started manually, but is automatically
      started using the <command>bind10</command> master process
      (as covered in <xref linkend="bind10"/>).
    </para>

<!-- TODO: upcoming plans:
configuration for configuration manager itself. And perhaps we might
change the messaging protocol, but an admin should never see any of that
-->

<!-- TODO: show examples, test this -->
<!--
, so an admin can simply run bindctl,
do config show, and it shows all modules; config show >module> shows all
options for that module
-->

  </chapter>

  <chapter id="cmdctl">
    <title>Remote control daemon</title>

    <para>
      <command>b10-cmdctl</command> is the gateway between
      administrators and the BIND 10 system.
      It is a HTTPS server that uses standard HTTP Digest
      Authentication for username and password validation.
      It provides a REST-ful interface for accessing and controlling
      BIND 10.
    </para>
<!-- TODO: copy examples from wiki, try with wget -->

    <para>
      When <command>b10-cmdctl</command> starts, it firsts
      asks <command>b10-cfgmgr</command> about what modules are
      running and what their configuration is (over the
      <command>b10-msgq</command> channel). Then it will start listening
      on HTTPS for clients &mdash; the user interface &mdash; such
      as <command>bindctl</command>.
    </para>

    <para>
      <command>b10-cmdctl</command> directly sends commands
      (received from the user interface) to the specified component.
      Configuration changes are actually commands to
      <command>b10-cfgmgr</command> so are sent there.
    </para>

<!--
TODO:
"For bindctl to list a module's available configurations and
available commands, it communicates over the cmdctl REST interface.
cmdctl then asks cfgmgr over the msgq command channel. Then cfgmgr
asks the module for its specification and also cfgmgr looks in its
own configuration database for current values."

(05:32:03) jelte: i think cmdctl doesn't request it upon a incoming
GET, but rather requests it once and then listens in for updates,
but you might wanna check with likun
-->

<!-- TODO: replace /usr/local -->
<!-- TODO: permissions -->
    <para>The HTTPS server requires a private key,
      such as a RSA PRIVATE KEY.
      The default location is at
      <filename>/usr/local/etc/bind10/cmdctl-keyfile.pem</filename>.
      (A sample key is at
      <filename>/usr/local/share/bind10/cmdctl-keyfile.pem</filename>.)
      It also uses a certificate located at
      <filename>/usr/local/etc/bind10/cmdctl-certfile.pem</filename>.
      (A sample certificate is at
      <filename>/usr/local/share/bind10/cmdctl-certfile.pem</filename>.)
      This may be a self-signed certificate or purchased from a
      certification authority.
    </para>

    <note><para>
      The HTTPS server doesn't support a certificate request from a
      client (at this time).
<!-- TODO: maybe allow request from server side -->
      The <command>b10-cmdctl</command> daemon does not provide a
      public service. If any client wants to control BIND 10, then
      a certificate needs to be first received from the BIND 10
      administrator.
      The BIND 10 installation provides a sample PEM bundle that matches
      the sample key and certificate.
    </para></note>
<!-- TODO: cross-ref -->

<!-- TODO
openssl req -new -x509 -keyout server.pem -out server.pem -days 365 -nodes
but that is a single file, maybe this should go back to that format?
-->

<!--
    <para>
(08:20:56) shane: It is in theory possible to run without cmdctl.
(08:21:02) shane: I think we discussed this.
    </para>
-->

<!-- TODO: Please check https://bind10.isc.org/wiki/cmd-ctrld -->


    <para>
      The <command>b10-cmdctl</command> daemon also requires
      the user account file located at
      <filename>/usr/local/etc/bind10/cmdctl-accounts.csv</filename>.
      This comma-delimited file lists the accounts with a user name,
      hashed password, and salt.
      (A sample file is at
      <filename>/usr/local/share/bind10/cmdctl-accounts.csv</filename>.
      It contains the user named <quote>root</quote> with the password
      <quote>bind10</quote>.)
    </para>

    <para>
      The administrator may create a user account with the
      <command>b10-cmdctl-usermgr</command> tool.
    </para>
<!-- TODO: show example -->

<!-- TODO: does cmdctl need to be restarted to change cert or key
or accounts database -->

    <para>
      By default the HTTPS server listens on the localhost port 8080.
      The port can be set by using the <option>--port</option> command line option.
      The address to listen on can be set using the <option>--address</option> command
      line argument.
      Each HTTPS connection is stateless and times out in 1200 seconds
      by default.  This can be
      redefined by using the <option>--idle-timeout</option> command line argument.
    </para>

    <section id="cmdctl.spec">
      <title>Configuration specification for b10-cmdctl</title>
      <para>
        The configuration items for <command>b10-cmdctl</command> are:
        <varname>accounts_file</varname> which defines the path to the
        user accounts database (the default is
        <filename>/usr/local/etc/bind10/cmdctl-accounts.csv</filename>);
        <varname>cert_file</varname> which defines the path to the
        PEM certificate file (the default is
        <filename>/usr/local/etc/bind10/cmdctl-certfile.pem</filename>);
        and
	<varname>key_file</varname> which defines the path to the
	PEM private key file (the default is
        <filename>/usr/local/etc/bind10/cmdctl-keyfile.pem</filename>).
      </para>

    </section>

<!--
TODO
(12:21:30) jinmei: I'd like to have sample session using a command line www client such as wget
-->

  </chapter>

  <chapter id="bindctl">
    <title>Control and configure user interface</title>

    <note><para>
      For the current release, <command>bindctl</command>
      is the only user interface. It is expected that upcoming
      releases will provide another interactive command-line
      interface and a web-based interface for controlling and
      configuring BIND 10.
    </para></note>

    <note><para>
      <command>bindctl</command> has an internal command history, as
      well as tab-completion for most of the commands and arguments.
      However, these are only enabled if the python readline module
      is available on the system. If not, neither of these
      features will be supported.
    </para></note>

    <para>
      The <command>bindctl</command> tool provides an interactive
      prompt for configuring, controlling, and querying the BIND 10
      components.
      It communicates directly with a REST-ful interface over HTTPS
      provided by <command>b10-cmdctl</command>. It doesn't
      communicate to any other components directly.
    </para>

    <section id="bindctl_commandline_options">
        <title>bindctl command-line options</title>
        <variablelist>
          <varlistentry>
            <term>-a <replaceable>&lt;address&gt;</replaceable>, --address=<replaceable>&lt;address&gt;</replaceable></term>
            <listitem>
              <simpara>
                  IP address that BIND 10's <command>b10-cmdctl</command>
                  module is listening on. By default, this is 127.0.0.1.
              </simpara>
            </listitem>
          </varlistentry>
          <varlistentry>
            <term>-c <replaceable>&lt;certificate file&gt;</replaceable>, --certificate-chain=<replaceable>&lt;certificate file&gt;</replaceable></term>
            <listitem>
              <simpara>
                  PEM-formatted server certificate file. When this option is
                  given, <command>bindctl</command> will verify the server
                  certificate using the given file as the root of the
                  certificate chain. If not specified, <command>bindctl
                  </command> does not validate the certificate.
              </simpara>
            </listitem>
          </varlistentry>
          <varlistentry>
            <term>--csv-file-dir=<replaceable>&lt;csv file&gt;</replaceable></term>
            <listitem>
              <simpara>
                  <command>bindctl</command> stores the username and
                  password for logging in in a file called
                  <filename>default_user.csv</filename>;
                  this option specifies the directory where this file is
                  stored and read from. When not specified,
                  <filename>~/.bind10/</filename> is used.
                  <note>Currently, this file contains an unencrypted password.</note>
              </simpara>
            </listitem>
          </varlistentry>
          <varlistentry>
            <term>-h, --help</term>
            <listitem>
              <simpara>
                  Shows a short overview of the command-line options of
                  <command>bindctl</command>, and exits.
              </simpara>
            </listitem>
          </varlistentry>
          <varlistentry>
            <term>--version</term>
            <listitem>
              <simpara>
                  Shows the version of <command>bindctl</command>, and exits.
              </simpara>
            </listitem>
          </varlistentry>
          <varlistentry>
            <term>-p <replaceable>&lt;port number&gt;</replaceable>, --port=<replaceable>&lt;port number&gt;</replaceable></term>
            <listitem>
              <simpara>
                  Port number that BIND 10's <command>b10-cmdctl</command>
                  module is listening on. By default, this is port 8080.
              </simpara>
            </listitem>
          </varlistentry>
        </variablelist>
    </section>

    <section id="bindctl_general_syntax">
        <title>General syntax of bindctl commands</title>
        The <command>bindctl</command> tool is an interactive
        command-line tool, with dynamic commands depending on the
        BIND 10 modules that are running. There are a number of
        fixed commands that have no module and that are always
        available.

        The general syntax of a command is

        <screen><userinput>&lt;module&gt; &lt;command&gt; <replaceable>[argument(s)]</replaceable></userinput></screen>

        For example, the Boss module has a 'shutdown' command to shut down
        BIND 10, with an optional argument 'help':

        <screen>&gt; <userinput>Boss shutdown help</userinput>
Command  shutdown 	(Shut down BIND 10)
		help (Get help for command)
This command has no parameters
        </screen>
        There are no mandatory arguments, only the optional 'help'.
    </section>

    <section id="bindctl_help">
        <title>Bindctl help</title>
        <command>help</command> is both a command and an option that is available to all other commands. When run as a command directly, it shows the available modules.
        <screen>&gt; <userinput>help</userinput>
usage: &lt;module name&gt; &lt;command name&gt; [param1 = value1 [, param2 = value2]]
Type Tab character to get the hint of module/command/parameters.
Type "help(? h)" for help on bindctl.
Type "&lt;module_name&gt; help" for help on the specific module.
Type "&lt;module_name&gt; &lt;command_name&gt; help" for help on the specific command.

Available module names:
<emphasis>(list of modules)</emphasis>
        </screen>

        When 'help' is used as a command to a module, it shows the supported commands for the module; for example:
        <screen>&gt; <userinput>Boss help</userinput>
Module  Boss 	Master process
Available commands:
    help        Get help for module.
    shutdown    Shut down BIND 10
    ping        Ping the boss process
    show_processes
            List the running BIND 10 processes
        </screen>

    And when added to a module command, it shows the description and parameters of that specific command; for example:
    <screen>&gt; <userinput>Auth loadzone help</userinput>
Command  loadzone 	((Re)load a specified zone)
		help (Get help for command)
Parameters:
    class (string, optional)
    origin (string, mandatory)
    </screen>

    </section>

    <section id="bindctl_command_arguments">
        <title>Command arguments</title>
        <simpara>
            Commands can have arguments, which can be either optional or
            mandatory. They can be specified by name
            (e.g. <command><replaceable>&lt;command&gt;</replaceable> <replaceable>&lt;argument name&gt;=&lt;argument value&gt;</replaceable></command>), or positionally,
            (e.g. <command><replaceable>&lt;command&gt;</replaceable> <replaceable>&lt;argument value 1&gt;</replaceable> <replaceable>&lt;argument value 2&gt;</replaceable></command>).
        </simpara>
        <simpara>
            <command><replaceable>&lt;command&gt;</replaceable> <replaceable>help</replaceable></command>
            shows the arguments a command supports and which of those are
            mandatory, and in which order the arguments are expected if
            positional arguments are used.
        </simpara>
        <simpara>
            For example, the <command>loadzone</command> command of the Auth
            module, as shown in the last example of the previous section, has
            two arguments, one of which is optional. The positional arguments in
            this case are class first and origin second; for example:
            <screen>&gt; <userinput>Auth loadzone IN example.com.</userinput></screen>
            But since the class is optional (defaulting to IN), leaving it out
            works as well:
            <screen>&gt; <userinput>Auth loadzone example.com.</userinput></screen>
        </simpara>
        <simpara>
            The arguments can also be provided with their names, in which
            case the order does not matter:
            <screen>&gt; <userinput>Auth loadzone origin="example.com." class="IN"</userinput></screen>
        </simpara>
    </section>

    <section id="bindctl_module_commands">
        <title>Module commands</title>
        Each module has its own set of commands (if any), which will only be
        available if the module is running. For instance, the
        Auth module has a <command>loadzone</command> command.
        The commands a module provides are documented in
        this guide in the section of that module or in the module's
        corresponding manual page.
    </section>

    <section>
        <title>Configuration commands</title>
        Configuration commands are used to view and change the configuration
        of BIND 10 and its modules. Module configuration is only shown if
        that module is running, but similar to commands, there are a number
        of top-level configuration items that are always available (for
        instance <varname>tsig_keys</varname> and
        <varname>data_sources</varname>).

        Configuration changes (set, unset, add and remove) are done locally
        first, and have no immediate effect. The changes can be viewed with
        <command>config diff</command>, and either reverted
        (<command>config revert</command>), or committed
        (<command>config commit</command>).
        In the latter case, all local changes are submitted
        to the configuration manager, which verifies them, and if they are
        accepted, applied and saved in persistent storage.

        When identifying items in configuration commands, the format is
        <screen><userinput>Module/example/item</userinput></screen>
        Sub-elements of names, lists and sets (see <xref linkend=
        "bindctl_configuration_data_types"/>) are separated with the '/'
        character, and list indices are identified with [<replaceable>&lt;index&gt;</replaceable>]; for example:

        <screen><userinput>Module/example/list[2]/foo</userinput></screen>

        <section id="bindctl_configuration_command_list">
        <title>List of configuration commands</title>
        The following configuration commands are available:
        <variablelist>
          <varlistentry>
            <term>show [all] [item name]</term>
            <listitem>
              <simpara>
                Shows the current configuration of the given item. If 'all'
                is given, it will recurse through the entire set, and show
                every nested value.
              </simpara>
            </listitem>
          </varlistentry>
          <varlistentry>
            <term>show_json [item name]</term>
            <listitem>
              <simpara>
                Shows the full configuration of the given item in JSON format.
              </simpara>
            </listitem>
          </varlistentry>
          <varlistentry>
            <term>add &lt;item name&gt; [value]</term>
            <listitem>
              <simpara>
                Add an entry to configuration list or a named set (see <xref
                linkend="bindctl_configuration_data_types"/>).
                When adding to a list, the command has one optional
                argument, a value to add to the list. The value must
                be in correct JSON and complete. When adding to a
                named set, it has one mandatory parameter (the name to
                add), and an optional parameter value, similar to when
                adding to a list. In either case, when no value is
                given, an entry will be constructed with default
                values.
              </simpara>
            </listitem>
          </varlistentry>
          <varlistentry>
            <term>remove</term>
            <listitem>
              <simpara>
                Remove an item from a configuration list or a named set.
                When removing an item for a list, either the index needs to
                be specified, or the complete value of the element to remove
                must be specified (in JSON format).
              </simpara>
            </listitem>
          </varlistentry>
          <varlistentry>
            <term>set &lt;item name&gt; &lt;value&gt;</term>
            <listitem>
              <simpara>
                  Directly set the value of the given item to the given value.
              </simpara>
            </listitem>
          </varlistentry>
          <varlistentry>
            <term>unset &lt;item name&gt;</term>
            <listitem>
              <simpara>
                  Remove any user-specified value for the given item.
              </simpara>
            </listitem>
          </varlistentry>
          <varlistentry>
            <term>diff</term>
            <listitem>
              <simpara>
                  Show all current local changes that have not been
                  committed yet.
              </simpara>
            </listitem>
          </varlistentry>
          <varlistentry>
            <term>revert</term>
            <listitem>
              <simpara>
                  Revert all local changes without committing them.
              </simpara>
            </listitem>
          </varlistentry>
          <varlistentry>
            <term>commit</term>
            <listitem>
              <simpara>
                  Send all local changes to the configuration manager, which
                  will validate them, and apply them if validation succeeds.
              </simpara>
            </listitem>
          </varlistentry>
          <varlistentry>
            <term>go</term>
            <listitem>
              <simpara>
                  Go to a specific configuration part, similar to the 'cd'
                  command in a shell.
                  <note>There are a number of problems with the current
                  implementation of go within <command>bindctl</command>,
                  and we recommend not using it for general cases.</note>
              </simpara>
            </listitem>
          </varlistentry>
        </variablelist>
      </section>

      <section id="bindctl_configuration_data_types">
        <title>Configuration data types</title>
        Configuration data can be of different types, which can be modified
        in ways that depend on the types. There are a few syntax
        restrictions on these types, but only basic ones. Modules may impose
        additional restrictions on the values of elements.
        <variablelist>
            <varlistentry>
                <term>integer</term>
                <listitem>
                    <simpara>
                        A basic integer; can be set directly with <command>config set</command>, to any integer value.
                    </simpara>
                </listitem>
            </varlistentry>
            <varlistentry>
                <term>real</term>
                <listitem>
                    <simpara>
                        A basic floating point number; can be set directly with <command>config set</command>, to any floating point value.
                    </simpara>
                </listitem>
            </varlistentry>
            <varlistentry>
                <term>boolean</term>
                <listitem>
                    <simpara>
                        A basic boolean value; can be set directly with <command>config set</command>, to either <command>true</command> or <command>false</command>.
                    </simpara>
                </listitem>
            </varlistentry>
            <varlistentry>
                <term>string</term>
                <listitem>
                    <simpara>
                        A basic string value; can be set directly with <command>config set,</command> so any string. Double quotation marks are optional.
                    </simpara>
                </listitem>
            </varlistentry>
            <varlistentry>
                <term>null</term>
                <listitem>
                    <simpara>
                        This is a special type representing 'no value at all'; usable in compound structures that have optional elements that are not set.
                    </simpara>
                </listitem>
            </varlistentry>

            <varlistentry>
                <term>maps</term>
                <listitem>
                    <simpara>
                        Maps are (pre-defined) compound collections of other
                        elements of any other type. They are not usually
                        modified directly, but their elements are. Every
                        top-level element for a module is a map containing
                        the configuration values for that map, which can
                        themselves be maps again. For instance, the Auth
                        module configuration is a map containing the
                        elements '<varname>listen_on</varname>' (list) and '<varname>tcp_recv_timeout</varname>'
                        (integer). When changing one of its values, they can
                        be modified directly with <command>config set
                        Auth/tcp_recv_timeout 3000</command>.
                    </simpara>
                    <simpara>
                        Some map entries are optional. If they are, and
                        currently have a value, the value can be unset by
                        using either <command>config unset
                        <replaceable>&lt;item name&gt;</replaceable>
                        </command> or <command>config set
                        <replaceable>&lt;item name&gt;</replaceable>
                        null</command>.

                    </simpara>
                    <simpara>
                        Maps <emphasis>can</emphasis> be modified as a whole,
                        but using the full JSON representation of
                        the entire map to set.

                        Since this involves a lot of text, this is usually
                        not recommended.
                    </simpara>
                    <simpara>
                        Another example is the Logging virtual module, which
                        is, like any module, a map, but it only contains one
                        element: a list of loggers. Normally, an
                        administrator would only modify that list (or its
                        elements) directly, but it is possible to set the
                        entire map in one command; for example:
                        <command> config set Logging { "loggers": [] } </command>
                    </simpara>
                </listitem>
            </varlistentry>

            <varlistentry>
                <term>list</term>
                <listitem>
                    <simpara>
                        A list is a compound list of other elements of the
                        same type. Elements can be added with <command>config
                        add <replaceable>&lt;list name&gt; [value]</replaceable></command>, and removed with
                        <command>config remove <replaceable>&lt;list name&gt; [value]</replaceable></command> or
                        <command>config remove <replaceable>&lt;list name&gt;</replaceable><replaceable>&lt;index&gt;</replaceable></command>.
                        The index is of the form <emphasis>square bracket, number,
                        square bracket</emphasis> (e.g.
                        <command>[0]</command>), and it immediately follows
                        the list name (there is no separator or space
                        between them). List indices start with 0 for the
                        first element.
                    </simpara>
                    <simpara>
                        For addition, if the value is omitted, an entry with
                        default values will be added. For removal, either
                        the index or the full value (in JSON format) needs
                        to be specified.
                    </simpara>
                    <simpara>
                        Lists can also be used with
                        <command>config set</command>,
                        but like maps, only by specifying the
                        entire list value in JSON format.
                    </simpara>
                    <simpara>
                        For example, this command shows the port number used for the second element of the list <varname>listen_on</varname> in the Auth module:
                        <command> config show Auth/listen_on[1]/port</command>
                    </simpara>
                </listitem>
            </varlistentry>

            <varlistentry>
                <term>named set</term>
                <listitem>
                    <simpara>
                        Named sets are similar to lists, in that they are
                        sets of elements of the same type, but they are not
                        indexed by numbers, but by strings.
                    </simpara>
                    <simpara>
                        Values can be added with
                        <command>config add <replaceable>&lt;item name&gt; &lt;string&gt; [value]</replaceable></command>
                        where 'string' is the name of the element. If 'value'
                        is ommitted, default values will be used. Elements
                        can be removed with <command>config remove
                        <replaceable>&lt;item
                        name&gt; &lt;string&gt;</replaceable></command>
                    </simpara>
                    <simpara>
                        Elements in a named set can be addressed similarly
                        to maps.
                    </simpara>
                    <simpara>
                        For example, the <command>Boss/components</command>
                        elements is a named set;
                        adding, showing, and then removing an element
                        can be done with the following three commands (note
                        the '/'-character versus the space before
                        'example_module'):
                    </simpara>
                    <simpara>
                        <command>config add Boss/components example_module</command>
                    </simpara>
                    <simpara>
                        <command>config show Boss/components/example_module</command>
                    </simpara>
                    <simpara>
                        <command>config remove Boss/components example_module</command>
                    </simpara>
                </listitem>
            </varlistentry>
            <varlistentry>
                <term>any</term>
                <listitem>
                    <simpara>
                        The 'any' type is a special type that can have any
                        form. Apart from that, it must consist of elements as
                        described in this chapter, there is no restriction
                        on which element types are used. This type is used
                        in places where different data formats could be
                        used. Element modification commands depend on the
                        actual type of the value. For instance, if the value
                        of an 'any' element is a list, <command>config add
                        </command> and <command>config remove</command> work
                        as for other lists.
                    </simpara>
                </listitem>
            </varlistentry>
        </variablelist>
      </section>
    </section>

    <section>
        <title>The execute command</title>
        The <command>execute</command> command executes a set of commands,
        either from a file
        or from a pre-defined set. Currently, the only predefined set is
        <command>init_authoritative_server</command>, which adds
        <command>b10-auth</command>, <command>b10-xfrin</command>, and
        <command>b10-xfrout</command> to the set of components to be
        started by BIND 10. This
        pre-defined set does not commit the changes, so these modules do not
        show up for commands or configuration until the user enters
        <command>config commit</command> after
        <command>execute init_authoritative_server</command>. For example:

        <screen>&gt; <userinput>execute init_authoritative_server</userinput></screen>

        <screen>&gt; <userinput>execute file /tmp/example_commands</userinput></screen>

        The optional argument <command>show</command> displays the exact set of
        commands that would be executed; for example:

        <screen>&gt; <userinput>execute init_authoritative_server show</userinput>
!echo adding Authoritative server component
config add /Boss/components b10-auth
config set /Boss/components/b10-auth/kind needed
config set /Boss/components/b10-auth/special auth
!echo adding Xfrin component
config add /Boss/components b10-xfrin
config set /Boss/components/b10-xfrin/address Xfrin
config set /Boss/components/b10-xfrin/kind dispensable
!echo adding Xfrout component
config add /Boss/components b10-xfrout
config set /Boss/components/b10-xfrout/address Xfrout
config set /Boss/components/b10-xfrout/kind dispensable
!echo adding Zone Manager component
config add /Boss/components b10-zonemgr
config set /Boss/components/b10-zonemgr/address Zonemgr
config set /Boss/components/b10-zonemgr/kind dispensable
!echo Components added. Please enter "config commit" to
!echo finalize initial setup and run the components.
        </screen>

        The optional <command>show</command> argument may also be used when
        executing a script from a file; for example:

        <screen>&gt; <userinput>execute file /tmp/example_commands show</userinput></screen>

        <section id="bindctl_execute_directives">
            <title>Execute directives</title>
            Within sets of commands to be run with the <command>execute</command>
            command, a number of directives are supported:
            <variablelist>
              <varlistentry>
                <term>!echo <replaceable>&lt;string&gt;</replaceable></term>
                <listitem>
                  <simpara>
                      Prints the given string to <command>bindctl</command>'s
                      output.
                  </simpara>
                </listitem>
              </varlistentry>
              <varlistentry>
                <term>!verbose on</term>
                <listitem>
                  <simpara>
                      Enables verbose mode; all following commands that are to
                      be executed are also printed.
                  </simpara>
                </listitem>
              </varlistentry>
              <varlistentry>
                <term>!verbose off</term>
                <listitem>
                  <simpara>
                      Disables verbose mode; following commands that are to
                      be executed are no longer printed.
                  </simpara>
                </listitem>
              </varlistentry>
            </variablelist>
        </section>

        <section id="bindctl_execute_notes">
            <title>Notes on execute scripts</title>
            Within scripts, you can add or remove modules with the normal
            configuration commands for <command>Boss/components</command>.
            However, as module
            configuration and commands do not show up until the module is
            running, it is currently not possible to add a module and set
            its configuration in one script. This will be addressed in the
            future, but for now the only option is to add and configure
            modules in separate commands and execute scripts.
        </section>
    </section>
  </chapter>

  <chapter id="common">
    <title>Common configuration elements</title>

    <para>
      Some things are configured in the same or similar manner across
      many modules. So we show them here in one place.
    </para>

    <section id='common-tsig'>
      <title>TSIG keys</title>

      <para>
        TSIG is a way to sign requests and responses in DNS. It is defined in
        RFC 2845 and uses symmetric cryptography to sign the DNS messages. If
        you want to make any use of TSIG (to authenticate transfers or DDNS,
        for example), you need to set up shared secrets between the endpoints.
      </para>

      <para>
        BIND 10 uses a global key ring for the secrets. It doesn't currently
        mean they would be stored differently, they are just in one place of
        the configuration.
      </para>

      <section id='tsig-key-syntax'>
        <title>Key anatomy and syntax</title>

        <para>
          Each key has three attributes. One is a name by which it is referred
          both in DNS packets and the rest of the configuration. Another is the
          algorithm used to compute the signature. And the last part is a
          base64 encoded secret, which might be any blob of data.
        </para>

        <para>
          The parts are written into a string, concatenated together by colons.
          So if you wanted to have a key called "example.key", used as a
          HMAC-MD5 key with secret "secret", you'd write it as:
<screen>"example.key.:c2VjcmV0:hmac-md5"</screen>
        </para>

        <para>
          The HMAC-MD5 algorithm is the default, so you can omit it. You could
          write the same key as:
<screen>"example.key.:c2VjcmV0"</screen>
        </para>

        <para>
          You can also use these algorithms (which may not be omitted from the
          key definition if used):
          <itemizedlist>
            <listitem>hmac-sha1</listitem>
            <listitem>hmac-sha224</listitem>
            <listitem>hmac-sha256</listitem>
            <listitem>hmac-sha384</listitem>
            <listitem>hmac-sha512</listitem>
          </itemizedlist>
        </para>

        <para>
          The name of the key must be a valid DNS name.
        </para>
      </section>

      <section id='tsig-key-ring'>
        <title>Key ring</title>
        <para>
          The key ring lives in the configuration in "tsig_keys/keys". Most of
          the system uses the keys from there &mdash; ACLs, authoritative server to
          sign responses to signed queries, and <command>b10-xfrin</command>
          and <command>b10-xfrout</command> to sign transfers.
        </para>

        <para>
          The key ring is just a list of strings, each describing one key. So,
          to add a new key, you can do this:
          <screen>&gt; <userinput>config add tsig_keys/keys "example.key.:c2VjcmV0"</userinput>
&gt; <userinput>config show tsig_keys/keys</userinput>
tsig_keys/keys[0]   "example.key.:c2VjcmV0" string  (modified)
&gt; <userinput>config commit</userinput></screen>
        </para>

        <para>
          You can keep as many keys as you want in the key ring, but each must
          have a different name.
        </para>
      </section>
    </section>

    <section id='common-acl'>
      <title>ACLs</title>

      <para>
        An ACL, or Access Control List, is a way to describe if a request
        is allowed or disallowed. The principle is, there's a list of rules.
        Each rule is a name-value mapping (a dictionary, in the JSON
        terminology). Each rule must contain exactly one mapping called
        "action", which describes what should happen if the rule applies.
        There may be more mappings, called matches, which describe the
        conditions under which the rule applies.
      </para>

      <para>
        When there's a query, the first rule is examined. If it matches, the
        action in it is taken. If not, next rule is examined. If there are no
        more rules to examine, a default action is taken.
      </para>

      <para>
        There are three possible "action" values. The "ACCEPT" value means
        the query is handled. If it is "REJECT", the query is not answered,
        but a polite error message is sent back (if that makes sense in the
        context). The "DROP" action acts like a black hole. The query is
        not answered and no error message is sent.
      </para>

      <para>
        If there are multiple matching conditions inside the rule, all of
        them must be satisfied for the rule to apply. This can be used,
        for example, to require the query to be signed by a TSIG key and
        originate from given address.
      </para>

      <para>
        This is encoded in form of JSON. Semi-formal description could look
        something like this. It is described in more details below.
<!-- FIXME: Is <screen> really the correct one?-->
        <screen>ACL := [ RULE, RULE, ... ]
RULE := { "action": "ACCEPT"|"REJECT"|"DROP", MATCH, MATCH, ... }
RULE_RAW := { MATCH, MATCH, ... }
MATCH := FROM_MATCH|KEY_MATCH|NOT_MATCH|OR_MATCH|AND_MATCH|...
FROM_MATCH := "from": [RANGE, RANGE, RANGE, ...] | RANGE
RANGE := "&lt;ip range&gt;"
KEY_MATCH := "key": [KEY, KEY, KEY, ...] | KEY
KEY := "&lt;key name&gt;"
NOT_MATCH := "NOT": RULE_RAW
OR_MATCH := "ANY": [ RULE_RAW, RULE_RAW, ... ]
AND_MATCH := "ALL": [ RULE_RAW, RULE_RAW, ... ]
</screen>
      </para>

      <section>
        <title>Matching properties</title>

        <para>
          The first thing you can check against is the source address
          of request. The name is <varname>from</varname> and the value
          is a string containing either a single IPv4 or IPv6 address,
          or a range in the usual slash notation (eg. "192.0.2.0/24").
        </para>

        <para>
          The other is TSIG key by which the message was signed. The ACL
          contains only the name (under the name "key"), the key itself
	  must be stored in the global key ring (see <xref
	  linkend="tsig-key-ring"/>).
          This property is applicable only to the DNS context.
        </para>

        <para>
          More properties to match are planned &mdash; the destination
          address, ports, matches against the packet content.
        </para>
      </section>

      <section>
        <title>More complicated matches</title>

        <para>
          From time to time, you need to express something more complex
          than just a single address or key.
        </para>

        <para>
          You can specify a list of values instead of single value. Then
          the property needs to match at least one of the values listed
          &mdash; so you can say <quote>"from": ["192.0.2.0/24",
          "2001:db8::/32"]</quote> to match any address in the ranges
          set aside for documentation. The keys or any future properties
          will work in a similar way.
        </para>

        <para>
          If that is not enough, you can compose the matching conditions
          to logical expressions. They are called "ANY", "ALL" and "NOT".
          The "ANY" and "ALL" ones contain lists of subexpressions &mdash;
          each subexpression is a similar dictionary, just not containing
          the "action" element. The "NOT" contains single subexpression.
          Their function should be obvious &mdash; "NOT" matches if and
          only if the subexpression does not match. The "ALL" matches exactly
          when each of the subexpressions matches and "ANY" when at least
          one matches.
        </para>
      </section>

      <section>
        <title>Examples</title>

        <para>
          All the examples here is just the JSON representing the ACL,
          nicely formatted and split across lines. They are out of any
          surrounding context. This is similar to what you'd get from
          <command>config show_json</command> called on the entry containing
          the ACL.
        </para>

        <para>
          In the first example, the ACL accepts queries from two known hosts.
          Each host has an IP addresses (both IPv4 and IPv6) and a TSIG
          key. Other queries are politely rejected. The last entry in the list
          has no conditions &mdash; making it match any query.

          <screen>[
  {
    "from": ["192.0.2.1", "2001:db8::1"],
    "key": "first.key",
    "action": "ACCEPT"
  },
  {
    "from": ["192.0.2.2", "2001:db8::2"],
    "key": "second.key",
    "action": "ACCEPT"
  },
  {
    "action": "REJECT"
  }
]</screen>
        </para>

        <para>
          Now we show two ways to accept only the queries from private ranges.
          This is the same as rejecting anything that is outside.

          <screen>[
  {
    "from": [
      "10.0.0.0/8",
      "172.16.0.0/12",
      "192.168.0.0/16",
      "fc00::/7"
    ],
    "action": "ACCEPT"
  },
  {
    "action": "REJECT"
  }
]</screen>

          <screen>[
  {
    "NOT": {
       "ANY": [
         {"from": "10.0.0.0/8"},
         {"from": "172.16.0.0/12"},
         {"from": "192.168.0.0/16"},
         {"from": "fc00::/7"}
       ]
    },
    "action": "REJECT"
  },
  {
    "action": "ACCEPT"
  }
]</screen>
        </para>
      </section>

      <section>
        <title>Interaction with <command>bindctl</command></title>

        <para>
          Currently, <command>bindctl</command> has hard time coping with
          the variable nature of the ACL syntax. This technical limitation
          makes it impossible to edit parts of the entries. You need to
          set the whole entry at once, providing the whole JSON value.
        </para>

        <para>
          This limitation is planned to be solved soon at least partially.
        </para>

        <para>
          You'd do something like this to create the second example.
          Note that the whole JSON must be on a single line.

          <screen>&gt; <userinput>config add somewhere/acl</userinput>
&gt; <userinput>config set somewhere/acl[0] { "from": [ "10.0.0.0/8", "172.16.0.0/12", "192.168.0.0/16", "fc00::/7" ], "action": "ACCEPT" }</userinput>
&gt; <userinput>config add somewhere/acl</userinput>
&gt; <userinput>config set somewhere/acl[1] { "action": "REJECT" }</userinput>
&gt; <userinput>config commit</userinput></screen>
        </para>
      </section>
    </section>
  </chapter>

  <chapter id="bind10.config">
    <title>bind10 Control and Configuration</title>

    <para>
      This chapter explains how to control and configure the
      <command>bind10</command> parent.
      The startup of this resident process that runs the BIND 10
      daemons is covered in <xref linkend="bind10"/>.
    </para>

    <section id="bind10.shutdown">
      <title>Stopping bind10</title>
      <para>
        The BIND 10 suite may be shut down by stopping the
        parent <command>bind10</command> process. This may be done
        by running the <userinput>Boss shutdown</userinput> command
        at the <command>bindctl</command> prompt.
      </para>
    </section>

    <section id="bind10.components">
      <title>Configuration to start processes</title>

      <para>
	The processes to be used can be configured for
	<command>bind10</command> to start, with the exception
	of the required <command>b10-sockcreator</command>,
	<command>b10-msgq</command> and <command>b10-cfgmgr</command>
	components.
	The configuration is in the <varname>Boss/components</varname>
	section. Each element represents one component, which is
	an abstraction of a process.
      </para>

      <para>
	To add a process to the set, let's say the resolver (which
	is not started by default), you would do this:
        <screen>&gt; <userinput>config add Boss/components b10-resolver</userinput>
&gt; <userinput>config set Boss/components/b10-resolver/special resolver</userinput>
&gt; <userinput>config set Boss/components/b10-resolver/kind needed</userinput>
&gt; <userinput>config set Boss/components/b10-resolver/priority 10</userinput>
&gt; <userinput>config commit</userinput></screen></para>

      <para>
	Now, what it means. We add an entry called
	<quote>b10-resolver</quote>. It is both a name used to
	reference this component in the configuration and the name
	of the process to start. Then we set some parameters on
	how to start it.
      </para>

      <para>
	The <varname>special</varname> setting is for components
	that need some kind of special care during startup or
	shutdown. Unless specified, the component is started in a
	usual way. This is the list of components that need to be
	started in a special way, with the value of special used
	for them:
<!-- TODO: this still doesn't explain why they are special -->
        <table>
          <title>Special startup components</title>
          <tgroup cols='3' align='left'>
          <colspec colname='component'/>
          <colspec colname='special'/>
          <colspec colname='description'/>
          <thead><row><entry>Component</entry><entry>Special</entry><entry>Description</entry></row></thead>
          <tbody>
            <row><entry>b10-auth</entry><entry>auth</entry><entry>Authoritative DNS server</entry></row>
            <row><entry>b10-resolver</entry><entry>resolver</entry><entry>DNS resolver</entry></row>
            <row><entry>b10-cmdctl</entry><entry>cmdctl</entry><entry>Command control (remote control interface)</entry></row>
            <!-- TODO Either add xfrin and xfrout as well or clean up the workarounds in boss before the release -->
          </tbody>
          </tgroup>
        </table>
      </para>

      <para>
	The <varname>kind</varname> specifies how a failure of the
	component should be handled.  If it is set to
	<quote>dispensable</quote> (the default unless you set
	something else), it will get started again if it fails. If
	it is set to <quote>needed</quote> and it fails at startup,
	the whole <command>bind10</command> shuts down and exits
	with an error exit code. But if it fails some time later, it
	is just started again. If you set it to <quote>core</quote>,
	you indicate that the system is not usable without the
	component and if such component fails, the system shuts
	down no matter when the failure happened.  This is the
	behavior of the core components (the ones you can't turn
	off), but you can declare any other components as core as
	well if you wish (but you can turn these off, they just
	can't fail).
      </para>

      <para>
	The <varname>priority</varname> defines order in which the
	components should start.  The ones with higher numbers are
	started sooner than the ones with lower ones. If you don't
	set it, 0 (zero) is used as the priority.  Usually, leaving
	it at the default is enough.
      </para>

      <para>
        There are other parameters we didn't use in our example.
        One of them is <varname>address</varname>. It is the address
        used by the component on the <command>b10-msgq</command>
        message bus. The special components already know their
        address, but the usual ones don't. The address is by
        convention the thing after <emphasis>b10-</emphasis>, with
        the first letter capitalized (eg. <command>b10-stats</command>
        would have <quote>Stats</quote> as its address).
<!-- TODO: this should be simplified so we don't even have to document it -->
      </para>

<!-- TODO: what does "The special components already know their
address, but the usual ones don't." mean? -->

<!-- TODO: document params when is enabled -->

      <para>
	The last one is <varname>process</varname>. It is the name
	of the process to be started.  It defaults to the name of
	the component if not set, but you can use this to override
	it. (The special components also already know their
        executable name.)
      </para>

      <!-- TODO Add parameters when they work, not implemented yet-->

      <note>
        <para>
          The configuration is quite powerful, but that includes
          a lot of space for mistakes. You could turn off the
          <command>b10-cmdctl</command>, but then you couldn't
          change it back the usual way, as it would require it to
          be running (you would have to find and edit the configuration
          directly).  Also, some modules might have dependencies:
          <command>b10-stats-httpd</command> needs
          <command>b10-stats</command>, <command>b10-xfrout</command>
          needs <command>b10-auth</command> to be running, etc.

<!-- TODO: should we define dependencies? -->

        </para>
        <para>
          In short, you should think twice before disabling something here.
        </para>
      </note>
      <para>
        It is possible to start some components multiple times (currently
        <command>b10-auth</command> and <command>b10-resolver</command>).
        You might want to do that to gain more performance (each one uses only
        single core). Just put multiple entries under different names, like
        this, with the same config:
        <screen>&gt; <userinput>config add Boss/components b10-resolver-2</userinput>
&gt; <userinput>config set Boss/components/b10-resolver-2/special resolver</userinput>
&gt; <userinput>config set Boss/components/b10-resolver-2/kind needed</userinput>
&gt; <userinput>config commit</userinput></screen>
      </para>
      <para>
        However, this is work in progress and the support is not yet complete.
        For example, each resolver will have its own cache, each authoritative
        server will keep its own copy of in-memory data and there could be
        problems with locking the sqlite database, if used. The configuration
        might be changed to something more convenient in future.
	Other components don't expect such a situation, so it would
	probably not do what you want. Such support is yet to be
	implemented.
      </para>

      <para>
        The running processes started by <command>bind10</command>
        may be listed by running <userinput>Boss show_processes</userinput>
        using <command>bindctl</command>.
      </para>

    </section>
  </chapter>

  <chapter id="authserver">
    <title>Authoritative Server</title>

    <para>
      The <command>b10-auth</command> is the authoritative DNS server.
      It supports EDNS0, DNSSEC, IPv6, and SQLite3 and in-memory zone
      data backends.
      Normally it is started by the <command>bind10</command> master
      process.
    </para>

    <section>
      <title>Server Configurations</title>

<!-- TODO: offers command line options but not used
since we used bind10 -->

      <para>
        <command>b10-auth</command> is configured via the
        <command>b10-cfgmgr</command> configuration manager.
        The module name is <quote>Auth</quote>.
        The configuration data items are:

        <variablelist>

          <varlistentry>
            <term>database_file</term>
            <listitem>
              <simpara>This is an optional string to define the path to find
                 the SQLite3 database file.
<!-- TODO: -->
Note: This may be a temporary setting because the DNS server
can use various data source backends.
              </simpara>
            </listitem>
          </varlistentry>

<!-- NOTE: docs pulled in verbatim from the b10-auth.xml manual page.
     TODO: automate this if want this or rewrite
-->
          <varlistentry>
            <term>datasources</term>
            <listitem>
              <simpara>
      <varname>datasources</varname> configures data sources.
      The list items include:
      <varname>type</varname> to define the required data source type
      (such as <quote>memory</quote>);
      <varname>class</varname> to optionally select the class
      (it defaults to <quote>IN</quote>);
      and
      <varname>zones</varname> to define
      the <varname>file</varname> path name,
      the <varname>filetype</varname> (<quote>sqlite3</quote> to load
      from a SQLite3 database file or <quote>text</quote> to
      load from a master text file),
      and the <varname>origin</varname> (default domain).

      By default, this is empty.

      <note><simpara>
        Currently this is only used for the memory data source.
        Only the IN class is supported at this time.
        By default, the memory data source is disabled.
        Also, currently the zone file must be canonical such as
        generated by <command>named-compilezone -D</command>, or
        must be an SQLite3 database.
      </simpara></note>

              </simpara>
            </listitem>
          </varlistentry>

          <varlistentry>
            <term>listen_on</term>
            <listitem>
              <simpara>
      <varname>listen_on</varname> is a list of addresses and ports for
      <command>b10-auth</command> to listen on.
      The list items are the <varname>address</varname> string
      and <varname>port</varname> number.
      By default, <command>b10-auth</command> listens on port 53
      on the IPv6 (::) and IPv4 (0.0.0.0) wildcard addresses.
      <note>
        <simpara>
          The default configuration is currently not appropriate for a multi-homed host.
          In case you have multiple public IP addresses, it is possible the
          query UDP packet comes through one interface and the answer goes out
          through another. The answer will probably be dropped by the client, as it
          has a different source address than the one it sent the query to. The
          client would fallback on TCP after several attempts, which works
          well in this situation, but is clearly not ideal.
        </simpara>
        <simpara>
          There are plans to solve the problem such that the server handles
          it by itself. But until it is actually implemented, it is recommended to
          alter the configuration &mdash; remove the wildcard addresses and list all
          addresses explicitly. Then the server will answer on the same
          interface the request came on, preserving the correct address.
        </simpara>
      </note>
              </simpara>
            </listitem>
          </varlistentry>
          <varlistentry>
            <term>tcp_recv_timeout</term>
            <listitem>
              <simpara>
                <varname>tcp_recv_timeout</varname> is the timeout used on
                incoming TCP connections, in milliseconds. If the query
                is not sent within this time, the connection is closed.
                Setting this to 0 will disable TCP timeouts completely.
              </simpara>
            </listitem>
          </varlistentry>
        </variablelist>

      </para>

      <para>

        The configuration commands are:

        <variablelist>

          <varlistentry>
            <term>loadzone</term>
            <listitem>
              <simpara>
      <command>loadzone</command> tells <command>b10-auth</command>
      to load or reload a zone file. The arguments include:
      <varname>class</varname> which optionally defines the class
      (it defaults to <quote>IN</quote>);
      <varname>origin</varname> is the domain name of the zone;
      and
      <varname>datasrc</varname> optionally defines the type of datasource
      (it defaults to <quote>memory</quote>).

      <note><simpara>
        Currently this only supports the
        IN class and the memory data source.
      </simpara></note>
              </simpara>
            </listitem>
          </varlistentry>

          <varlistentry>
            <term>getstats</term>
            <listitem>
              <simpara>
      <command>getstats</command> requests <command>b10-auth</command>
      to send its statistics data to
      <citerefentry><refentrytitle>b10-stats</refentrytitle>
      <manvolnum>8</manvolnum></citerefentry>
      as a response of the command.
              </simpara>
            </listitem>
          </varlistentry>

          <varlistentry>
            <term>shutdown</term>
            <listitem>
              <simpara>Stop the authoritative DNS server.
      This has an optional <varname>pid</varname> argument to
      select the process ID to stop.
      (Note that the BIND 10 boss process may restart this service
      if configured.)
              </simpara>
            </listitem>
          </varlistentry>

        </variablelist>

      </para>

<!-- TODO: examples of setting or running above? -->

    </section>

    <section id='datasrc'>
      <title>Data Source Backends</title>

      <para>
        Bind 10 has the concept of data sources. A data source is a place
        where authoritative zone data reside and where they can be served
        from. This can be a master file, a database or something completely
        different.
      </para>

      <para>
        Once a query arrives, <command>b10-auth</command> goes through a
        configured list of data sources and finds the one containing a best
        matching zone. From the equally good ones, the first one is taken.
        This data source is then used to answer the query.
      </para>

      <note><para>
        In the current release, <command>b10-auth</command>
        can serve data from a SQLite3 data source backend and from master
        files.
        Upcoming versions will be able to use multiple different
        data sources, such as MySQL and Berkeley DB.
      </para></note>

      <para>
        The configuration is located in data_sources/classes. Each item there
        represents one RR class and a list used to answer queries for that
        class. The default contains two classes. The CH class contains a static
        data source &mdash; one that serves things like
        <quote>AUTHORS.BIND.</quote>. The IN class contains single SQLite3
        data source with database file located at
        <filename>/usr/local/var/bind10/zone.sqlite3</filename>.
      </para>

      <para>
        Each data source has several options. The first one is
        <varname>type</varname>, which specifies the type of data source to
        use. Valid types include the ones listed below, but BIND 10 uses
        dynamically loaded modules for them, so there may be more in your
        case. This option is mandatory.
      </para>

      <para>
        Another option is <varname>params</varname>. This option is type
        specific; it holds different data depending on the type
        above. Also, depending on the type, it could be possible to omit it.
      </para>

      <para>
        There are two options related to the so-called cache. If you enable
        cache, zone data from the data source are loaded into memory.
        Then, when answering a query, <command>b10-auth</command> looks
        into the memory only instead of the data source, which speeds
        answering up. The first option is <varname>cache-enable</varname>,
        a boolean value turning the cache on and off (off is the default).
        The second one, <varname>cache-zones</varname>, is a list of zone
        origins to load into in-memory.

<!-- NOT YET:  http://bind10.isc.org/ticket/2240
 Once the cache is enabled,
        the zones in the data source not listed in
        <varname>cache-zones</varname> will not be loaded and will
        not be available at all.
-->
      </para>

      <section id='datasource-types'>
        <title>Data source types</title>
        <para>
          As mentioned, the type used by default is <quote>sqlite3</quote>.
          It has single configuration option inside <varname>params</varname>
          &mdash; <varname>database_file</varname>, which contains the path
          to the SQLite3 file containing the data.
        </para>

        <para>
          Another type is called <quote>MasterFiles</quote>. This one is
          slightly special. The data are stored in RFC1034 master files.
          Because answering directly from them would be impractical,
          this type mandates the cache to be enabled. Also, the list of
          zones (<varname>cache-zones</varname>) should be omitted. The
          <varname>params</varname> is a dictionary mapping from zone
          origins to the files they reside in.
        </para>
      </section>

      <section id='datasrc-examples'>
        <title>Examples</title>
        <para>
          As this is one of the more complex configurations of BIND 10,
          we show some examples. They all assume they start with default
          configuration.
        </para>

        <para>
          First, let's disable the static data source
          (<quote>VERSION.BIND</quote> and friends). As it is the only
          data source in the CH class, we can remove the whole class.

          <screen>&gt; <userinput>config remove data_sources/classes CH</userinput>
&gt; <userinput>config commit</userinput></screen>
        </para>

        <para>
          Another one, let's say our default data source contains zones
          <quote>example.org.</quote> and <quote>example.net.</quote>.
          We want them to be served from memory to make the answering
          faster.

          <screen>&gt; <userinput>config set data_sources/classes/IN[0]/cache-enable true</userinput>
&gt; <userinput>config add data_sources/classes/IN[0]/cache-zones example.org.</userinput>
&gt; <userinput>config add data_sources/classes/IN[0]/cache-zones example.net.</userinput>
&gt; <userinput>config commit</userinput></screen>

          Now every time the zone in the data source is changed by the
          operator, the authoritative server needs to be told to reload it, by
          <screen>&gt; <userinput>Auth loadzone example.org</userinput></screen>
          You don't need to do this when the zone is modified by
          <command>b10-xfrin</command>; it does so automatically.
        </para>

        <para>
          Now, the last example is when there are master files we want to
          serve in addition to whatever is inside the SQLite3 database.

          <screen>&gt; <userinput>config add data_sources/classes/IN</userinput>
&gt; <userinput>config set data_sources/classes/IN[1]/type MasterFiles</userinput>
&gt; <userinput>config set data_sources/classes/IN[1]/cache-enable true</userinput>
&gt; <userinput>config set data_sources/classes/IN[1]/params { "example.org": "/path/to/example.org", "example.com": "/path/to/example.com" }</userinput>
&gt; <userinput>config commit</userinput></screen>

          Initially, a map value has to be set, but this value may be an
          empty map. After that, key/value pairs can be added with 'config
          add' and keys can be removed with 'config remove'. The initial
          value may be an empty map, but it has to be set before zones are
          added or removed.

          <screen>
&gt; <userinput>config set data_sources/classes/IN[1]/params {}</userinput>
&gt; <userinput>config add data_sources/classes/IN[1]/params another.example.org /path/to/another.example.org</userinput>
&gt; <userinput>config add data_sources/classes/IN[1]/params another.example.com /path/to/another.example.com</userinput>
&gt; <userinput>config remove data_sources/classes/IN[1]/params another.example.org</userinput>
          </screen>

          <command>bindctl</command>. To reload a zone, you the same command
          as above.
        </para>
      </section>

      <note>
      <para>
        There's also <varname>Auth/database_file</varname> configuration
        variable, pointing to a SQLite3 database file. This is no longer
        used by <command>b10-auth</command>, but it is left in place for
        now, since other modules use it. Once <command>b10-xfrin</command>,
        <command>b10-xfrout</command> and <command>b10-ddns</command>
        are ported to the new configuration, this will disappear. But for
        now, make sure that if you use any of these modules, the new
        and old configuration correspond. The defaults are consistent, so
        unless you tweaked either the new or the old configuration, you're
        good.
      </para>
      </note>

    </section>

    <section>
      <title>Loading Master Zones Files</title>

      <para>
        RFC 1035 style DNS master zone files may imported
        into a BIND 10 SQLite3 data source by using the
        <command>b10-loadzone</command> utility.
      </para>

      <para>
        <command>b10-loadzone</command> supports the following
        special directives (control entries):

        <variablelist>

          <varlistentry>
            <term>$INCLUDE</term>
            <listitem>
              <simpara>Loads an additional zone file. This may be recursive.
              </simpara>
            </listitem>
          </varlistentry>

          <varlistentry>
            <term>$ORIGIN</term>
            <listitem>
              <simpara>Defines the relative domain name.
              </simpara>
            </listitem>
          </varlistentry>

          <varlistentry>
            <term>$TTL</term>
            <listitem>
              <simpara>Defines the time-to-live value used for following
                records that don't include a TTL.
              </simpara>
            </listitem>
          </varlistentry>

        </variablelist>

      </para>

      <note>
      <para>
        In the current release, only the SQLite3 back
        end is used by <command>b10-loadzone</command>.
        Multiple zones are stored in a single SQLite3 zone database.
      </para>
      </note>

      <para>
        If you reload a zone already existing in the database,
        all records from that prior zone disappear and a whole new set
        appears.
      </para>

<!--TODO: permissions for xfrin or loadzone to create the file -->

    </section>

<!--
TODO
    <section>
      <title>Troubleshooting</title>
      <para>
      </para>
    </section>
-->

  </chapter>

  <chapter id="xfrin">
    <title>Incoming Zone Transfers</title>

    <para>
      Incoming zones are transferred using the <command>b10-xfrin</command>
      process which is started by <command>bind10</command>.
      When received, the zone is stored in the corresponding BIND 10
      data source, and its records can be served by
      <command>b10-auth</command>.
      In combination with <command>b10-zonemgr</command> (for
      automated SOA checks), this allows the BIND 10 server to
      provide <emphasis>secondary</emphasis> service.
    </para>

    <para>
      The <command>b10-xfrin</command> process supports both AXFR and
      IXFR.  Due to some implementation limitations of the current
      development release, however, it only tries AXFR by default,
      and care should be taken to enable IXFR.
    </para>
<!-- TODO: http://bind10.isc.org/ticket/1279 -->

    <section>
      <title>Configuration for Incoming Zone Transfers</title>
      <para>
        In practice, you need to specify a list of secondary zones to
        enable incoming zone transfers for these zones (you can still
        trigger a zone transfer manually, without a prior configuration
        (see below)).
      </para>

      <para>
        For example, to enable zone transfers for a zone named "example.com"
        (whose master address is assumed to be 2001:db8::53 here),
        run the following at the <command>bindctl</command> prompt:

      <screen>&gt; <userinput>config add Xfrin/zones</userinput>
&gt; <userinput>config set Xfrin/zones[0]/name "<option>example.com</option>"</userinput>
&gt; <userinput>config set Xfrin/zones[0]/master_addr "<option>2001:db8::53</option>"</userinput>
&gt; <userinput>config commit</userinput></screen>

      (We assume there has been no zone configuration before).
      </para>
    </section>

    <section>
        <title>TSIG</title>
        If you want to use TSIG for incoming transfers, a system wide TSIG
        key ring must be configured (see <xref linkend="tsig-key-ring"/>).
        To specify a key to use, set tsig_key value to the name of the key
        to use from the key ring.
&gt; <userinput>config set Xfrin/zones[0]/tsig_key "<option>example.key</option>"</userinput>
    </section>

    <section>
      <title>Enabling IXFR</title>
      <para>
        As noted above, <command>b10-xfrin</command> uses AXFR for
        zone transfers by default.  To enable IXFR for zone transfers
        for a particular zone, set the <varname>use_ixfr</varname>
        configuration parameter to <quote>true</quote>.
        In the above example of configuration sequence, you'll need
        to add the following before performing <userinput>commit</userinput>:
      <screen>&gt; <userinput>config set Xfrin/zones[0]/use_ixfr true</userinput></screen>
      </para>

<!-- TODO: http://bind10.isc.org/ticket/1279 -->
      <note><simpara>
      One reason why IXFR is disabled by default in the current
      release is because it does not support automatic fallback from IXFR to
      AXFR when it encounters a primary server that doesn't support
      outbound IXFR (and, not many existing implementations support
      it).  Another, related reason is that it does not use AXFR even
      if it has no knowledge about the zone (like at the very first
      time the secondary server is set up).  IXFR requires the
      "current version" of the zone, so obviously it doesn't work
      in this situation and AXFR is the only workable choice.
      The current release of <command>b10-xfrin</command> does not
      make this selection automatically.
      These features will be implemented in a near future
      version, at which point we will enable IXFR by default.
      </simpara></note>
    </section>

<!-- TODO:

how to tell bind10 you are a secondary?

when will it first attempt to check for new zone? (using REFRESH?)
what if zonemgr is not running?

what if a NOTIFY is sent?

-->

    <section id="zonemgr">
      <title>Secondary Manager</title>

      <para>
        The <command>b10-zonemgr</command> process is started by
        <command>bind10</command>.
        It keeps track of SOA refresh, retry, and expire timers
        and other details for BIND 10 to perform as a slave.
        When the <command>b10-auth</command> authoritative DNS server
        receives a NOTIFY message, <command>b10-zonemgr</command>
        may tell <command>b10-xfrin</command> to do a refresh
        to start an inbound zone transfer.
        The secondary manager resets its counters when a new zone is
        transferred in.
      </para>

      <note><simpara>
        Access control (such as allowing notifies) is not yet provided.
        The primary/secondary service is not yet complete.
      </simpara></note>

      <para>
        The following example shows using <command>bindctl</command>
        to configure the server to be a secondary for the example zone:

      <screen>&gt; <userinput>config add Zonemgr/secondary_zones</userinput>
&gt; <userinput>config set Zonemgr/secondary_zones[0]/name "<option>example.com</option>"</userinput>
&gt; <userinput>config commit</userinput></screen>

      </para>

      <para>
        If the zone does not exist in the data source already
        (i.e. no SOA record for it), <command>b10-zonemgr</command>
        will automatically tell <command>b10-xfrin</command>
        to transfer the zone in.
      </para>

    </section>

    <section>
      <title>Trigger an Incoming Zone Transfer Manually</title>

      <para>
        To manually trigger a zone transfer to retrieve a remote zone,
        you may use the <command>bindctl</command> utility.
        For example, at the <command>bindctl</command> prompt run:

        <screen>&gt; <userinput>Xfrin retransfer zone_name="<option>foo.example.org</option>" master=<option>192.0.2.99</option></userinput></screen>
      </para>
    </section>

    <section>
      <title>Incoming Transfers with In-memory Datasource</title>

      <para>
        In the case of an incoming zone transfer, the received zone is
        first stored in the corresponding BIND 10 datasource. In
        case the secondary zone is served by an in-memory datasource
        with an SQLite3 backend, <command>b10-auth</command> is
        automatically sent a <varname>loadzone</varname> command to
        reload the corresponding zone into memory from the backend.
      </para>
<!-- TODO: currently it delays the queries; see
http://bind10.isc.org/wiki/ScalableZoneLoadDesign#a7.2UpdatingaZone
-->

      <para>
	The administrator doesn't have to do anything for
	<command>b10-auth</command> to serve the new version of the
	zone, except for the configuration such as the one described in
	<xref linkend="datasrc" />.
      </para>
    </section>

<!-- TODO: can that retransfer be used to identify a new zone? -->
<!-- TODO: what if doesn't exist at that master IP? -->

  </chapter>

  <chapter id="xfrout">
    <title>Outbound Zone Transfers</title>
    <para>
      The <command>b10-xfrout</command> process is started by
      <command>bind10</command>.
      When the <command>b10-auth</command> authoritative DNS server
      receives an AXFR or IXFR request, <command>b10-auth</command>
      internally forwards the request to <command>b10-xfrout</command>,
      which handles the rest of this request processing.
      This is used to provide primary DNS service to share zones
      to secondary name servers.
      The <command>b10-xfrout</command> is also used to send
      NOTIFY messages to secondary servers.
    </para>

    <para>
      A global or per zone <option>transfer_acl</option> configuration
      can be used to control accessibility of the outbound zone
      transfer service.
      By default, <command>b10-xfrout</command> allows any clients to
      perform zone transfers for any zones.
    </para>

      <screen>&gt; <userinput>config show Xfrout/transfer_acl</userinput>
Xfrout/transfer_acl[0]	{"action": "ACCEPT"}	any	(default)</screen>

    <para>
      If you want to require TSIG in access control, a system wide TSIG
      key ring must be configured (see <xref linkend="tsig-key-ring"/>).
      In this example, we allow client matching both the IP address
      and key.
    </para>

    <screen>&gt; <userinput>config set tsig_keys/keys ["key.example:&lt;base64-key&gt;"]</userinput>
&gt; <userinput>config set Xfrout/zone_config[0]/transfer_acl [{"action": "ACCEPT", "from": "192.0.2.1", "key": "key.example"}]</userinput>
&gt; <userinput>config commit</userinput></screen>

    <para>Both <command>b10-xfrout</command> and <command>b10-auth</command>
      will use the system wide key ring to check
      TSIGs in the incoming messages and to sign responses.</para>

    <para>
      For further details on ACL configuration, see
      <xref linkend="common-acl" />.
    </para>

    <note><simpara>
        The way to specify zone specific configuration (ACLs, etc) is
        likely to be changed.
    </simpara></note>

<!--
TODO:
xfrout section:
auth servers checks for AXFR query
sends the XFR query to the xfrout module
uses /tmp/auth_xfrout_conn which is a socket
what is XfroutClient xfr_client??
/tmp/auth_xfrout_conn is not removed
-->

  </chapter>

  <chapter id="ddns">
    <title>Dynamic DNS Update</title>

    <para>
      BIND 10 supports the server side of the Dynamic DNS Update
      (DDNS) protocol as defined in RFC 2136.
      This service is provided by the <command>b10-ddns</command>
      component, which is started by the <command>bind10</command>
      process if configured so.
    </para>

    <para>
      When the <command>b10-auth</command> authoritative DNS server
      receives an UPDATE request, it internally forwards the request
      to <command>b10-ddns</command>, which handles the rest of
      this request processing.
      When the processing is completed, <command>b10-ddns</command>
      will send a response to the client as specified in RFC 2136
      (NOERROR for successful update, REFUSED if rejected due to
      ACL check, etc).
      If the zone has been changed as a result, it will internally
      notify <command>b10-xfrout</command> so that other secondary
      servers will be notified via the DNS NOTIFY protocol.
      In addition, if <command>b10-auth</command> serves the updated
      zone (as described in
      <xref linkend="datasrc" />),
      <command>b10-ddns</command> will also
      notify <command>b10-auth</command> so that <command>b10-auth</command>
      will re-cache the updated zone content if necessary.
    </para>

    <para>
      The <command>b10-ddns</command> component supports requests over
      both UDP and TCP, and both IPv6 and IPv4; for TCP requests,
      however, it terminates the TCP connection immediately after
      each single request has been processed.  Clients cannot reuse the
      same TCP connection for multiple requests. (This is a current
      implementation limitation of <command>b10-ddns</command>.
      While RFC 2136 doesn't specify anything about such reuse of TCP
      connection, there is no reason for disallowing it as RFC 1035
      generally allows multiple requests sent over a single TCP
      connection.  BIND 9 supports such reuse.)
    </para>

    <para>
      As of this writing <command>b10-ddns</command> does not support
      update forwarding for secondary zones.
      If it receives an update request for a secondary zone, it will
      immediately return a <quote>not implemented</quote> response.
      <note><simpara>
	  For feature completeness, update forwarding should be
	  eventually supported.  But currently it's considered a lower
	  priority task and there is no specific plan of implementing
	  this feature.
<!-- See Trac #2063 -->
      </simpara></note>
    </para>

    <section>
      <title>Enabling Dynamic Update</title>
      <para>
        First off, it must be made sure that a few components on which
        <command>b10-ddns</command> depends are configured to run,
        which are <command>b10-auth</command>
        and <command>b10-zonemgr</command>.
        In addition, <command>b10-xfrout</command> should also be
        configured to run; otherwise the notification after an update
        (see above) will fail with a timeout, suspending the DDNS
        service while <command>b10-ddns</command> waits for the
        response (see the description of the <ulink
        url="bind10-messages.html#DDNS_UPDATE_NOTIFY_FAIL">DDNS_UPDATE_NOTIFY_FAIL</ulink>
        log message for further details).
        If BIND 10 is already configured to provide authoritative DNS
        service they should normally be configured to run already.
      </para>

      <para>
        Second, for the obvious reason dynamic update requires that the
        underlying data source storing the zone data be writable.
        In the current implementation this means the zone must be stored
        in an SQLite3-based data source.
<!-- TODO -->
	Also, in this current version, the <command>b10-ddns</command>
	component configures itself with the data source referring to the
        <varname>database_file</varname> configuration parameter of
        <command>b10-auth</command>.
        So this information must be configured correctly before starting
        <command>b10-ddns</command>.

        <note><simpara>
            The way to configure data sources is now being revised.
            Configuration on the data source for DDNS will be very
            likely to be changed in a backward incompatible manner in
            a near future version.
        </simpara></note>
      </para>

      <para>
	In general, if something goes wrong regarding the dependency
	described above, <command>b10-ddns</command> will log the
	related event at the warning or error level.
	It's advisable to check the log message when you first enable
	DDNS or if it doesn't work as you expect to see if there's any
	warning or error log message.
      </para>

      <para>
        Next, to enable the DDNS service, <command>b10-ddns</command>
        needs to be explicitly configured to run.
        It can be done by using the <command>bindctl</command>
        utility.  For example:
      <screen>
&gt; <userinput>config add Boss/components b10-ddns</userinput>
&gt; <userinput>config set Boss/components/b10-ddns/address DDNS</userinput>
&gt; <userinput>config set Boss/components/b10-ddns/kind dispensable</userinput>
&gt; <userinput>config commit</userinput>
</screen>
      <note><simpara>
	  In theory <varname>kind</varname> could be omitted because
	  "dispensable" is its default.
	  But there's some peculiar behavior (which should be a
	  bug and should be fixed eventually; see Trac ticket #2064)
	  with <command>bindctl</command> and you'll still need to
	  specify that explicitly.  Likewise, <varname>address</varname>
	  may look unnecessary because <command>b10-ddns</command>
	  would start and work without specifying it.  But for it
	  to shutdown gracefully this parameter should also be
	  specified.
      </simpara></note>
      </para>
    </section>

    <section>
      <title>Access Control</title>
      <para>
        By default, <command>b10-ddns</command> rejects any update
        requests from any clients by returning a REFUSED response.
        To allow updates to take effect, an access control rule
        (called update ACL) with a policy allowing updates must explicitly be
        configured.
        Update ACL must be configured per zone basis in the
        <varname>zones</varname> configuration parameter of
        <command>b10-ddns</command>.
        This is a list of per-zone configurations regarding DDNS.
        Each list element consists of the following parameters:
        <variablelist>
          <varlistentry>
            <term>origin</term>
            <listitem>
              <simpara>The zone's origin name</simpara>
            </listitem>
          </varlistentry>
          <varlistentry>
            <term>class</term>
            <listitem>
              <simpara>The RR class of the zone
                (normally <quote>IN</quote>, and in that case
		can be omitted in configuration)</simpara>
            </listitem>
          </varlistentry>
          <varlistentry>
            <term>update_acl</term>
            <listitem>
              <simpara>List of access control rules (ACL) for the zone</simpara>
            </listitem>
          </varlistentry>
        </variablelist>
        The syntax of the ACL is the same as ACLs for other
        components.
        Specific examples are given below.
      </para>

      <para>
        In general, an update ACL rule that allows an update request
        should be configured with a TSIG key.
        This is an example update ACL that allows updates to the zone
        named <quote>example.org</quote> (of default RR class <quote>IN</quote>)
        from clients that send requests signed with a TSIG whose
        key name is "key.example.org" (and refuses all others):
      <screen>
&gt; <userinput>config add DDNS/zones</userinput>
&gt; <userinput>config set DDNS/zones[0]/origin example.org</userinput>
&gt; <userinput>config add DDNS/zones[0]/update_acl {"action": "ACCEPT", "key": "key.example.org"}</userinput>
&gt; <userinput>config commit</userinput>
</screen>
      The TSIG key must be configured system wide
      (see <xref linkend="common-tsig"/>).
      </para>

      <para>
	The full description of ACLs can be found in <xref
	linkend="common-acl" />.
      </para>

      <note><simpara>
          The <command>b10-ddns</command> component accepts an ACL
          rule that just allows updates from a specific IP address
          (i.e., without requiring TSIG), but this is highly
          discouraged (remember that requests can be made over UDP and
          spoofing the source address of a UDP packet is often pretty
          easy).
          Unless you know what you are doing and that you can accept
          its consequence, any update ACL rule that allows updates
          should have a TSIG key in its constraints.
      </simpara></note>

      <para>
        Currently update ACL can only control updates per zone basis;
        it's not possible to specify access control with higher
        granularity such as for particular domain names or specific
        types of RRs.
<!-- See Trac ticket #2065 -->
      </para>

      <note><simpara>
        Contrary to what RFC 2136 (literally) specifies,
        <command>b10-ddns</command> checks the update ACL before
        checking the prerequisites of the update request.
        This is a deliberate implementation decision.
        This counter intuitive specification has been repeatedly
        discussed among implementers and in the IETF, and it is now
        widely agreed that it does not make sense to strictly follow
        that part of RFC.
        One known specific bad result of following the RFC is that it
        could leak information about which name or record exists or does not
        exist in the zone as a result of prerequisite checks even if a
        zone is somehow configured to reject normal queries from
        arbitrary clients.
        There have been other troubles that could have been avoided if
        the ACL could be checked before the prerequisite check.
      </simpara></note>
    </section>

    <section>
      <title>Miscellaneous Operational Issues</title>
      <para>
        Unlike BIND 9, BIND 10 currently does not support automatic
        re-signing of DNSSEC-signed zone when it's updated via DDNS.
        It could be possible to re-sign the updated zone afterwards
        or make sure the update request also updates related DNSSEC
        records, but that will be pretty error-prone operation.
        In general, it's not advisable to allow DDNS for a signed zone
        at this moment.
      </para>

      <para>
        Also unlike BIND 9, it's currently not possible
        to <quote>freeze</quote> a zone temporarily in order to
        suspend DDNS while you manually update the zone.
        If you need to make manual updates to a dynamic zone,
        you'll need to temporarily reject any updates to the zone via
        the update ACLs.
      </para>

      <para>
        Dynamic updates are only applicable to primary zones.
        In order to avoid updating secondary zones via DDNS requests,
        <command>b10-ddns</command> refers to the
        <quote>secondary_zones</quote> configuration of
        <command>b10-zonemgr</command>.  Zones listed in
        <quote>secondary_zones</quote> will never be updated via DDNS
        regardless of the update ACL configuration;
	<command>b10-ddns</command> will return a NOTAUTH (server
        not authoritative for the zone) response.
        If you have a "conceptual" secondary zone whose content is a
        copy of some external source but is not updated via the
        standard zone transfers and therefore not listed in
        <quote>secondary_zones</quote>, be careful not to allow DDNS
        for the zone; it would be quite likely to lead to inconsistent
        state between different servers.
        Normally this should not be a problem because the default
        update ACL rejects any update requests, but you may want to
        take an extra care about the configuration if you have such
        type of secondary zones.
      </para>
      <para>
        The difference of two versions of a zone, before and after a
        DDNS transaction, is automatically recorded in the underlying
        data source, and can be retrieved in the form of outbound
        IXFR.
        This is done automatically; it does not require specific
        configuration to make this possible.
      </para>
    </section>
  </chapter>

  <chapter id="resolverserver">
    <title>Recursive Name Server</title>

    <para>
      The <command>b10-resolver</command> process is started by
      <command>bind10</command>.
<!-- TODO
      It provides a resolver so DNS clients can ask it to do recursion
      and it will return answers.
-->
    </para>

    <para>
      The main <command>bind10</command> process can be configured
      to select to run either the authoritative or resolver or both.
      By default, it doesn't start either one. You may change this using
      <command>bindctl</command>, for example:

      <screen>
&gt; <userinput>config add Boss/components b10-resolver</userinput>
&gt; <userinput>config set Boss/components/b10-resolver/special resolver</userinput>
&gt; <userinput>config set Boss/components/b10-resolver/kind needed</userinput>
&gt; <userinput>config set Boss/components/b10-resolver/priority 10</userinput>
&gt; <userinput>config commit</userinput>
</screen>

    </para>

    <para>
       The master <command>bind10</command> will stop and start
       the desired services.
    </para>

    <para>
      By default, the resolver listens on port 53 for 127.0.0.1 and ::1.
      The following example shows how it can be configured to
      listen on an additional address (and port):

      <screen>
&gt; <userinput>config add Resolver/listen_on</userinput>
&gt; <userinput>config set Resolver/listen_on[<replaceable>2</replaceable>]/address "192.168.1.1"</userinput>
&gt; <userinput>config set Resolver/listen_on[<replaceable>2</replaceable>]/port 53</userinput>
&gt; <userinput>config commit</userinput>
</screen>
    </para>

     <simpara>(Replace the <quote><replaceable>2</replaceable></quote>
       as needed; run <quote><userinput>config show
       Resolver/listen_on</userinput></quote> if needed.)</simpara>
<!-- TODO: this example should not include the port, ticket #1185 -->

    <section>
      <title>Access Control</title>

      <para>
        By default, the <command>b10-resolver</command> daemon only accepts
        DNS queries from the localhost (127.0.0.1 and ::1).
        The <option>Resolver/query_acl</option> configuration may
        be used to reject, drop, or allow specific IPs or networks.
        See <xref linkend="common-acl" />.
      </para>

      <para>
	The following session is an example of extending the ACL to also
	allow queries from 192.0.2.0/24:
        <screen>
> <userinput>config show Resolver/query_acl</userinput>
Resolver/query_acl[0]   {"action": "ACCEPT", "from": "127.0.0.1"}   any (default)
Resolver/query_acl[1]   {"action": "ACCEPT", "from": "::1"} any (default)
> <userinput>config add Resolver/query_acl</userinput>
> <userinput>config set Resolver/query_acl[2] {"action": "ACCEPT", "from": "192.0.2.0/24"}</userinput>
> <userinput>config add Resolver/query_acl</userinput>
> <userinput>config show Resolver/query_acl</userinput>
Resolver/query_acl[0]   {"action": "ACCEPT", "from": "127.0.0.1"}   any (modified)
Resolver/query_acl[1]   {"action": "ACCEPT", "from": "::1"} any (modified)
Resolver/query_acl[2]   {"action": "ACCEPT", "from": "192.0.2.0/24"}  any (modified)
Resolver/query_acl[3]   {"action": "REJECT"}    any (modified)
> <userinput>config commit</userinput></screen>
	Note that we didn't set the value of the last final rule
	(query_acl[3]) -- in the case of resolver, rejecting all queries is
	the default value of a new rule.  In fact, this rule can even be
	omitted completely, as the default, when a query falls off the list,
	is rejection.
      </para>

    </section>

    <section>
      <title>Forwarding</title>

      <para>

        To enable forwarding, the upstream address and port must be
        configured to forward queries to, such as:

        <screen>
&gt; <userinput>config set Resolver/forward_addresses [{ "address": "<replaceable>192.168.1.1</replaceable>", "port": 53 }]</userinput>
&gt; <userinput>config commit</userinput>
</screen>

        (Replace <replaceable>192.168.1.1</replaceable> to point to your
        full resolver.)
      </para>

      <para>
        Normal iterative name service can be re-enabled by clearing the
        forwarding address(es); for example:

        <screen>
&gt; <userinput>config set Resolver/forward_addresses []</userinput>
&gt; <userinput>config commit</userinput>
</screen>
      </para>

    </section>

<!-- TODO: later try this

> config set Resolver/forward_addresses[0]/address "192.168.8.8"
> config set Resolver/forward_addresses[0]/port 53
then change those defaults with config set Resolver/forward_addresses[0]/address "1.2.3.4"
> config set Resolver/forward_addresses[0]/address "1.2.3.4"
-->

  </chapter>

  <chapter id="dhcp">
  <title>DHCP</title>
     <para>The Dynamic Host Configuration Protocol for IPv4 (DHCP or
    DHCPv4) and Dynamic Host Configuration Protocol for IPv6 (DHCPv6)
    are protocols that allow one node (server) to provision
    configuration parameters to many hosts and devices (clients). To
    ease deployment in larger networks, additional nodes (relays) may
    be deployed that facilitate communication between servers and
    clients. Even though principles of both DHCPv4 and DHCPv6 are
    somewhat similar, these are two radically different
    protocols. BIND 10 offers two server implementations, one for DHCPv4
    and one for DHCPv6.</para>
    <para>This chapter covers those parts of BIND 10 that are common to
    both servers.  DHCPv4-specific details are covered in <xref linkend="dhcp4"/>,
    while those details specific to DHCPv6 are described in <xref linkend="dhcp6"/>
    </para>
    
    <section id="dhcp-install-configure">
      <title>DHCP Database Installation and Configuration</title>
      <para>
      BIND 10 DHCP stores its leases in a lease database.  The software has been written in
      a way that makes it possible to choose which database product should be used to
      store the lease information.  At present, only support for MySQL is provided, and that support must
      be explicitly included when BIND 10 is built.  This section covers the building of
      BIND 10 with MySQL and the creation of the lease database.
      </para>
      <section>
        <title>Install MySQL</title>
        <para>
          Install MySQL according to the instructions for your system.  The client development
          libraries must be installed.
        </para>
      </section>
      <section>
        <title>Build and Install BIND 10</title>
        <para>
          Build and install BIND 10 as described in <xref linkend="installation"/>, with
          the following modification: to enable the MySQL database code, at the
          "configure" step (see <xref linkend="configure"/>), specify the location of the
          MySQL configuration program "mysql_config" with the "--with-mysql-config" switch,
          i.e.
          <screen><userinput>./configure [other-options] --with-dhcp-mysql</userinput></screen>
          ...if MySQL was installed in the default location, or:
          <screen><userinput>./configure [other-options] --with-dhcp-mysql=<replaceable>path-to-mysql_config</replaceable></userinput></screen>
          ...if not.
        </para>
      </section>
      <section id="dhcp-database-create">
        <title>Create MySQL Database and BIND 10 User</title>
        <para>
          The next task is to create both the lease database and the user under which the servers will
          access it. A number of steps are required:
        </para>
        <para>
          1. Log into MySQL as "root":
          <screen>$ <userinput>mysql -u root -p</userinput>
Enter password:<userinput/>
   :<userinput/>
mysql></screen>
        </para>
        <para>
          2. Create the database:
          <screen>mysql> <userinput>CREATE DATABASE <replaceable>database-name</replaceable>;</userinput></screen>
          ... <replaceable>database-name</replaceable> is the name you have chosen for the database.
        </para>
         <para>
          3. Create the database tables:
          <screen>mysql> <userinput>CONNECT <replaceable>database-name</replaceable>;</userinput>
mysql> <userinput>SOURCE <replaceable>path-to-bind10</replaceable>/share/bind10/dhcpdb_create.mysql</userinput></screen>
        </para>
         <para>
          4. Create the user under which BIND 10 will access the database (and give it a password), then grant it access to the database tables:
          <screen>mysql> <userinput>CREATE USER '<replaceable>user-name</replaceable>'@'localhost' IDENTIFIED BY '<replaceable>password</replaceable>';</userinput>
mysql> <userinput>GRANT ALL ON <replaceable>database-name</replaceable>.* TO '<replaceable>user-name</replaceable>'@'localhost';</userinput></screen>
        </para>
        <para>
          5. Exit MySQL:
          <screen>mysql> <userinput>quit</userinput>
Bye<userinput/>
$</screen>
       </para>
     </section>
   </section>

  </chapter>
  
  <chapter id="dhcp4">
    <title>The DHCPv4 Server</title>

    <section id="dhcp4-start-stop">
      <title>Starting and Stopping the DHCPv4 Server</title>

      <para>
        <command>b10-dhcp4</command> is the BIND 10 DHCPv4 server and, like other
        parts of BIND 10, is configured through the <command>bindctl</command>
        program.
      </para>
      <para>
        After starting BIND 10 and entering bindctl, the first step
        in configuring the server is to add it to the list of running BIND 10 services.
<screen>
&gt; <userinput>config add Boss/components b10-dhcp4</userinput>
&gt; <userinput>config set Boss/components/b10-dhcp4/kind dispensable</userinput>
&gt; <userinput>config commit</userinput>
</screen>
      </para>
      <para>
         To remove <command>b10-dhcp4</command> from the set of running services,
         the <command>b10-dhcp4</command> is removed from list of Boss components:
<screen>
&gt; <userinput>config remove Boss/components b10-dhcp4</userinput>
&gt; <userinput>config commit</userinput>
</screen>
      </para>

      <para>
        On start-up, the server will detect available network interfaces
        and will attempt to open UDP sockets on all interfaces that
        are up, running, are not loopback, and have IPv4 address
        assigned.

        The server will then listen to incoming traffic. Currently
        supported client messages are DISCOVER and REQUEST. The server
        will respond to them with OFFER and ACK, respectively.

        Since the DHCPv4 server opens privileged ports, it requires root
        access. Make sure you run this daemon as root.
      </para>

    </section>

    <section id="dhcp4-configuration">
      <title>Configuring the DHCPv4 Server</title>
      <para>
        Once the server is started, it can be configured. To view the
        current configuration, use the following command in <command>bindctl</command>:
        <screen>
&gt; <userinput>config show Dhcp4</userinput></screen>
        When starting the DHCPv4 daemon for the first time, the default configuration
        will be available. It will look similar to this:
<screen>
&gt; <userinput>config show Dhcp4</userinput>
Dhcp4/interface/	list	(default)
Dhcp4/renew-timer	1000	integer	(default)
Dhcp4/rebind-timer	2000	integer	(default)
Dhcp4/valid-lifetime	4000	integer	(default)
Dhcp4/option-data	[]	list	(default)
Dhcp4/lease-database/type	"memfile"	string	(default)
Dhcp4/lease-database/name	""	string	(default)
Dhcp4/lease-database/user	""	string	(default)
Dhcp4/lease-database/host	""	string	(default)
Dhcp4/lease-database/password	""	string	(default)
Dhcp4/subnet4	[]	list	(default)
</screen>
      </para>

      <para>
        To change one of the parameters, simply follow
        the usual <command>bindctl</command> procedure. For example, to make the
        leases longer, change their valid-lifetime parameter:
        <screen>
&gt; <userinput>config set Dhcp4/valid-lifetime 7200</userinput>
&gt; <userinput>config commit</userinput></screen>
        Please note that most Dhcp4 parameters are of global scope
        and apply to all defined subnets, unless they are overridden on a
        per-subnet basis.
      </para>

      <section>
      <title>Database Configuration</title>
      <para>
      All leases issued by the server are stored in the lease database.  Currently,
      the only supported database is MySQL
      <footnote>
      <para>
      The server comes with an in-memory database ("memfile") configured as the default
      database. This is used for internal testing and is not supported.  In addition,
      it does not store lease information on disk: lease information will be lost if the
      server is restarted. 
      </para>
      </footnote>, and so the server must be configured to
      access the correct database with the appropriate credentials.
      </para>
        <note>
            <para>
            Database access information must be configured for the DHCPv4 server, even if
            it has already been configured for the DHCPv6 server.  The servers store their
            information independently, so each server can use a separate
            database or both servers can use the same database.
            </para>
        </note>
      <para>
      Database configuration is controlled through the Dhcp4/lease-database parameters.
      The type of the database must be set to MySQL (although the string entered is "mysql"):
<screen>
&gt; <userinput>config set Dhcp4/lease-database/type "mysql"</userinput>
</screen>
      Next, the name of the database is to hold the leases must be set: this is the
      name used when the lease database was created (see <xref linkend="dhcp-database-create"/>).
<screen>
&gt; <userinput>config set Dhcp4/lease-database/name "<replaceable>database-name</replaceable>"</userinput>
</screen>
      If the database is located on a different system to the DHCPv4 server, the
      database host name must also be specified (although note that this configuration
      may have a severe impact on server performance):
<screen>
&gt; <userinput>config set Dhcp4/lease-database/host "<replaceable>remote-host-name</replaceable>"</userinput>
</screen>
      The usual state of affairs will be to have the database on the same machine as the
      DHCPv4 server.  In this case, set the value to the empty string (this is the default):
<screen>
&gt; <userinput>config set Dhcp4/lease-database/host ""</userinput>
</screen>
      </para>
      <para>
      Finally, the credentials of the account under which the server will access the database
      should be set:
<screen>
&gt; <userinput>config set Dhcp4/lease-database/user "<replaceable>user-name</replaceable>"</userinput>
&gt; <userinput>config set Dhcp4/lease-database/password "<replaceable>password</replaceable>"</userinput>
</screen>
      If there is no password to the account, set the password to the empty string "". (This is also the default.)
      </para>
      <note>
      <para>The password is echoed when entered and is stored in clear text in the BIND 10 configuration
      database.  Improved password security will be added in a future version of BIND 10 DHCP</para>
      </note>
      </section>
      
      <section id="dhcp4-address-config">
      <title>Configuration of Address Pools</title>
      <para>
        The essential role of DHCPv4 server is address assignment. The server
        has to be configured with at least one subnet and one pool of dynamic
        addresses to be managed. For example, assume that the server
        is connected to a network segment that uses the 192.0.2.0/24
        prefix. The Administrator of that network has decided that addresses from range
        192.0.2.10 to 192.0.2.20 are going to be managed by the Dhcp4
        server. Such a configuration can be achieved in the following way:
        <screen>
&gt; <userinput>config add Dhcp4/subnet4</userinput>
&gt; <userinput>config set Dhcp4/subnet4[0]/subnet "192.0.2.0/24"</userinput>
&gt; <userinput>config set Dhcp4/subnet4[0]/pool [ "192.0.2.10 - 192.0.2.20" ]</userinput>
&gt; <userinput>config commit</userinput></screen>
        Note that subnet is defined as a simple string, but the pool parameter
        is actually a list of pools: for this reason, the pool definition is
        enclosed in square brackets, even though only one range of addresses
        is specified.</para>
        <para>It is possible to define more than one pool in a
        subnet: continuing the previous example, further assume that
        192.0.2.64/26 should be also be managed by the server. It could be written as
        192.0.2.64 to 192.0.2.127. Alternatively, it can be expressed more simply as
        192.0.2.64/26. Both formats are supported by Dhcp4 and can be mixed in the pool list.
        For example, one could define the following pools:
        <screen>
&gt; <userinput>config set Dhcp4/subnet4[0]/pool [ "192.0.2.10-192.0.2.20", "192.0.2.64/26" ]</userinput>
&gt; <userinput>config commit</userinput></screen>
        The number of pools is not limited, but for performance reasons it is recommended to
        use as few as possible. Space and tabulations in pool definitions are ignored, so
        spaces before and after hyphen are optional. They can be used to improve readability.
      </para>
      <para>
         The server may be configured to serve more than one subnet. To add a second subnet,
         use a command similar to the following:
        <screen>
&gt; <userinput>config add Dhcp4/subnet4</userinput>
&gt; <userinput>config set Dhcp4/subnet4[1]/subnet "192.0.3.0/24"</userinput>
&gt; <userinput>config set Dhcp4/subnet4[1]/pool [ "192.0.3.0/24" ]</userinput>
&gt; <userinput>config commit</userinput></screen>
        Arrays are counted from 0. subnet[0] refers to the subnet defined in the
        previous example.  The <command>config add Dhcp4/subnet4</command> command adds
        another (second) subnet. It can be referred to as
        <command>Dhcp4/subnet4[1]</command>. In this example, we allow server to
        dynamically assign all addresses available in the whole subnet.
      </para>
      <para>
        When configuring a DHCPv4 server using prefix/length notation, please pay
        attention to the boundary values. When specifying that the server should use
        a given pool, it will be able to allocate also first (typically network
        address) and the last (typically broadcast address) address from that pool.
        In the aforementioned example of pool 192.0.3.0/24, both 192.0.3.0 and
        192.0.3.255 addresses may be assigned as well. This may be invalid in some
        network configurations. If you want to avoid this, please use the "min-max" notation.
      </para>
      </section>

    <section id="dhcp4-std-options">
      <title>Standard DHCPv4 options</title>
      <para>
        One of the major features of DHCPv4 server is to provide configuration
        options to clients. Although there are several options that require
        special behavior, most options are sent by the server only if the client
        explicitly requested them.  The following example shows how to
        configure DNS servers, which is one of the most frequently used
        options. Options specified in this way are considered global and apply
        to all configured subnets.

        <screen>
&gt; <userinput>config add Dhcp4/option-data</userinput>
&gt; <userinput>config set Dhcp4/option-data[0]/name "domain-name-servers"</userinput>
&gt; <userinput>config set Dhcp4/option-data[0]/code 6</userinput>
&gt; <userinput>config set Dhcp4/option-data[0]/space "dhcp4"</userinput>
&gt; <userinput>config set Dhcp4/option-data[0]/csv-format true</userinput>
&gt; <userinput>config set Dhcp4/option-data[0]/data "192.0.3.1, 192.0.3.2"</userinput>
&gt; <userinput>config commit</userinput>
</screen>
      </para>
    <para>
      The first line creates new entry in option-data table. It
      contains information on all global options that the server is
      supposed to configure in all subnets. The second line specifies
      option name. For a complete list of currently supported names,
      see <xref linkend="dhcp4-std-options-list"/> below.
      The third line specifies option code, which must match one of the
      values from that list. Line 4 specifies option space, which must always
      be set to "dhcp4" as these are standard DHCPv4 options. For
      other option spaces, including custom option spaces, see <xref
      linkend="dhcp4-option-spaces"/>. The fifth line specifies the format in
      which the data will be entered: use of CSV (comma
      separated values) is recommended. The sixth line gives the actual value to
      be sent to clients. Data is specified as a normal text, with
      values separated by commas if more than one value is
      allowed.
    </para>

    <para>
      Options can also be configured as hexadecimal values. If csv-format is
      set to false, option data must be specified as a hex string. The
      following commands configure the domain-name-servers option for all
      subnets with the following addresses: 192.0.3.1 and 192.0.3.2.
      Note that csv-format is set to false.
      <screen>
&gt; <userinput>config add Dhcp4/option-data</userinput>
&gt; <userinput>config set Dhcp4/option-data[0]/name "domain-name-servers"</userinput>
&gt; <userinput>config set Dhcp4/option-data[0]/code 6</userinput>
&gt; <userinput>config set Dhcp4/option-data[0]/space "dhcp4"</userinput>
&gt; <userinput>config set Dhcp4/option-data[0]/csv-format false</userinput>
&gt; <userinput>config set Dhcp4/option-data[0]/data "C0 00 03 01 C0 00 03 02"</userinput>
&gt; <userinput>config commit</userinput>
        </screen>
      </para>

      <para>
        It is possible to override options on a per-subnet basis.  If
        clients connected to most of your subnets are expected to get the
        same values of a given option, you should use global options: you
        can then override specific values for a small number of subnets.
        On the other hand, if you use different values in each subnet,
        it does not make sense to specify global option values
        (Dhcp4/option-data), rather you should set only subnet-specific values
        (Dhcp4/subnet[X]/option-data[Y]).
      </para>
      <para>
        The following commands override the global
        DNS servers option for a particular subnet, setting a single DNS
        server with address 2001:db8:1::3.
        <screen>
&gt; <userinput>config add Dhcp4/subnet4[0]/option-data</userinput>
&gt; <userinput>config set Dhcp4/subnet4[0]/option-data[0]/name "domain-name-servers"</userinput>
&gt; <userinput>config set Dhcp4/subnet4[0]/option-data[0]/code 6</userinput>
&gt; <userinput>config set Dhcp4/subnet4[0]/option-data[0]/space "dhcp4"</userinput>
&gt; <userinput>config set Dhcp4/subnet4[0]/option-data[0]/csv-format true</userinput>
&gt; <userinput>config set Dhcp4/subnet4[0]/option-data[0]/data "192.0.2.3"</userinput>
&gt; <userinput>config commit</userinput></screen>
      </para>

      <note>
        <para>In a future version of Kea, it will not be necessary to specify
        the option code, space and csv-format fields as they will be set
        automatically.</para>
      </note>

      <para>
        Below is a list of currently supported standard DHCPv4 options. The "Name" and "Code"
        are the values that should be used as a name in the option-data
        structures. "Type" designates the format of the data: the meanings of
        the various types is given in <xref linkend="dhcp-types"/>.
      </para>
      <para>
        Some options are designated as arrays, which means that more than one
        value is allowed in such an option. For example the option time-servers
        allows the specification of more than one IPv4 address, so allowing
        clients to obtain the the addresses of multiple NTP servers.
      </para>
      <!-- @todo: describe record types -->

      <para>
        <table border="1" cellpadding="5%" id="dhcp4-std-options-list">
          <caption>List of standard DHCPv4 options</caption>
          <thead>
            <tr><th>Name</th><th>Code</th><th>Type</th><th>Array?</th></tr>
          </thead>
          <tbody>
<tr><td>subnet-mask</td><td>1</td><td>ipv4-address</td><td>false</td></tr>
<tr><td>time-offset</td><td>2</td><td>uint32</td><td>false</td></tr>
<tr><td>routers</td><td>3</td><td>ipv4-address</td><td>true</td></tr>
<tr><td>time-servers</td><td>4</td><td>ipv4-address</td><td>true</td></tr>
<tr><td>name-servers</td><td>5</td><td>ipv4-address</td><td>false</td></tr>
<tr><td>domain-name-servers</td><td>6</td><td>ipv4-address</td><td>true</td></tr>
<tr><td>log-servers</td><td>7</td><td>ipv4-address</td><td>true</td></tr>
<tr><td>cookie-servers</td><td>8</td><td>ipv4-address</td><td>true</td></tr>
<tr><td>lpr-servers</td><td>9</td><td>ipv4-address</td><td>true</td></tr>
<tr><td>impress-servers</td><td>10</td><td>ipv4-address</td><td>true</td></tr>
<tr><td>resource-location-servers</td><td>11</td><td>ipv4-address</td><td>true</td></tr>
<tr><td>host-name</td><td>12</td><td>string</td><td>false</td></tr>
<tr><td>boot-size</td><td>13</td><td>uint16</td><td>false</td></tr>
<tr><td>merit-dump</td><td>14</td><td>string</td><td>false</td></tr>
<tr><td>domain-name</td><td>15</td><td>fqdn</td><td>false</td></tr>
<tr><td>swap-server</td><td>16</td><td>ipv4-address</td><td>false</td></tr>
<tr><td>root-path</td><td>17</td><td>string</td><td>false</td></tr>
<tr><td>extensions-path</td><td>18</td><td>string</td><td>false</td></tr>
<tr><td>ip-forwarding</td><td>19</td><td>boolean</td><td>false</td></tr>
<tr><td>non-local-source-routing</td><td>20</td><td>boolean</td><td>false</td></tr>
<tr><td>policy-filter</td><td>21</td><td>ipv4-address</td><td>true</td></tr>
<tr><td>max-dgram-reassembly</td><td>22</td><td>uint16</td><td>false</td></tr>
<tr><td>default-ip-ttl</td><td>23</td><td>uint8</td><td>false</td></tr>
<tr><td>path-mtu-aging-timeout</td><td>24</td><td>uint32</td><td>false</td></tr>
<tr><td>path-mtu-plateau-table</td><td>25</td><td>uint16</td><td>true</td></tr>
<tr><td>interface-mtu</td><td>26</td><td>uint16</td><td>false</td></tr>
<tr><td>all-subnets-local</td><td>27</td><td>boolean</td><td>false</td></tr>
<tr><td>broadcast-address</td><td>28</td><td>ipv4-address</td><td>false</td></tr>
<tr><td>perform-mask-discovery</td><td>29</td><td>boolean</td><td>false</td></tr>
<tr><td>mask-supplier</td><td>30</td><td>boolean</td><td>false</td></tr>
<tr><td>router-discovery</td><td>31</td><td>boolean</td><td>false</td></tr>
<tr><td>router-solicitation-address</td><td>32</td><td>ipv4-address</td><td>false</td></tr>
<tr><td>static-routes</td><td>33</td><td>ipv4-address</td><td>true</td></tr>
<tr><td>trailer-encapsulation</td><td>34</td><td>boolean</td><td>false</td></tr>
<tr><td>arp-cache-timeout</td><td>35</td><td>uint32</td><td>false</td></tr>
<tr><td>ieee802-3-encapsulation</td><td>36</td><td>boolean</td><td>false</td></tr>
<tr><td>default-tcp-ttl</td><td>37</td><td>uint8</td><td>false</td></tr>
<tr><td>tcp-keepalive-internal</td><td>38</td><td>uint32</td><td>false</td></tr>
<tr><td>tcp-keepalive-garbage</td><td>39</td><td>boolean</td><td>false</td></tr>
<tr><td>nis-domain</td><td>40</td><td>string</td><td>false</td></tr>
<tr><td>nis-servers</td><td>41</td><td>ipv4-address</td><td>true</td></tr>
<tr><td>ntp-servers</td><td>42</td><td>ipv4-address</td><td>true</td></tr>
<tr><td>vendor-encapsulated-options</td><td>43</td><td>empty</td><td>false</td></tr>
<tr><td>netbios-name-servers</td><td>44</td><td>ipv4-address</td><td>true</td></tr>
<tr><td>netbios-dd-server</td><td>45</td><td>ipv4-address</td><td>true</td></tr>
<tr><td>netbios-node-type</td><td>46</td><td>uint8</td><td>false</td></tr>
<tr><td>netbios-scope</td><td>47</td><td>string</td><td>false</td></tr>
<tr><td>font-servers</td><td>48</td><td>ipv4-address</td><td>true</td></tr>
<tr><td>x-display-manager</td><td>49</td><td>ipv4-address</td><td>true</td></tr>
<tr><td>dhcp-requested-address</td><td>50</td><td>ipv4-address</td><td>false</td></tr>
<!-- Lease time should not be configured by a user.
<tr><td>dhcp-lease-time</td><td>51</td><td>uint32</td><td>false</td></tr>
-->
<tr><td>dhcp-option-overload</td><td>52</td><td>uint8</td><td>false</td></tr>
<!-- Message Type, Server Identifier and Parameter Request List should not be configured by a user.
<tr><td>dhcp-message-type</td><td>53</td><td>uint8</td><td>false</td></tr>
<tr><td>dhcp-server-identifier</td><td>54</td><td>ipv4-address</td><td>false</td></tr>
<tr><td>dhcp-parameter-request-list</td><td>55</td><td>uint8</td><td>true</td></tr>
-->
<tr><td>dhcp-message</td><td>56</td><td>string</td><td>false</td></tr>
<tr><td>dhcp-max-message-size</td><td>57</td><td>uint16</td><td>false</td></tr>
<!-- Renewal and rebinding time should not be configured by a user.
<tr><td>dhcp-renewal-time</td><td>58</td><td>uint32</td><td>false</td></tr>
<tr><td>dhcp-rebinding-time</td><td>59</td><td>uint32</td><td>false</td></tr>
-->
<tr><td>vendor-class-identifier</td><td>60</td><td>binary</td><td>false</td></tr>
<!-- Client identifier should not be configured by a user.
<tr><td>dhcp-client-identifier</td><td>61</td><td>binary</td><td>false</td></tr>
-->
<tr><td>nwip-domain-name</td><td>62</td><td>string</td><td>false</td></tr>
<tr><td>nwip-suboptions</td><td>63</td><td>binary</td><td>false</td></tr>
<tr><td>user-class</td><td>77</td><td>binary</td><td>false</td></tr>
<tr><td>fqdn</td><td>81</td><td>record</td><td>false</td></tr>
<tr><td>dhcp-agent-options</td><td>82</td><td>empty</td><td>false</td></tr>
<tr><td>authenticate</td><td>90</td><td>binary</td><td>false</td></tr>
<tr><td>client-last-transaction-time</td><td>91</td><td>uint32</td><td>false</td></tr>
<tr><td>associated-ip</td><td>92</td><td>ipv4-address</td><td>true</td></tr>
<tr><td>subnet-selection</td><td>118</td><td>ipv4-address</td><td>false</td></tr>
<tr><td>domain-search</td><td>119</td><td>binary</td><td>false</td></tr>
<tr><td>vivco-suboptions</td><td>124</td><td>binary</td><td>false</td></tr>
<tr><td>vivso-suboptions</td><td>125</td><td>binary</td><td>false</td></tr>
          </tbody>
        </table>
      </para>
      <para>
        <table border="1" cellpadding="5%" id="dhcp-types">
          <caption>List of standard DHCP option types</caption>
          <thead>
            <tr><th>Name</th><th>Meaning</th></tr>
          </thead>
          <tbody>
            <tr><td>binary</td><td>An arbitrary string of bytes, specified as a set of hexadecimal digits.</td></tr>
            <tr><td>boolean</td><td>Boolean value with allowed values true or false</td></tr>
            <tr><td>empty</td><td>No value, data is carried in suboptions</td></tr>
            <tr><td>fqdn</td><td>Fully qualified domain name (e.g. www.example.com)</td></tr>
            <tr><td>ipv4-address</td><td>IPv4 address in the usual dotted-decimal notation (e.g. 192.0.2.1)</td></tr>
            <tr><td>ipv6-address</td><td>IPv6 address in the usual colon notation (e.g. 2001:db8::1)</td></tr>
            <tr><td>record</td><td>Structured data that may comprise any types (except "record" and "empty")</td></tr>
            <tr><td>string</td><td>Any text</td></tr>
            <tr><td>uint8</td><td>8 bit unsigned integer with allowed values 0 to 255</td></tr>
            <tr><td>uint16</td><td>16 bit unsinged integer with allowed values 0 to 65535</td></tr>
            <tr><td>uint32</td><td>32 bit unsigned integer with allowed values 0 to 4294967295</td></tr>
          </tbody>
       </table>
      </para>
    </section>

    <section id="dhcp4-custom-options">
      <title>Custom DHCPv4 options</title>
      <para>It is also possible to define options other than the standard ones.
      Assume that we want to define a new DHCPv4 option called "foo" which will have
      code 222 and will convey a single unsigned 32 bit integer value. We can define
      such an option by using the following commands:
      <screen>
&gt; <userinput>config add Dhcp4/option-def</userinput>
&gt; <userinput>config set Dhcp4/option-def[0]/name "foo"</userinput>
&gt; <userinput>config set Dhcp4/option-def[0]/code 222</userinput>
&gt; <userinput>config set Dhcp4/option-def[0]/type "uint32"</userinput>
&gt; <userinput>config set Dhcp4/option-def[0]/array false</userinput>
&gt; <userinput>config set Dhcp4/option-def[0]/record-types ""</userinput>
&gt; <userinput>config set Dhcp4/option-def[0]/space "dhcp4"</userinput>
&gt; <userinput>config set Dhcp4/option-def[0]/encapsulate ""</userinput>
&gt; <userinput>config commit</userinput></screen>
      The "false" value of the "array" parameter determines that the option
      does NOT comprise an array of "uint32" values but rather a single value.
      Two other parameters have been left blank: "record-types" and "encapsulate".
      The former specifies the comma separated list of option data fields if the
      option comprises a record of data fields. The "record-fields" value should
      be non-empty if the "type" is set to "record". Otherwise it must be left
      blank. The latter parameter specifies the name of the option space being
      encapsulated by the particular option. If the particular option does not
      encapsulate any option space it should be left blank.
      Note that the above set of comments define the format of the new option and do not
      set its values.
      </para>
      <note>
        <para>
          In the current release the default values are not propagated to the
          parser when the new configuration is being set. Therefore, all
          parameters must be specified at all times, even if their values are
          left blank.
        </para>
      </note>

      <para>Once the new option format is defined, its value is set
      in the same way as for a standard option. For example the following
      commands set a global value that applies to all subnets.
        <screen>
&gt; <userinput>config add Dhcp4/option-data</userinput>
&gt; <userinput>config set Dhcp4/option-data[0]/name "foo"</userinput>
&gt; <userinput>config set Dhcp4/option-data[0]/code 222</userinput>
&gt; <userinput>config set Dhcp4/option-data[0]/space "dhcp4"</userinput>
&gt; <userinput>config set Dhcp4/option-data[0]/csv-format true</userinput>
&gt; <userinput>config set Dhcp4/option-data[0]/data "12345"</userinput>
&gt; <userinput>config commit</userinput></screen>
      </para>

      <para>New options can take more complex forms than simple use of
      primitives (uint8, string, ipv4-address etc): it is possible to
      define an option comprising a number of existing primitives.
      </para>
      <para>Assume we
      want to define a new option that will consist of an IPv4
      address, followed by unsigned 16 bit integer, followed by a text
      string. Such an option could be defined in the following way:
<screen>
&gt; <userinput>config add Dhcp4/option-def</userinput>
&gt; <userinput>config set Dhcp4/option-def[0]/name "bar"</userinput>
&gt; <userinput>config set Dhcp4/option-def[0]/code 223</userinput>
&gt; <userinput>config set Dhcp4/option-def[0]/space "dhcp4"</userinput>
&gt; <userinput>config set Dhcp4/option-def[0]/type "record"</userinput>
&gt; <userinput>config set Dhcp4/option-def[0]/array false</userinput>
&gt; <userinput>config set Dhcp4/option-def[0]/record-types "ipv4-address, uint16, string"</userinput>
&gt; <userinput>config set Dhcp4/option-def[0]/encapsulate ""</userinput>
</screen>
      The "type" is set to "record" to indicate that the option contains
      multiple values of different types.  These types are given as a comma-separated
      list in the "record-types" field and should be those listed in <xref linkend="dhcp-types"/>.
      </para>
      <para>
      The values of the option are set as follows:
<screen>
&gt; <userinput>config add Dhcp4/option-data</userinput>
&gt; <userinput>config set Dhcp4/option-data[0]/name "bar"</userinput>
&gt; <userinput>config set Dhcp4/option-data[0]/space "dhcp4"</userinput>
&gt; <userinput>config set Dhcp4/option-data[0]/code 223</userinput>
&gt; <userinput>config set Dhcp4/option-data[0]/csv-format true</userinput>
&gt; <userinput>config set Dhcp4/option-data[0]/data "192.0.2.100, 123, Hello World"</userinput>
&gt; <userinput>config commit</userinput></screen>
      </para>
      "csv-format" is set "true" to indicate that the "data" field comprises a command-separated
      list of values.  The values in the "data" must correspond to the types set in
      the "record-types" field of the option definition.
    </section>

    <section id="dhcp4-vendor-opts">
      <title>DHCPv4 vendor specific options</title>
<<<<<<< HEAD
      <para>
      Currently there are three option spaces defined: dhcp4 (to
      be used in DHCPv4 daemon) and dhcp6 (for the DHCPv6 daemon); there
      is also vendor-opts-space, which is empty by default, but options
      can be defined in it. Those options are called vendor-specific
      information options. The following examples show how to define
      an option "foo" with code 1 that consists of an IPv4 address, an
      unsigned 16 bit integer and a string. The "foo" option is conveyed
      in a vendor specific information option.
=======
      <para>Currently there are two major option spaces defined: "dhcp4" and "dhcp6".
      They group standard DHCPv4 and DHCPv6 options respectively. Some of the
      standard options may encapsulate other option spaces. Those options that
      belong to the encapsulated option space are appended as sub-options to the
      option that encapsulates it. The name of the option space being encapsulated
      by the standard option is created as a result of the concatenation of the
      standard option's name and the postfix "-space". Thus the option space encapsulated
      by the "vendor-enapsulated-options" option is named "vendor-encapsulated-options-space".
      The following examples show how to define an option "foo" with code 1 that
      consists of IPv4 address, unsigned 16 bit integer and a string. The "foo"
      option is conveyed in a vendor specific information option.
>>>>>>> 83b06fb1
      </para>
      <para>
      The first step is to define the format of the option:
<screen>
&gt; <userinput>config add Dhcp4/option-def</userinput>
&gt; <userinput>config set Dhcp4/option-def[0]/name "foo"</userinput>
&gt; <userinput>config set Dhcp4/option-def[0]/code 1</userinput>
&gt; <userinput>config set Dhcp4/option-def[0]/space "vendor-encapsulated-options-space"</userinput>
&gt; <userinput>config set Dhcp4/option-def[0]/type "record"</userinput>
&gt; <userinput>config set Dhcp4/option-def[0]/array false</userinput>
&gt; <userinput>config set Dhcp4/option-def[0]/record-types "ipv4-address, uint16, string"</userinput>
&gt; <userinput>config set Dhcp4/option-def[0]/encapsulates ""</userinput>
&gt; <userinput>config commit</userinput>
</screen>
     (Note that the option space is set to "vendor-encapsulated-options-space".)
     Once the option format is defined, the next step is to define actual values
     for that option:
     <screen>
&gt; <userinput>config add Dhcp4/option-data</userinput>
&gt; <userinput>config set Dhcp4/option-data[0]/name "foo"</userinput>
&gt; <userinput>config set Dhcp4/option-data[0]/space "vendor-encapsulated-options-space"</userinput>
&gt; <userinput>config set Dhcp4/option-data[0]/code 1</userinput>
&gt; <userinput>config set Dhcp4/option-data[0]/csv-format true</userinput>
&gt; <userinput>config set Dhcp4/option-data[0]/data "192.0.2.3, 123, Hello World"</userinput>
&gt; <userinput>config commit</userinput></screen>
<<<<<<< HEAD
    We also set up a dummy value for vendor-opts, the option that conveys our sub-option "foo".
    This is required else the option will not be included in messages sent to the client.
=======
    We also set up a dummy value for "vendor-encapsulated-options", the option that conveys
    our sub-option "foo".
>>>>>>> 83b06fb1
     <screen>
&gt; <userinput>config add Dhcp4/option-data</userinput>
&gt; <userinput>config set Dhcp4/option-data[1]/name "vendor-encapsulated-options"</userinput>
&gt; <userinput>config set Dhcp4/option-data[1]/space "dhcp4"</userinput>
&gt; <userinput>config set Dhcp4/option-data[1]/code 43</userinput>
&gt; <userinput>config set Dhcp4/option-data[1]/csv-format false</userinput>
&gt; <userinput>config set Dhcp4/option-data[1]/data ""</userinput>
&gt; <userinput>config commit</userinput></screen>
      </para>

      <note>
        <para>
          With this version of BIND 10, the "vendor-encapsulated-options" option
          must be specified in the configuration although it has no configurable
          parameters. If it is not specified, the server will assume that it is
          not configured and will not send it to a client. In the future there
          will be no need to include this option in the configuration.
        </para>
      </note>

    </section>

    <section id="dhcp4-option-spaces">

      <title>Nested DHCPv4 options (custom option spaces)</title>
      <para>It is sometimes useful to define completely new option
      space. This is the case when user creates new option in the
      standard option space ("dhcp4 or "dhcp6") and wants this option
      to convey sub-options. Thanks to being in the separate space,
      sub-option codes will have a separate numbering scheme and may
      overlap with codes of standard options.
      </para>
      <para>Note that it is not required to create new option space when
      defining sub-options for a standard option because it is by
      default created if the standard option is meant to convey
      any sub-options (see <xref linkend="dhcp4-vendor-opts"/>).
      </para>
      <para>      
      Assume that we want to have a DHCPv4 option called "container" with
      code 222 that conveys two sub-options with codes 1 and 2. 
      First we need to define the new sub-options:
<screen>
&gt; <userinput>config add Dhcp4/option-def</userinput>
&gt; <userinput>config set Dhcp4/option-def[0]/name "subopt1"</userinput>
&gt; <userinput>config set Dhcp4/option-def[0]/code 1</userinput>
&gt; <userinput>config set Dhcp4/option-def[0]/space "isc"</userinput>
&gt; <userinput>config set Dhcp4/option-def[0]/type "ipv4-address"</userinput>
&gt; <userinput>config set Dhcp4/option-def[0]/record-types ""</userinput>
&gt; <userinput>config set Dhcp4/option-def[0]/array false</userinput>
&gt; <userinput>config set Dhcp4/option-def[0]/encapsulate ""</userinput>
&gt; <userinput>config commit</userinput>

&gt; <userinput>config add Dhcp4/option-def</userinput>
&gt; <userinput>config set Dhcp4/option-def[1]/name "subopt2"</userinput>
&gt; <userinput>config set Dhcp4/option-def[1]/code 2</userinput>
&gt; <userinput>config set Dhcp4/option-def[1]/space "isc"</userinput>
&gt; <userinput>config set Dhcp4/option-def[1]/type "string"</userinput>
&gt; <userinput>config set Dhcp4/option-def[1]/record-types ""</userinput>
&gt; <userinput>config set Dhcp4/option-def[1]/array false</userinput>
&gt; <userinput>config set Dhcp4/option-def[1]/encapsulate ""</userinput>
&gt; <userinput>config commit</userinput>
</screen>
    Note that we have defined the options to belong to a new option space
    (in this case, "isc").
    </para>
    <para>
    The next step is to define a regular DHCPv4 option with our desired
    code and specify that it should include options from the new option space:
<screen>
&gt; <userinput>add Dhcp4/option-def</userinput>
&gt; <userinput>set Dhcp4/option-def[2]/name "container"</userinput>
&gt; <userinput>set Dhcp4/option-def[2]/code 222</userinput>
&gt; <userinput>set Dhcp4/option-def[2]/space "dhcp4"</userinput>
&gt; <userinput>set Dhcp4/option-def[2]/type "uint16"</userinput>
&gt; <userinput>set Dhcp4/option-def[2]/array false</userinput>
&gt; <userinput>set Dhcp4/option-def[2]/record-types ""</userinput>
&gt; <userinput>set Dhcp4/option-def[2]/encapsulate "isc"</userinput>
&gt; <userinput>commit</userinput>
</screen>
    The name of the option space in which the sub-options are defined
    is set in the "encapsulate" field.
    </para>
    <para>
    Finally, we can set values for the new options:
<screen>
&gt; <userinput>config add Dhcp4/option-data</userinput>
&gt; <userinput>config set Dhcp4/option-data[0]/name "subopt1"</userinput>
&gt; <userinput>config set Dhcp4/option-data[0]/space "isc"</userinput>
&gt; <userinput>config set Dhcp4/option-data[0]/code 1</userinput>
&gt; <userinput>config set Dhcp4/option-data[0]/csv-format true</userinput>
&gt; <userinput>config set Dhcp4/option-data[0]/data "192.0.2.3"</userinput>
&gt; <userinput>config commit</userinput>
<userinput></userinput>
&gt; <userinput>config add Dhcp4/option-data</userinput>
&gt; <userinput>config set Dhcp4/option-data[1]/name "subopt2"</userinput>
&gt; <userinput>config set Dhcp4/option-data[1]/space "isc"</userinput>
&gt; <userinput>config set Dhcp4/option-data[1]/code 2</userinput>
&gt; <userinput>config set Dhcp4/option-data[1]/csv-format true</userinput>
&gt; <userinput>config set Dhcp4/option-data[1]/data "Hello world"</userinput>
&gt; <userinput>config commit</userinput>
<userinput></userinput>
&gt; <userinput>config add Dhcp4/option-data</userinput>
&gt; <userinput>config set Dhcp4/option-data[2]/name "container"</userinput>
&gt; <userinput>config set Dhcp4/option-data[2]/space "dhcp4"</userinput>
&gt; <userinput>config set Dhcp4/option-data[2]/code 222</userinput>
&gt; <userinput>config set Dhcp4/option-data[2]/csv-format true</userinput>
&gt; <userinput>config set Dhcp4/option-data[2]/data "123"</userinput>
&gt; <userinput>config commit</userinput>
</screen>
      </para>
    </section>
        </section>
    <section id="dhcp4-serverid">
      <title>Server Identifier in DHCPv4</title>
      <para>
        The DHCPv4 protocol uses a "server identifier" for clients to be able
        to discriminate between several servers present on the same link: this
        value is an IPv4 address of the server. When started for the first time,
        the DHCPv4 server will choose one of its IPv4 addresses as its server-id,
        and store the chosen value to a file. That file will be read by the server
        and the contained value used whenever the server is subsequently started.
      </para>
      <para>
        It is unlikely that this parameter should ever need to be changed.
        However, if such a need arises, stop the server, edit the file and restart
        the server. (The file is named b10-dhcp4-serverid and by default is
        stored in the "var" subdirectory of the directory in which BIND 10 is installed.
        This can be changed when BIND 10 is built by using "--localstatedir"
        on the "configure" command line.)  The file is a text file that should
        contain an IPv4 address. Spaces are ignored, and no extra characters are allowed
        in this file.
      </para>
    </section>

    <section id="dhcp4-std">
      <title>Supported Standards</title>
      <para>The following standards and draft standards are currently
      supported:</para>
      <itemizedlist>
          <listitem>
            <simpara><ulink url="http://tools.ietf.org/html/rfc2131">RFC 2131</ulink>: Supported messages are DISCOVER, OFFER,
            REQUEST, RELEASE, ACK, and NAK.</simpara>
          </listitem>
          <listitem>
            <simpara><ulink url="http://tools.ietf.org/html/rfc2132">RFC 2132</ulink>: Supported options are: PAD (0),
            END(255), Message Type(53), DHCP Server Identifier (54),
            Domain Name (15), DNS Servers (6), IP Address Lease Time
            (51), Subnet mask (1), and Routers (3).</simpara>
          </listitem>
      </itemizedlist>
    </section>

    <section id="dhcp4-limit">
      <title>DHCPv4 Server Limitations</title>
      <para>These are the current limitations of the DHCPv4 server
      software. Most of them are reflections of the current stage of
      development and should be treated as <quote>not implemented
      yet</quote>, rather than actual limitations.</para>
      <itemizedlist>
          <listitem>
          <para>
            On startup, the DHCPv4 server does not get the full configuration from
            BIND 10.  To remedy this, after starting BIND 10, modify any parameter
            and commit the changes, e.g.
            <screen>
&gt; <userinput>config show Dhcp4/renew-timer</userinput>
Dhcp4/renew-timer	1000	integer	(default)
&gt; <userinput>config set Dhcp4/renew-timer 1001</userinput>
&gt; <userinput>config commit</userinput></screen>
          </para>
        </listitem>
          <listitem>
            <simpara>During the initial IPv4 node configuration, the
            server is expected to send packets to a node that does not
            have IPv4 address assigned yet. The server requires
            certain tricks (or hacks) to transmit such packets. This
            is not implemented yet, therefore DHCPv4 server supports
            relayed traffic only (that is, normal point to point
            communication).</simpara>
          </listitem>

          <listitem>
            <simpara>Upon start, the server will open sockets on all
            interfaces that are not loopback, are up and running and
            have IPv4 address.</simpara>
          </listitem>

          <listitem>
            <simpara>The DHCPv4 server does not support
            BOOTP. That is a design choice and the limitation is
            permanent. If you have legacy nodes that can't use DHCP and
            require BOOTP support, please use the latest version of ISC DHCP,
            available from <ulink url="http://www.isc.org/software/dhcp"/>.</simpara>
          </listitem>
          <listitem>
            <simpara>Interface detection is currently working on Linux
            only. See <xref linkend="iface-detect"/> for details.</simpara>
          </listitem>
          <listitem>
            <simpara>The DHCPv4 server does not  verify that
            assigned address is unused. According to <ulink url="http://tools.ietf.org/html/rfc2131">RFC 2131</ulink>, the
            allocating server should verify that address is not used by
            sending ICMP echo request.</simpara>
          </listitem>
          <listitem>
            <simpara>Address rebinding (REBIND) and duplication report (DECLINE)
            are not supported yet.</simpara>
          </listitem>
          <listitem>
          <simpara>DNS Update is not yet supported.</simpara>
          </listitem>
      </itemizedlist>
    </section>

  </chapter>

  <chapter id="dhcp6">
    <title>The DHCPv6 Server</title>

    <section id="dhcp6-start-stop">
      <title>Starting and Stopping the DHCPv6 Server</title>

      <para>
        <command>b10-dhcp6</command> is the BIND 10 DHCPv6 server and, like other
        parts of BIND 10, is configured through the <command>bindctl</command>
        program.
      </para>
      <para>
        After starting BIND 10 and starting <command>bindctl</command>, the first step
        in configuring the server is to add <command>b10-dhcp6</command> to the list of running BIND 10 services.
<screen>
&gt; <userinput>config add Boss/components b10-dhcp6</userinput>
&gt; <userinput>config set Boss/components/b10-dhcp6/kind dispensable</userinput>
&gt; <userinput>config commit</userinput>
</screen>
      </para>
      <para>
         To remove <command>b10-dhcp6</command> from the set of running services,
         the <command>b10-dhcp4</command> is removed from list of Boss components:
<screen>
&gt; <userinput>config remove Boss/components b10-dhcp6</userinput>
&gt; <userinput>config commit</userinput>
</screen>
      </para>


      <para>
        During start-up the server will detect available network interfaces
        and will attempt to open UDP sockets on all interfaces that
        are up, running, are not loopback, are multicast-capable, and
        have IPv6 address assigned. It will then listen to incoming traffic.
      </para>


    </section>

    <section id="dhcp6-configuration">
      <title>DHCPv6 Server Configuration</title>
      <para>
        Once the server has been started, it can be configured. To view the
        current configuration, use the following command in <command>bindctl</command>:
        <screen>&gt; <userinput>config show Dhcp6</userinput></screen>
        When starting the Dhcp6 daemon for the first time, the default configuration
        will be available. It will look similar to this:
<screen>
&gt; <userinput>config show Dhcp6</userinput>
Dhcp6/interface/	list	(default)
Dhcp6/renew-timer	1000	integer	(default)
Dhcp6/rebind-timer	2000	integer	(default)
Dhcp6/preferred-lifetime	3000	integer	(default)
Dhcp6/valid-lifetime	4000	integer	(default)
Dhcp6/option-data	[]	list	(default)
Dhcp6/lease-database/type	"memfile"	string	(default)
Dhcp6/lease-database/name	""	string	(default)
Dhcp6/lease-database/user	""	string	(default)
Dhcp6/lease-database/host	""	string	(default)
Dhcp6/lease-database/password	""	string	(default)
Dhcp6/subnet6/	list	
</screen>
      </para>
      <para>
        To change one of the parameters, simply follow
        the usual <command>bindctl</command> procedure. For example, to make the
        leases longer, change their valid-lifetime parameter:
        <screen>
&gt; <userinput>config set Dhcp6/valid-lifetime 7200</userinput>
&gt; <userinput>config commit</userinput></screen>
        Most Dhcp6 parameters are of global scope
        and apply to all defined subnets, unless they are overridden on a
        per-subnet basis.
      </para>
      <note>
        <para>
          With this version of BIND 10, there are a number of known limitations
          and problems in the DHCPv6 server. See <xref linkend="dhcp6-limit"/>.
        </para>
      </note>

      <section>
      <title>Database Configuration</title>
      <para>
      All leases issued by the server are stored in the lease database.  Currently,
      the only supported database is MySQL
      <footnote>
      <para>
      The server comes with an in-memory database ("memfile") configured as the default
      database. This is used for internal testing and is not supported.  In addition,
      it does not store lease information on disk: lease information will be lost if the
      server is restarted. 
      </para>
      </footnote>, and so the server must be configured to
      access the correct database with the appropriate credentials.
      </para>
      <note>
        <para>
            Database access information must be configured for the DHCPv6 server, even if
            it has already been configured for the DHCPv4 server.  The servers store their
            information independently, so each server can use a separate
            database or both servers can use the same database.
          </para>
        </note>
      <para>
      Database configuration is controlled through the Dhcp6/lease-database parameters.
      The type of the database must be set to MySQL (although the string entered is "mysql"):
<screen>
&gt; <userinput>config set Dhcp6/lease-database/type "mysql"</userinput>
</screen>
      Next, the name of the database is to hold the leases must be set: this is the
      name used when the lease database was created (see <xref linkend="dhcp-database-create"/>).
<screen>
&gt; <userinput>config set Dhcp6/lease-database/name "<replaceable>database-name</replaceable>"</userinput>
</screen>
      If the database is located on a different system to the DHCPv6 server, the
      database host name must also be specified (although note that this configuration
      may have a severe impact on server performance):
<screen>
&gt; <userinput>config set Dhcp6/lease-database/host "<replaceable>remote-host-name</replaceable>"</userinput>
</screen>
      The usual state of affairs will be to have the database on the same machine as the
      DHCPv6 server.  In this case, set the value to the empty string (this is the default):
<screen>
&gt; <userinput>config set Dhcp6/lease-database/host ""</userinput>
</screen>
      </para>
      <para>
      Finally, the credentials of the account under which the server will access the database
      should be set:
<screen>
&gt; <userinput>config set Dhcp6/lease-database/user "<replaceable>user-name</replaceable>"</userinput>
&gt; <userinput>config set Dhcp6/lease-database/password "<replaceable>password</replaceable>"</userinput>
</screen>
      If there is no password to the account, set the password to the empty string "". (This is also the default.)
      </para>
      <note>
      <para>The password is echoed when entered and is stored in clear text in the BIND 10 configuration
      database.  Improved password security will be added in a future version of BIND 10 DHCP</para>
      </note>
      </section>


    <section>
      <title>Subnet and Address Pool</title>
      <para>
        The essential role of a DHCPv6 server is address assignment. For this,
        the server has to be configured with at least one subnet and one pool of dynamic
        addresses to be managed. For example, assume that the server
        is connected to a network segment that uses the 2001:db8:1::/64
        prefix. The Administrator of that network has decided that addresses from range
        2001:db8:1::1 to 2001:db8:1::ffff are going to be managed by the Dhcp6
        server. Such a configuration can be achieved in the following way:
        <screen>
&gt; <userinput>config add Dhcp6/subnet6</userinput>
&gt; <userinput>config set Dhcp6/subnet6[0]/subnet "2001:db8:1::/64"</userinput>
&gt; <userinput>config set Dhcp6/subnet6[0]/pool [ "2001:db8:1::0 - 2001:db8:1::ffff" ]</userinput>
&gt; <userinput>config commit</userinput></screen>
        Note that subnet is defined as a simple string, but the pool parameter
        is actually a list of pools: for this reason, the pool definition is
        enclosed in square brackets, even though only one range of addresses
        is specified.</para>
        <para>It is possible to define more than one pool in a
        subnet: continuing the previous example, further assume that
        2001:db8:1:0:5::/80 should be also be managed by the server. It could be written as
        2001:db8:1:0:5:: to 2001:db8:1::5:ffff:ffff:ffff, but typing so many 'f's
        is cumbersome. It can be expressed more simply as 2001:db8:1:0:5::/80. Both
        formats are supported by Dhcp6 and can be mixed in the pool list.
        For example, one could define the following pools:
        <screen>
&gt; <userinput>config set Dhcp6/subnet6[0]/pool [ "2001:db8:1::1 - 2001:db8:1::ffff", "2001:db8:1:0:5::/80" ]</userinput>
&gt; <userinput>config commit</userinput></screen>
        The number of pools is not limited, but for performance reasons it is recommended to
        use as few as possible.
      </para>
      <para>
         The server may be configured to serve more than one subnet. To add a second subnet,
         use a command similar to the following:
        <screen>
&gt; <userinput>config add Dhcp6/subnet6</userinput>
&gt; <userinput>config set Dhcp6/subnet6[1]/subnet "2001:db8:beef::/48"</userinput>
&gt; <userinput>config set Dhcp6/subnet6[1]/pool [ "2001:db8:beef::/48" ]</userinput>
&gt; <userinput>config commit</userinput></screen>
        Arrays are counted from 0. subnet[0] refers to the subnet defined in the
        previous example.  The <command>config add Dhcp6/subnet6</command> command adds
        another (second) subnet. It can be referred to as
        <command>Dhcp6/subnet6[1]</command>. In this example, we allow server to
        dynamically assign all addresses available in the whole subnet. Although
        very wasteful, it is certainly a valid configuration to dedicate the
        whole /48 subnet for that purpose.
      </para>
      <para>
        When configuring a DHCPv6 server using prefix/length notation, please pay
        attention to the boundary values. When specifying that the server should use
        a given pool, it will be able to allocate also first (typically network
        address) address from that pool. For example for pool 2001:db8::/64 the
        2001:db8:: address may be assigned as well. If you want to avoid this,
        please use the "min-max" notation.
      </para>
    </section>

    <section id="dhcp6-std-options">
      <title>Standard DHCPv6 options</title>
      <para>
        One of the major features of DHCPv6 server is to provide configuration
        options to clients. Although there are several options that require
        special behavior, most options are sent by the server only if the client
        explicitly requested them.  The following example shows how to
        configure DNS servers, which is one of the most frequently used
        options. Numbers in the first column are added for easier reference and
        will not appear on screen. Options specified in this way are considered
        global and apply to all configured subnets.

        <screen>
1. &gt; <userinput>config add Dhcp6/option-data</userinput>
2. &gt; <userinput>config set Dhcp6/option-data[0]/name "dns-servers"</userinput>
3. &gt; <userinput>config set Dhcp6/option-data[0]/code 23</userinput>
4. &gt; <userinput>config set Dhcp6/option-data[0]/space "dhcp6"</userinput>
5. &gt; <userinput>config set Dhcp6/option-data[0]/csv-format true</userinput>
6. &gt; <userinput>config set Dhcp6/option-data[0]/data "2001:db8::cafe, 2001:db8::babe"</userinput>
7. &gt; <userinput>config commit</userinput>
</screen>
      </para>
    <para>
      The first line creates new entry in option-data table. It
      contains information on all global options that the server is
      supposed to configure in all subnets. The second line specifies
      option name. For a complete list of currently supported names,
      see <xref linkend="dhcp6-std-options-list"/> below.
      The third line specifies option code, which must match one of the
      values from that
      list. Line 4 specifies option space, which must always
      be set to "dhcp6" as these are standard DHCPv6 options. For
      other name spaces, including custom option spaces, see <xref
      linkend="dhcp6-option-spaces"/>. The fifth line specifies the format in
      which the data will be entered: use of CSV (comma
      separated values) is recommended. The sixth line gives the actual value to
      be sent to clients. Data is specified as a normal text, with
      values separated by commas if more than one value is
      allowed.
    </para>

    <para>
      Options can also be configured as hexadecimal values. If csv-format is
      set to false, the option data must be specified as a string of hexadecimal
      numbers. The
      following commands configure the DNS-SERVERS option for all
      subnets with the following addresses: 2001:db8:1::cafe and
      2001:db8:1::babe.
      <screen>
&gt; <userinput>config add Dhcp6/option-data</userinput>
&gt; <userinput>config set Dhcp6/option-data[0]/name "dns-servers"</userinput>
&gt; <userinput>config set Dhcp6/option-data[0]/code 23</userinput>
&gt; <userinput>config set Dhcp6/option-data[0]/space "dhcp6"</userinput>
&gt; <userinput>config set Dhcp6/option-data[0]/csv-format false</userinput>
&gt; <userinput>config set Dhcp6/option-data[0]/data "2001 0DB8 0001 0000 0000 0000</userinput>
        <userinput>0000 CAFE 2001 0DB8 0001 0000 0000 0000 0000 BABE"</userinput>
&gt; <userinput>config commit</userinput>
        </screen>
       (The value for the setting of the "data" element is split across two
        lines in this document for clarity: when entering the command, the
        whole string should be entered on the same line.)
      </para>

    <para>
      It is possible to override options on a per-subnet basis.  If
      clients connected to most of your subnets are expected to get the
      same values of a given option, you should use global options: you
      can then override specific values for a small number of subnets.
      On the other hand, if you use different values in each subnet,
      it does not make sense to specify global option values
      (Dhcp6/option-data), rather you should set only subnet-specific values
      (Dhcp6/subnet[X]/option-data[Y]).
     </para>
     <para>
      The following commands override the global
      DNS servers option for a particular subnet, setting a single DNS
      server with address 2001:db8:1::3.
      <screen>
&gt; <userinput>config add Dhcp6/subnet6[0]/option-data</userinput>
&gt; <userinput>config set Dhcp6/subnet6[0]/option-data[0]/name "dns-servers"</userinput>
&gt; <userinput>config set Dhcp6/subnet6[0]/option-data[0]/code 23</userinput>
&gt; <userinput>config set Dhcp6/subnet6[0]/option-data[0]/space "dhcp6"</userinput>
&gt; <userinput>config set Dhcp6/subnet6[0]/option-data[0]/csv-format true</userinput>
&gt; <userinput>config set Dhcp6/subnet6[0]/option-data[0]/data "2001:db8:1::3"</userinput>
&gt; <userinput>config commit</userinput></screen>
    </para>

    <note>
      <para>
        In future version of Kea versions, it will not be necessary to specify
        option code, space and csv-format fields as those fields will be set
        automatically.
      </para>
    </note>


    <para>
      Below is a list of currently supported standard DHCPv6 options. The "Name" and "Code"
      are the values that should be used as a name in the option-data
      structures. "Type" designates the format of the data: the meanings of
      the various types is given in <xref linkend="dhcp-types"/>.
    </para>
    <para>
      Some options are designated as arrays, which means that more than one
      value is allowed in such an option. For example the option dns-servers
      allows the specification of more than one IPv6 address, so allowing
      clients to obtain the the addresses of multiple DNS servers.
    </para>

<!-- @todo: describe record types -->

    <para>
      <table border="1" cellpadding="5%" id="dhcp6-std-options-list">
        <caption>List of standard DHCPv6 options</caption>
        <thead>
          <tr><th>Name</th><th>Code</th><th>Type</th><th>Array?</th></tr>
          <tr></tr>
        </thead>
        <tbody>
<!-- Our engine uses those options on its own, admin must not configure them on his own
<tr><td>clientid</td><td>1</td><td>binary</td><td>false</td></tr>
<tr><td>serverid</td><td>2</td><td>binary</td><td>false</td></tr>
<tr><td>ia-na</td><td>3</td><td>record</td><td>false</td></tr>
<tr><td>ia-ta</td><td>4</td><td>uint32</td><td>false</td></tr>
<tr><td>iaaddr</td><td>5</td><td>record</td><td>false</td></tr>
<tr><td>oro</td><td>6</td><td>uint16</td><td>true</td></tr> -->
<tr><td>preference</td><td>7</td><td>uint8</td><td>false</td></tr>

<!-- Our engine uses those options on its own, admin must not configure them on his own
<tr><td>elapsed-time</td><td>8</td><td>uint16</td><td>false</td></tr>
<tr><td>relay-msg</td><td>9</td><td>binary</td><td>false</td></tr>
<tr><td>auth</td><td>11</td><td>binary</td><td>false</td></tr>
<tr><td>unicast</td><td>12</td><td>ipv6-address</td><td>false</td></tr>
<tr><td>status-code</td><td>13</td><td>record</td><td>false</td></tr>
<tr><td>rapid-commit</td><td>14</td><td>empty</td><td>false</td></tr>
<tr><td>user-class</td><td>15</td><td>binary</td><td>false</td></tr>
<tr><td>vendor-class</td><td>16</td><td>record</td><td>false</td></tr>
<tr><td>vendor-opts</td><td>17</td><td>uint32</td><td>false</td></tr>
<tr><td>interface-id</td><td>18</td><td>binary</td><td>false</td></tr>
<tr><td>reconf-msg</td><td>19</td><td>uint8</td><td>false</td></tr>
<tr><td>reconf-accept</td><td>20</td><td>empty</td><td>false</td></tr> -->
<tr><td>sip-server-dns</td><td>21</td><td>fqdn</td><td>true</td></tr>
<tr><td>sip-server-addr</td><td>22</td><td>ipv6-address</td><td>true</td></tr>
<tr><td>dns-servers</td><td>23</td><td>ipv6-address</td><td>true</td></tr>
<tr><td>domain-search</td><td>24</td><td>fqdn</td><td>true</td></tr>
<!-- <tr><td>ia-pd</td><td>25</td><td>record</td><td>false</td></tr> -->
<!-- <tr><td>iaprefix</td><td>26</td><td>record</td><td>false</td></tr> -->
<tr><td>nis-servers</td><td>27</td><td>ipv6-address</td><td>true</td></tr>
<tr><td>nisp-servers</td><td>28</td><td>ipv6-address</td><td>true</td></tr>
<tr><td>nis-domain-name</td><td>29</td><td>fqdn</td><td>true</td></tr>
<tr><td>nisp-domain-name</td><td>30</td><td>fqdn</td><td>true</td></tr>
<tr><td>sntp-servers</td><td>31</td><td>ipv6-address</td><td>true</td></tr>
<tr><td>information-refresh-time</td><td>32</td><td>uint32</td><td>false</td></tr>
<tr><td>bcmcs-server-dns</td><td>33</td><td>fqdn</td><td>true</td></tr>
<tr><td>bcmcs-server-addr</td><td>34</td><td>ipv6-address</td><td>true</td></tr>
<tr><td>geoconf-civic</td><td>36</td><td>record</td><td>false</td></tr>
<tr><td>remote-id</td><td>37</td><td>record</td><td>false</td></tr>
<tr><td>subscriber-id</td><td>38</td><td>binary</td><td>false</td></tr>
<tr><td>client-fqdn</td><td>39</td><td>record</td><td>false</td></tr>
<tr><td>pana-agent</td><td>40</td><td>ipv6-address</td><td>true</td></tr>
<tr><td>new-posix-timezone</td><td>41</td><td>string</td><td>false</td></tr>
<tr><td>new-tzdb-timezone</td><td>42</td><td>string</td><td>false</td></tr>
<tr><td>ero</td><td>43</td><td>uint16</td><td>true</td></tr>
<tr><td>lq-query</td><td>44</td><td>record</td><td>false</td></tr>
<tr><td>client-data</td><td>45</td><td>empty</td><td>false</td></tr>
<tr><td>clt-time</td><td>46</td><td>uint32</td><td>false</td></tr>
<tr><td>lq-relay-data</td><td>47</td><td>record</td><td>false</td></tr>
<tr><td>lq-client-link</td><td>48</td><td>ipv6-address</td><td>true</td></tr>
        </tbody>
      </table>
    </para>
    </section>

    <section id="dhcp6-custom-options">
      <title>Custom DHCPv6 options</title>
      <para>It is also possible to define options other than the standard ones.
      Assume that we want to define a new DHCPv6 option called "foo" which will have
      code 100 and will convey a single unsigned 32 bit integer value. We can define
      such an option by using the following commands:
      <screen>
&gt; <userinput>config add Dhcp6/option-def</userinput>
&gt; <userinput>config set Dhcp6/option-def[0]/name "foo"</userinput>
&gt; <userinput>config set Dhcp6/option-def[0]/code 100</userinput>
&gt; <userinput>config set Dhcp6/option-def[0]/type "uint32"</userinput>
&gt; <userinput>config set Dhcp6/option-def[0]/array false</userinput>
&gt; <userinput>config set Dhcp6/option-def[0]/record-types ""</userinput>
&gt; <userinput>config set Dhcp6/option-def[0]/space "dhcp6"</userinput>
&gt; <userinput>config set Dhcp6/option-def[0]/encapsulate ""</userinput>
&gt; <userinput>config commit</userinput></screen>
      The "false" value of the "array" parameter determines that the option
      does NOT comprise an array of "uint32" values but rather a single value.
      Two other parameters have been left blank: "record-types" and "encapsulate".
      The former specifies the comma separated list of option data fields if the
      option comprises a record of data fields. The "record-fields" value should
      be non-empty if the "type" is set to "record". Otherwise it must be left
      blank. The latter parameter specifies the name of the option space being
      encapsulated by the particular option. If the particular option does not
      encapsulate any option space it should be left blank.
      Note that the above set of comments define the format of the new option and do not
      set its values.
      </para>
      <para>Once the new option format is defined, its value is set
      in the same way as for a standard option. For example the following
      commands set a global value that applies to all subnets.
        <screen>
&gt; <userinput>config add Dhcp6/option-data</userinput>
&gt; <userinput>config set Dhcp6/option-data[0]/name "foo"</userinput>
&gt; <userinput>config set Dhcp6/option-data[0]/code 100</userinput>
&gt; <userinput>config set Dhcp6/option-data[0]/space "dhcp6"</userinput>
&gt; <userinput>config set Dhcp6/option-data[0]/csv-format true</userinput>
&gt; <userinput>config set Dhcp6/option-data[0]/data "12345"</userinput>
&gt; <userinput>config commit</userinput></screen>
      </para>

      <para>New options can take more complex forms than simple use of
      primitives (uint8, string, ipv6-address etc): it is possible to
      define an option comprising a number of existing primitives.
      </para>
      <para>
      Assume we
      want to define a new option that will consist of an IPv6
      address, followed by unsigned 16 bit integer, followed by a text
      string. Such an option could be defined in the following way:
<screen>
&gt; <userinput>config add Dhcp6/option-def</userinput>
&gt; <userinput>config set Dhcp6/option-def[0]/name "bar"</userinput>
&gt; <userinput>config set Dhcp6/option-def[0]/code 101</userinput>
&gt; <userinput>config set Dhcp6/option-def[0]/space "dhcp6"</userinput>
&gt; <userinput>config set Dhcp6/option-def[0]/type "record"</userinput>
&gt; <userinput>config set Dhcp6/option-def[0]/array false</userinput>
&gt; <userinput>config set Dhcp6/option-def[0]/record-types "ipv6-address, uint16, string"</userinput>
&gt; <userinput>config set Dhcp6/option-def[0]/encapsulate ""</userinput>
</screen>
      The "type" is set to "record" to indicate that the option contains
      multiple values of different types.  These types are given as a comma-separated
      list in the "record-types" field and should be those listed in <xref linkend="dhcp-types"/>.
      </para>
      <para>
<<<<<<< HEAD
      The values of the option are set as follows:
=======
        Its values can be later defined as follows:
>>>>>>> 83b06fb1
<screen>
&gt; <userinput>config add Dhcp6/option-data</userinput>
&gt; <userinput>config set Dhcp6/option-data[0]/name "bar"</userinput>
&gt; <userinput>config set Dhcp6/option-data[0]/space "dhcp6"</userinput>
&gt; <userinput>config set Dhcp6/option-data[0]/code 101</userinput>
&gt; <userinput>config set Dhcp6/option-data[0]/csv-format true</userinput>
&gt; <userinput>config set Dhcp6/option-data[0]/data "2001:db8:1::10, 123, Hello World"</userinput>
&gt; <userinput>config commit</userinput></screen>
      </para>
      "csv-format" is set "true" to indicate that the "data" field comprises a command-separated
      list of values.  The values in the "data" must correspond to the types set in
      the "record-types" field of the option definition.
    </section>

    <section id="dhcp6-vendor-opts">
      <title>DHCPv6 vendor specific options</title>
<<<<<<< HEAD
      <para>
      Currently there are three option spaces defined: dhcp4 (to be used
      in DHCPv4 daemon) and dhcp6 (for the DHCPv6 daemon); there is also
      vendor-opts-space, which is empty by default, but options can be
      defined in it. Those options are called vendor-specific information
      options. The following examples show how to define an option "foo"
      with code 1 that consists of an IPv6 address, an unsigned 16 bit integer
      and a string. The "foo" option is conveyed in a vendor specific
      information option. This option comprises a single uint32 value
      that is set to "12345". The sub-option "foo" follows the data
      field holding this value.
=======
      <para>Currently there are two major option spaces defined: "dhcp4" and "dhcp6".
      They group standard DHCPv4 and DHCPv6 options respectively. Some of the
      standard options may encapsulate other option spaces. Those options that
      belong to the encapsulated option space are appended as sub-options to the
      option that encapsulates it. The name of the option space being encapsulated
      by the standard option is created as a result of the concatenation of the
      standard option's name and the postfix "-space". Thus the option space encapsulated
      by the "vendor-opts" option is named "vendor-opts-space".
      The following examples show how to define an option "foo" with code 1 that
      consists of IPv6 address, unsigned 16 bit integer and a string. The "foo"
      option is conveyed in a vendor specific information option.
      </para>
      <para>
        The first step is to define the format of the option:
>>>>>>> 83b06fb1
      <screen>
&gt; <userinput>config add Dhcp6/option-def</userinput>
&gt; <userinput>config set Dhcp6/option-def[0]/name "foo"</userinput>
&gt; <userinput>config set Dhcp6/option-def[0]/code 1</userinput>
&gt; <userinput>config set Dhcp6/option-def[0]/space "vendor-opts-space"</userinput>
&gt; <userinput>config set Dhcp6/option-def[0]/type "record"</userinput>
&gt; <userinput>config set Dhcp6/option-def[0]/array false</userinput>
&gt; <userinput>config set Dhcp6/option-def[0]/record-types "ipv6-address, uint16, string"</userinput>
&gt; <userinput>config set Dhcp6/option-def[0]/encapsulates ""</userinput>
&gt; <userinput>config commit</userinput>
</screen>
     (Note that the option space is set to "vendor-opts-space".)
     Once the option format is defined, the next step is to define actual values
     for that option:
     <screen>
&gt; <userinput>config add Dhcp6/option-data</userinput>
&gt; <userinput>config set Dhcp6/option-data[0]/name "foo"</userinput>
&gt; <userinput>config set Dhcp6/option-data[0]/space "vendor-opts-space"</userinput>
&gt; <userinput>config set Dhcp6/option-data[0]/code 1</userinput>
&gt; <userinput>config set Dhcp6/option-data[0]/csv-format true</userinput>
&gt; <userinput>config set Dhcp6/option-data[0]/data "2001:db8:1::10, 123, Hello World"</userinput>
&gt; <userinput>config commit</userinput></screen>
    We should also define values for the vendor-opts, that will convey our option foo.
     <screen>
&gt; <userinput>config add Dhcp6/option-data</userinput>
&gt; <userinput>config set Dhcp6/option-data[1]/name "vendor-opts"</userinput>
&gt; <userinput>config set Dhcp6/option-data[1]/space "dhcp6"</userinput>
&gt; <userinput>config set Dhcp6/option-data[1]/code 17</userinput>
&gt; <userinput>config set Dhcp6/option-data[1]/csv-format true</userinput>
&gt; <userinput>config set Dhcp6/option-data[1]/data "12345"</userinput>
&gt; <userinput>config commit</userinput></screen>
      </para>
    </section>

    <section id="dhcp6-option-spaces">
      <title>Nested DHCPv6 options (custom option spaces)</title>
      <para>It is sometimes useful to define completely new option
<<<<<<< HEAD
      spaces.  This is useful if the user wants his new option to
      convey sub-options that use separate numbering scheme, for
      example sub-options with codes 1 and 2. Those option codes
      conflict with standard DHCPv6 options, so a separate option
      space must be defined.
      </para>
      <para>
      Assume that we want to have a DHCPv6 option called "container"
      with code 102 that conveys two sub-options with codes 1 and 2. 
=======
      space. This is the case when user creates new option in the
      standard option space ("dhcp4 or "dhcp6") and wants this option
      to convey sub-options. Thanks to being in the separate space,
      sub-option codes will have a separate numbering scheme and may
      overlap with codes of standard options.
      </para>
      <para>Note that it is not required to create new option space when
      defining sub-options for a standard option because it is by
      default created if the standard option is meant to convey
      any sub-options (see <xref linkend="dhcp6-vendor-opts"/>).
      </para>
      <para>      
      Assume that we want to have a DHCPv6 option called "container" with
      code 102 that conveys two sub-options with codes 1 and 2. 
>>>>>>> 83b06fb1
      First we need to define the new sub-options:
<screen>
&gt; <userinput>config add Dhcp6/option-def</userinput>
&gt; <userinput>config set Dhcp6/option-def[0]/name "subopt1"</userinput>
&gt; <userinput>config set Dhcp6/option-def[0]/code 1</userinput>
&gt; <userinput>config set Dhcp6/option-def[0]/space "isc"</userinput>
&gt; <userinput>config set Dhcp6/option-def[0]/type "ipv6-address"</userinput>
&gt; <userinput>config set Dhcp6/option-def[0]/record-types ""</userinput>
&gt; <userinput>config set Dhcp6/option-def[0]/array false</userinput>
&gt; <userinput>config set Dhcp6/option-def[0]/encapsulate ""</userinput>
&gt; <userinput>config commit</userinput>
&gt; <userinput></userinput>
&gt; <userinput>config add Dhcp6/option-def</userinput>
&gt; <userinput>config set Dhcp6/option-def[1]/name "subopt2"</userinput>
&gt; <userinput>config set Dhcp6/option-def[1]/code 2</userinput>
&gt; <userinput>config set Dhcp6/option-def[1]/space "isc"</userinput>
&gt; <userinput>config set Dhcp6/option-def[1]/type "string"</userinput>
&gt; <userinput>config set Dhcp6/option-def[1]/record-types ""</userinput>
&gt; <userinput>config set Dhcp6/option-def[1]/array false</userinput>
&gt; <userinput>config set Dhcp6/option-def[1]/encapsulate ""</userinput>
&gt; <userinput>config commit</userinput>
</screen>
    Note that we have defined the options to belong to a new option space
    (in this case, "isc").
    </para>
    <para>
<<<<<<< HEAD
The next step is to define a regular DHCPv6 option and specify that it
should include options from isc option space:
=======
    The next step is to define a regular DHCPv6 option with our desired
    code and specify that it should include options from the new option space:
>>>>>>> 83b06fb1
<screen>
&gt; <userinput>config add Dhcp6/option-def</userinput>
&gt; <userinput>config set Dhcp6/option-def[2]/name "container"</userinput>
&gt; <userinput>config set Dhcp6/option-def[2]/code 102</userinput>
&gt; <userinput>config set Dhcp6/option-def[2]/space "dhcp6"</userinput>
&gt; <userinput>config set Dhcp6/option-def[2]/type "uint16"</userinput>
&gt; <userinput>config set Dhcp6/option-def[2]/array false</userinput>
&gt; <userinput>config set Dhcp6/option-def[2]/record-types ""</userinput>
&gt; <userinput>config set Dhcp6/option-def[2]/encapsulate "isc"</userinput>
&gt; <userinput>config commit</userinput>
</screen>
    The name of the option space in which the sub-options are defined
<<<<<<< HEAD
    is set in the "encapsulates" field.
=======
    is set in the "encapsulate" field.
>>>>>>> 83b06fb1
    </para>
    <para>
    Finally, we can set values for the new options:
<screen>
&gt; <userinput>config add Dhcp6/option-data</userinput>
&gt; <userinput>config set Dhcp6/option-data[0]/name "subopt1"</userinput>
&gt; <userinput>config set Dhcp6/option-data[0]/space "isc"</userinput>
&gt; <userinput>config set Dhcp6/option-data[0]/code 1</userinput>
&gt; <userinput>config set Dhcp6/option-data[0]/csv-format true</userinput>
&gt; <userinput>config set Dhcp6/option-data[0]/data "2001:db8::abcd"</userinput>
&gt; <userinput>config commit</userinput>
&gt; <userinput></userinput>
&gt; <userinput>config add Dhcp6/option-data</userinput>
&gt; <userinput>config set Dhcp6/option-data[1]/name "subopt2"</userinput>
&gt; <userinput>config set Dhcp6/option-data[1]/space "isc"</userinput>
&gt; <userinput>config set Dhcp6/option-data[1]/code 2</userinput>
&gt; <userinput>config set Dhcp6/option-data[1]/csv-format true</userinput>
&gt; <userinput>config set Dhcp6/option-data[1]/data "Hello world"</userinput>
&gt; <userinput>config commit</userinput>
&gt; <userinput></userinput>
&gt; <userinput>config add Dhcp6/option-data</userinput>
&gt; <userinput>config set Dhcp6/option-data[2]/name "container"</userinput>
&gt; <userinput>config set Dhcp6/option-data[2]/space "dhcp6"</userinput>
&gt; <userinput>config set Dhcp6/option-data[2]/code 102</userinput>
&gt; <userinput>config set Dhcp6/option-data[2]/csv-format true</userinput>
&gt; <userinput>config set Dhcp6/option-data[2]/data "123"</userinput>
&gt; <userinput>config commit</userinput>
</screen>
      </para>
    </section>

    
       
      <section id="dhcp6-config-subnets">
        <title>Subnet Selection</title>
          <para>
          The DHCPv6 server may receive requests from local (connected
          to the same subnet as the server) and remote (connecting via
          relays) clients.
          <note>
          <para>
          Currently relayed DHCPv6 traffic is not supported.  The server will
          only respond to local DHCPv6 requests - see <xref linkend="dhcp6-limit"/>
          </para>
          </note>
          As it may have many subnet configurations defined, it
          must select appropriate subnet for a given request. To do this, the server first
          checks if there is only one subnet defined and source of the packet is
          link-local. If this is the case, the server assumes that the only subnet
          defined is local and client is indeed connected to it. This check
          simplifies small deployments.
          </para>
          <para>
          If there are two or more subnets defined, the server can not assume
          which of those (if any) subnets are local. Therefore an optional
          "interface" parameter is available within a subnet definition to designate that a given subnet
          is local, i.e. reachable directly over specified interface. For example
          the server that is intended to serve a local subnet over eth0 may be configured
          as follows:
<screen>
&gt; <userinput>config add Dhcp6/subnet6</userinput>
&gt; <userinput>config set Dhcp6/subnet6[1]/subnet "2001:db8:beef::/48"</userinput>
&gt; <userinput>config set Dhcp6/subnet6[1]/pool [ "2001:db8:beef::/48" ]</userinput>
&gt; <userinput>config set Dhcp6/subnet6[1]/interface "eth0"</userinput>
&gt; <userinput>config commit</userinput>
</screen>
        </para>
      </section>    
    
   </section>

    <section id="dhcp6-serverid">
      <title>Server Identifier in DHCPv6</title>
      <para>The DHCPv6 protocol uses a "server identifier" (also known
      as a DUID) for clients to be able to discriminate between several
      servers present on the same link.  There are several types of
      DUIDs defined, but <ulink url="http://tools.ietf.org/html/rfc3315">RFC 3315</ulink> instructs servers to use DUID-LLT if
      possible. This format consists of a link-layer (MAC) address and a
      timestamp. When started for the first time, the DHCPv6 server will
      automatically generate such a DUID and store the chosen value to
      a file.  That file is read by the server
      and the contained value used whenever the server is subsequently started.
      </para>
      <para>
        It is unlikely that this parameter should ever need to be changed.
        However, if such a need arises, stop the server, edit the file and restart
        the server. (The file is named b10-dhcp6-serverid and by default is
        stored in the "var" subdirectory of the directory in which BIND 10 is installed.
        This can be changed when BIND 10 is built by using "--localstatedir"
        on the "configure" command line.)  The file is a text file that contains
        double digit hexadecimal values
        separated by colons. This format is similar to typical MAC address
        format. Spaces are ignored. No extra characters are allowed in this
        file.
      </para>

    </section>

    <section id="dhcp6-std">
      <title>Supported Standards</title>
      <para>The following standards and draft standards are currently
      supported:</para>
      <itemizedlist>
          <listitem>
            <simpara><ulink url="http://tools.ietf.org/html/rfc3315">RFC 3315</ulink>: Supported messages are SOLICIT,
            ADVERTISE, REQUEST, RELEASE, RENEW, and REPLY.</simpara>
          </listitem>
          <listitem>
            <simpara><ulink url="http://tools.ietf.org/html/rfc3646">RFC 3646</ulink>: Supported option is DNS_SERVERS.</simpara>
          </listitem>
      </itemizedlist>
    </section>

    <section id="dhcp6-limit">
      <title>DHCPv6 Server Limitations</title>
      <para> These are the current limitations and known problems
      with the DHCPv6 server
      software. Most of them are reflections of the early stage of
      development and should be treated as <quote>not implemented
      yet</quote>, rather than actual limitations.</para>
      <itemizedlist>

        <listitem>
          <para>
            On startup, the DHCPv6 server does not get the full configuration from
            BIND 10.  To remedy this, after starting BIND 10, modify any parameter
            and commit the changes, e.g.
            <screen>
&gt; <userinput>config show Dhcp6/renew-timer</userinput>
Dhcp6/renew-timer	1000	integer	(default)
&gt; <userinput>config set Dhcp6/renew-timer 1001</userinput>
&gt; <userinput>config commit</userinput></screen>
          </para>
        </listitem>
        <listitem>
          <simpara>Relayed traffic is not supported.</simpara>
        </listitem>
        <listitem>
          <simpara>Temporary addresses are not supported.</simpara>
        </listitem>
        <listitem>
          <simpara>Prefix delegation is not supported.</simpara>
        </listitem>
        <listitem>
          <simpara>Rebinding (REBIND), confirmation (CONFIRM),
          and duplication report (DECLINE) are not yet supported.</simpara>
        </listitem>
        <listitem>
          <simpara>DNS Update is not supported.</simpara>
        </listitem>
        <listitem>
          <simpara>Interface detection is currently working on Linux
          only. See <xref linkend="iface-detect"/> for details.</simpara>
        </listitem>
      </itemizedlist>
    </section>

  </chapter>

  <chapter id="libdhcp">
    <title>libdhcp++ library</title>
    <para>
      libdhcp++ is a common library written in C++ that handles
      many DHCP-related tasks, including:
      <itemizedlist>
        <listitem>
          <simpara>DHCPv4 and DHCPv6 packets parsing, manipulation and assembly</simpara>
        </listitem>
        <listitem>
          <simpara>Option parsing, manipulation and assembly</simpara>
        </listitem>
        <listitem>
          <simpara>Network interface detection</simpara>
        </listitem>
        <listitem>
          <simpara>Socket operations such as creation, data transmission and reception and socket closing.</simpara>
        </listitem>
      </itemizedlist>
    </para>

    <para>
    While this library is currently used by BIND 10 DHCP, it is designed to
    be a portable, universal library, useful for any kind of DHCP-related software.
    </para>

<!-- TODO: point to doxygen docs -->

    <section id="iface-detect">
      <title>Interface detection</title>
      <para>Both the DHCPv4 and DHCPv6 components share network
      interface detection routines. Interface detection is
      currently only supported on Linux systems.</para>

      <para>For non-Linux systems, there is currently a stub
      implementation provided. The interface manager detects loopback
      interfaces only as their name (lo or lo0) can be easily predicted.
      Please contact the BIND 10 development team if you are interested
      in running DHCP components on systems other than Linux.</para>
    </section>

<!--
    <section id="packet-handling">
      <title>DHCPv4/DHCPv6 packet handling</title>
      <para>TODO: Describe packet handling here, with pointers to wiki</para>
    </section>
-->

  </chapter>

  <chapter id="statistics">
    <title>Statistics</title>

    <para>
      The <command>b10-stats</command> process is started by
      <command>bind10</command>.
      It periodically collects statistics data from various modules
      and aggregates it.
<!-- TODO -->
    </para>

    <para>

       This stats daemon provides commands to identify if it is
       running, show specified or all statistics data, and show specified
       or all statistics data schema.

       For example, using <command>bindctl</command>:

       <screen>
&gt; <userinput>Stats show</userinput>
{
    "Auth": {
        "opcode.iquery": 0,
        "opcode.notify": 10,
        "opcode.query": 869617,
        ...
        "queries.tcp": 1749,
        "queries.udp": 867868
    },
    "Boss": {
        "boot_time": "2011-01-20T16:59:03Z"
    },
    "Stats": {
        "boot_time": "2011-01-20T16:59:05Z",
        "last_update_time": "2011-01-20T17:04:05Z",
        "lname": "4d3869d9_a@jreed.example.net",
        "report_time": "2011-01-20T17:04:06Z",
        "timestamp": 1295543046.823504
    }
}
       </screen>
    </para>

  </chapter>

  <chapter id="logging">
    <title>Logging</title>

    <section>
      <title>Logging configuration</title>

      <para>

        The logging system in BIND 10 is configured through the
        Logging module. All BIND 10 modules will look at the
        configuration in Logging to see what should be logged and
        to where.

<!-- TODO: what is context of Logging module for readers of this guide? -->

      </para>

      <section>
        <title>Loggers</title>

        <para>

          Within BIND 10, a message is logged through a component
          called a "logger". Different parts of BIND 10 log messages
          through different loggers, and each logger can be configured
          independently of one another.

        </para>

        <para>

          In the Logging module, you can specify the configuration
          for zero or more loggers; any that are not specified will
          take appropriate default values.

        </para>

        <para>

          The three most important elements of a logger configuration
          are the <option>name</option> (the component that is
          generating the messages), the <option>severity</option>
          (what to log), and the <option>output_options</option>
          (where to log).

        </para>

        <section>
          <title>name (string)</title>

          <para>
          Each logger in the system has a name, the name being that
          of the component using it to log messages. For instance,
          if you want to configure logging for the resolver module,
          you add an entry for a logger named <quote>Resolver</quote>. This
          configuration will then be used by the loggers in the
          Resolver module, and all the libraries used by it.
              </para>

<!-- TODO: later we will have a way to know names of all modules

Right now you can only see what their names are if they are running
(a simple 'help' without anything else in bindctl for instance).

 -->

        <para>

          If you want to specify logging for one specific library
          within the module, you set the name to
          <replaceable>module.library</replaceable>.  For example, the
          logger used by the nameserver address store component
          has the full name of <quote>Resolver.nsas</quote>. If
          there is no entry in Logging for a particular library,
          it will use the configuration given for the module.

<!-- TODO: how to know these specific names?

We will either have to document them or tell the administrator to
specify module-wide logging and see what appears...

-->

        </para>

        <para>

<!-- TODO: severity has not been covered yet -->

          To illustrate this, suppose you want the cache library
          to log messages of severity DEBUG, and the rest of the
          resolver code to log messages of severity INFO. To achieve
          this you specify two loggers, one with the name
          <quote>Resolver</quote> and severity INFO, and one with
          the name <quote>Resolver.cache</quote> with severity
          DEBUG. As there are no entries for other libraries (e.g.
          the nsas), they will use the configuration for the module
          (<quote>Resolver</quote>), so giving the desired behavior.

        </para>

        <para>

          One special case is that of a module name of <quote>*</quote>
          (asterisks), which is interpreted as <emphasis>any</emphasis>
          module. You can set global logging options by using this,
          including setting the logging configuration for a library
          that is used by multiple modules (e.g. <quote>*.config</quote>
          specifies the configuration library code in whatever
          module is using it).

        </para>

        <para>

          If there are multiple logger specifications in the
          configuration that might match a particular logger, the
          specification with the more specific logger name takes
          precedence. For example, if there are entries for
          both <quote>*</quote> and <quote>Resolver</quote>, the
          resolver module &mdash; and all libraries it uses &mdash;
          will log messages according to the configuration in the
          second entry (<quote>Resolver</quote>). All other modules
          will use the configuration of the first entry
          (<quote>*</quote>). If there was also a configuration
          entry for <quote>Resolver.cache</quote>, the cache library
          within the resolver would use that in preference to the
          entry for <quote>Resolver</quote>.

        </para>

        <para>

          One final note about the naming. When specifying the
          module name within a logger, use the name of the module
          as specified in <command>bindctl</command>, e.g.
          <quote>Resolver</quote> for the resolver module,
          <quote>Xfrout</quote> for the xfrout module, etc. When
          the message is logged, the message will include the name
          of the logger generating the message, but with the module
          name replaced by the name of the process implementing
          the module (so for example, a message generated by the
          <quote>Auth.cache</quote> logger will appear in the output
          with a logger name of <quote>b10-auth.cache</quote>).

        </para>

        </section>

        <section>
          <title>severity (string)</title>

        <para>

          This specifies the category of messages logged.
          Each message is logged with an associated severity which
          may be one of the following (in descending order of
          severity):
        </para>

        <itemizedlist>
          <listitem>
            <simpara> FATAL </simpara>
          </listitem>

          <listitem>
            <simpara> ERROR </simpara>
          </listitem>

          <listitem>
            <simpara> WARN </simpara>
          </listitem>

          <listitem>
            <simpara> INFO </simpara>
          </listitem>

          <listitem>
            <simpara> DEBUG </simpara>
          </listitem>
        </itemizedlist>

        <para>

          When the severity of a logger is set to one of these
          values, it will only log messages of that severity, and
          the severities above it. The severity may also be set to
          NONE, in which case all messages from that logger are
          inhibited.

<!-- TODO: worded wrong? If I set to INFO, why would it show DEBUG which is literally below in that list? -->

        </para>

        </section>

        <section>
          <title>output_options (list)</title>

        <para>

          Each logger can have zero or more
          <option>output_options</option>. These specify where log
          messages are sent to. These are explained in detail below.

        </para>

        <para>

          The other options for a logger are:

        </para>

        </section>

        <section>
          <title>debuglevel (integer)</title>

        <para>

          When a logger's severity is set to DEBUG, this value
          specifies what debug messages should be printed. It ranges
          from 0 (least verbose) to 99 (most verbose).
        </para>


<!-- TODO: complete this sentence:

          The general classification of debug message types is

TODO; there's a ticket to determine these levels, see #1074

 -->

        <para>

          If severity for the logger is not DEBUG, this value is ignored.

        </para>

        </section>

        <section>
          <title>additive (true or false)</title>

        <para>

          If this is true, the <option>output_options</option> from
          the parent will be used. For example, if there are two
          loggers configured; <quote>Resolver</quote> and
          <quote>Resolver.cache</quote>, and <option>additive</option>
          is true in the second, it will write the log messages
          not only to the destinations specified for
          <quote>Resolver.cache</quote>, but also to the destinations
          as specified in the <option>output_options</option> in
          the logger named <quote>Resolver</quote>.

<!-- TODO: check this -->

      </para>

      </section>

      </section>

      <section>
        <title>Output Options</title>

        <para>

          The main settings for an output option are the
          <option>destination</option> and a value called
          <option>output</option>, the meaning of which depends on
          the destination that is set.

        </para>

        <section>
          <title>destination (string)</title>

          <para>

            The destination is the type of output. It can be one of:

          </para>

          <itemizedlist>

            <listitem>
              <simpara> console </simpara>
          </listitem>

            <listitem>
              <simpara> file </simpara>
          </listitem>

            <listitem>
              <simpara> syslog </simpara>
            </listitem>

          </itemizedlist>

        </section>

        <section>
          <title>output (string)</title>

        <para>

          Depending on what is set as the output destination, this
          value is interpreted as follows:

        </para>

        <variablelist>

          <varlistentry>
            <term><option>destination</option> is <quote>console</quote></term>
            <listitem>
              <para>
                 The value of output must be one of <quote>stdout</quote>
                 (messages printed to standard output) or
                 <quote>stderr</quote> (messages printed to standard
                 error).
              </para>
              <para>
                Note: if output is set to <quote>stderr</quote> and a lot of
                messages are produced in a short time (e.g. if the logging
                level is set to DEBUG), you may occasionally see some messages
                jumbled up together.  This is due to a combination of the way
                that messages are written to the screen and the unbuffered
                nature of the standard error stream.  If this occurs, it is
                recommended that output be set to <quote>stdout</quote>.
              </para>
            </listitem>
          </varlistentry>

          <varlistentry>
            <term><option>destination</option> is <quote>file</quote></term>
            <listitem>
              <para>
                The value of output is interpreted as a file name;
                log messages will be appended to this file.
              </para>
            </listitem>
          </varlistentry>

          <varlistentry>
            <term><option>destination</option> is <quote>syslog</quote></term>
            <listitem>
              <para>
                The value of output is interpreted as the
                <command>syslog</command> facility (e.g.
                <emphasis>local0</emphasis>) that should be used
                for log messages.
              </para>
            </listitem>
          </varlistentry>

        </variablelist>

        <para>

          The other options for <option>output_options</option> are:

        </para>

        <section>
          <title>flush (true of false)</title>

          <para>
            Flush buffers after each log message. Doing this will
            reduce performance but will ensure that if the program
            terminates abnormally, all messages up to the point of
            termination are output.
          </para>

        </section>

        <section>
          <title>maxsize (integer)</title>

          <para>
            Only relevant when destination is file, this is maximum
            file size of output files in bytes. When the maximum
            size is reached, the file is renamed and a new file opened.
            (For example, a ".1" is appended to the name &mdash;
            if a ".1" file exists, it is renamed ".2",
            etc.)
          </para>

          <para>
            If this is 0, no maximum file size is used.
          </para>

        </section>

        <section>
          <title>maxver (integer)</title>

          <para>
            Maximum number of old log files to keep around when
            rolling the output file. Only relevant when
            <option>destination</option> is <quote>file</quote>.
          </para>

        </section>

      </section>

      </section>

      <section>
        <title>Example session</title>

        <para>

          In this example we want to set the global logging to
          write to the file <filename>/var/log/my_bind10.log</filename>,
          at severity WARN. We want the authoritative server to
          log at DEBUG with debuglevel 40, to a different file
          (<filename>/tmp/debug_messages</filename>).

        </para>

        <para>

          Start <command>bindctl</command>.

        </para>

        <para>

           <screen>["login success "]
&gt; <userinput>config show Logging</userinput>
Logging/loggers	[]	list
</screen>

        </para>

        <para>

          By default, no specific loggers are configured, in which
          case the severity defaults to INFO and the output is
          written to stderr.

        </para>

        <para>

          Let's first add a default logger:

        </para>

<!-- TODO: adding the empty loggers makes no sense -->
        <para>

          <screen>&gt; <userinput>config add Logging/loggers</userinput>
&gt; <userinput>config show Logging</userinput>
Logging/loggers/	list	(modified)
</screen>

        </para>

        <para>

          The loggers value line changed to indicate that it is no
          longer an empty list:

        </para>

        <para>

          <screen>&gt; <userinput>config show Logging/loggers</userinput>
Logging/loggers[0]/name	""	string	(default)
Logging/loggers[0]/severity	"INFO"	string	(default)
Logging/loggers[0]/debuglevel	0	integer	(default)
Logging/loggers[0]/additive	false	boolean	(default)
Logging/loggers[0]/output_options	[]	list	(default)
</screen>

        </para>

        <para>

          The name is mandatory, so we must set it. We will also
          change the severity as well. Let's start with the global
          logger.

        </para>

        <para>

          <screen>&gt; <userinput>config set Logging/loggers[0]/name *</userinput>
&gt; <userinput>config set Logging/loggers[0]/severity WARN</userinput>
&gt; <userinput>config show Logging/loggers</userinput>
Logging/loggers[0]/name	"*"	string	(modified)
Logging/loggers[0]/severity	"WARN"	string	(modified)
Logging/loggers[0]/debuglevel	0	integer	(default)
Logging/loggers[0]/additive	false	boolean	(default)
Logging/loggers[0]/output_options	[]	list	(default)
</screen>

        </para>

        <para>

          Of course, we need to specify where we want the log
          messages to go, so we add an entry for an output option.

        </para>

        <para>

          <screen>&gt; <userinput> config add Logging/loggers[0]/output_options</userinput>
&gt; <userinput> config show Logging/loggers[0]/output_options</userinput>
Logging/loggers[0]/output_options[0]/destination	"console"	string	(default)
Logging/loggers[0]/output_options[0]/output	"stdout"	string	(default)
Logging/loggers[0]/output_options[0]/flush	false	boolean	(default)
Logging/loggers[0]/output_options[0]/maxsize	0	integer	(default)
Logging/loggers[0]/output_options[0]/maxver	0	integer	(default)
</screen>


        </para>

        <para>

          These aren't the values we are looking for.

        </para>

        <para>

          <screen>&gt; <userinput> config set Logging/loggers[0]/output_options[0]/destination file</userinput>
&gt; <userinput> config set Logging/loggers[0]/output_options[0]/output /var/log/bind10.log</userinput>
&gt; <userinput> config set Logging/loggers[0]/output_options[0]/maxsize 204800</userinput>
&gt; <userinput> config set Logging/loggers[0]/output_options[0]/maxver 8</userinput>
</screen>

        </para>

        <para>

          Which would make the entire configuration for this logger
          look like:

        </para>

        <para>

          <screen>&gt; <userinput> config show all Logging/loggers</userinput>
Logging/loggers[0]/name	"*"	string	(modified)
Logging/loggers[0]/severity	"WARN"	string	(modified)
Logging/loggers[0]/debuglevel	0	integer	(default)
Logging/loggers[0]/additive	false	boolean	(default)
Logging/loggers[0]/output_options[0]/destination	"file"	string	(modified)
Logging/loggers[0]/output_options[0]/output	"/var/log/bind10.log"	string	(modified)
Logging/loggers[0]/output_options[0]/flush	false	boolean	(default)
Logging/loggers[0]/output_options[0]/maxsize	204800	integer	(modified)
Logging/loggers[0]/output_options[0]/maxver	8	integer	(modified)
</screen>

        </para>

        <para>

          That looks OK, so let's commit it before we add the
          configuration for the authoritative server's logger.

        </para>

        <para>

          <screen>&gt; <userinput> config commit</userinput></screen>

        </para>

        <para>

          Now that we have set it, and checked each value along
          the way, adding a second entry is quite similar.

        </para>

        <para>

          <screen>&gt; <userinput> config add Logging/loggers</userinput>
&gt; <userinput> config set Logging/loggers[1]/name Auth</userinput>
&gt; <userinput> config set Logging/loggers[1]/severity DEBUG</userinput>
&gt; <userinput> config set Logging/loggers[1]/debuglevel 40</userinput>
&gt; <userinput> config add Logging/loggers[1]/output_options</userinput>
&gt; <userinput> config set Logging/loggers[1]/output_options[0]/destination file</userinput>
&gt; <userinput> config set Logging/loggers[1]/output_options[0]/output /tmp/auth_debug.log</userinput>
&gt; <userinput> config commit</userinput>
</screen>

        </para>

        <para>

          And that's it. Once we have found whatever it was we
          needed the debug messages for, we can simply remove the
          second logger to let the authoritative server use the
          same settings as the rest.

        </para>

        <para>

          <screen>&gt; <userinput> config remove Logging/loggers[1]</userinput>
&gt; <userinput> config commit</userinput>
</screen>

        </para>

        <para>

          And every module will now be using the values from the
          logger named <quote>*</quote>.

        </para>

      </section>

    </section>

    <section>
      <title>Logging Message Format</title>

      <para>
          Each message written by BIND 10 to the configured logging
          destinations comprises a number of components that identify
          the origin of the message and, if the message indicates
          a problem, information about the problem that may be
          useful in fixing it.
      </para>

      <para>
          Consider the message below logged to a file:
          <screen>2011-06-15 13:48:22.034 ERROR [b10-resolver.asiolink]
    ASIODNS_OPENSOCK error 111 opening TCP socket to 127.0.0.1(53)</screen>
      </para>

      <para>
        Note: the layout of messages written to the system logging
        file (syslog) may be slightly different.  This message has
        been split across two lines here for display reasons; in the
        logging file, it will appear on one line.)
      </para>

      <para>
        The log message comprises a number of components:

          <variablelist>
          <varlistentry>
          <term>2011-06-15 13:48:22.034</term>
<!-- TODO: timestamp repeated even if using syslog? -->
          <listitem><para>
              The date and time at which the message was generated.
          </para></listitem>
          </varlistentry>

          <varlistentry>
          <term>ERROR</term>
          <listitem><para>
              The severity of the message.
          </para></listitem>
          </varlistentry>

          <varlistentry>
          <term>[b10-resolver.asiolink]</term>
          <listitem><para>
            The source of the message.  This comprises two components:
            the BIND 10 process generating the message (in this
            case, <command>b10-resolver</command>) and the module
            within the program from which the message originated
            (which in the example is the asynchronous I/O link
            module, asiolink).
          </para></listitem>
          </varlistentry>

          <varlistentry>
          <term>ASIODNS_OPENSOCK</term>
          <listitem><para>
            The message identification.  Every message in BIND 10
            has a unique identification, which can be used as an
            index into the <ulink
            url="bind10-messages.html"><citetitle>BIND 10 Messages
            Manual</citetitle></ulink> (<ulink
            url="http://bind10.isc.org/docs/bind10-messages.html"
            />) from which more information can be obtained.
          </para></listitem>
          </varlistentry>

          <varlistentry>
          <term>error 111 opening TCP socket to 127.0.0.1(53)</term>
          <listitem><para>
              A brief description of the cause of the problem.
              Within this text, information relating to the condition
              that caused the message to be logged will be included.
              In this example, error number 111 (an operating
              system-specific error number) was encountered when
              trying to open a TCP connection to port 53 on the
              local system (address 127.0.0.1).  The next step
              would be to find out the reason for the failure by
              consulting your system's documentation to identify
              what error number 111 means.
          </para></listitem>
          </varlistentry>
          </variablelist>
      </para>

    </section>

  </chapter>

<!-- TODO: Add bibliography section (mostly RFCs, probably) -->


<!-- TODO: how to help: run unit tests, join lists, review trac tickets -->

  <!-- <index>    <title>Index</title> </index> -->

</book>

<!--

TODO:

Overview

Getting BIND 10 Installed
  Basics
  Dependencies
  Optional
  Advanced

How Does Everything Work Together?

Need Help?

--><|MERGE_RESOLUTION|>--- conflicted
+++ resolved
@@ -3914,7 +3914,6 @@
 
     <section id="dhcp4-vendor-opts">
       <title>DHCPv4 vendor specific options</title>
-<<<<<<< HEAD
       <para>
       Currently there are three option spaces defined: dhcp4 (to
       be used in DHCPv4 daemon) and dhcp6 (for the DHCPv6 daemon); there
@@ -3924,19 +3923,6 @@
       an option "foo" with code 1 that consists of an IPv4 address, an
       unsigned 16 bit integer and a string. The "foo" option is conveyed
       in a vendor specific information option.
-=======
-      <para>Currently there are two major option spaces defined: "dhcp4" and "dhcp6".
-      They group standard DHCPv4 and DHCPv6 options respectively. Some of the
-      standard options may encapsulate other option spaces. Those options that
-      belong to the encapsulated option space are appended as sub-options to the
-      option that encapsulates it. The name of the option space being encapsulated
-      by the standard option is created as a result of the concatenation of the
-      standard option's name and the postfix "-space". Thus the option space encapsulated
-      by the "vendor-enapsulated-options" option is named "vendor-encapsulated-options-space".
-      The following examples show how to define an option "foo" with code 1 that
-      consists of IPv4 address, unsigned 16 bit integer and a string. The "foo"
-      option is conveyed in a vendor specific information option.
->>>>>>> 83b06fb1
       </para>
       <para>
       The first step is to define the format of the option:
@@ -3962,13 +3948,8 @@
 &gt; <userinput>config set Dhcp4/option-data[0]/csv-format true</userinput>
 &gt; <userinput>config set Dhcp4/option-data[0]/data "192.0.2.3, 123, Hello World"</userinput>
 &gt; <userinput>config commit</userinput></screen>
-<<<<<<< HEAD
     We also set up a dummy value for vendor-opts, the option that conveys our sub-option "foo".
     This is required else the option will not be included in messages sent to the client.
-=======
-    We also set up a dummy value for "vendor-encapsulated-options", the option that conveys
-    our sub-option "foo".
->>>>>>> 83b06fb1
      <screen>
 &gt; <userinput>config add Dhcp4/option-data</userinput>
 &gt; <userinput>config set Dhcp4/option-data[1]/name "vendor-encapsulated-options"</userinput>
@@ -4625,11 +4606,7 @@
       list in the "record-types" field and should be those listed in <xref linkend="dhcp-types"/>.
       </para>
       <para>
-<<<<<<< HEAD
       The values of the option are set as follows:
-=======
-        Its values can be later defined as follows:
->>>>>>> 83b06fb1
 <screen>
 &gt; <userinput>config add Dhcp6/option-data</userinput>
 &gt; <userinput>config set Dhcp6/option-data[0]/name "bar"</userinput>
@@ -4646,7 +4623,6 @@
 
     <section id="dhcp6-vendor-opts">
       <title>DHCPv6 vendor specific options</title>
-<<<<<<< HEAD
       <para>
       Currently there are three option spaces defined: dhcp4 (to be used
       in DHCPv4 daemon) and dhcp6 (for the DHCPv6 daemon); there is also
@@ -4658,22 +4634,6 @@
       information option. This option comprises a single uint32 value
       that is set to "12345". The sub-option "foo" follows the data
       field holding this value.
-=======
-      <para>Currently there are two major option spaces defined: "dhcp4" and "dhcp6".
-      They group standard DHCPv4 and DHCPv6 options respectively. Some of the
-      standard options may encapsulate other option spaces. Those options that
-      belong to the encapsulated option space are appended as sub-options to the
-      option that encapsulates it. The name of the option space being encapsulated
-      by the standard option is created as a result of the concatenation of the
-      standard option's name and the postfix "-space". Thus the option space encapsulated
-      by the "vendor-opts" option is named "vendor-opts-space".
-      The following examples show how to define an option "foo" with code 1 that
-      consists of IPv6 address, unsigned 16 bit integer and a string. The "foo"
-      option is conveyed in a vendor specific information option.
-      </para>
-      <para>
-        The first step is to define the format of the option:
->>>>>>> 83b06fb1
       <screen>
 &gt; <userinput>config add Dhcp6/option-def</userinput>
 &gt; <userinput>config set Dhcp6/option-def[0]/name "foo"</userinput>
@@ -4711,32 +4671,20 @@
     <section id="dhcp6-option-spaces">
       <title>Nested DHCPv6 options (custom option spaces)</title>
       <para>It is sometimes useful to define completely new option
-<<<<<<< HEAD
       spaces.  This is useful if the user wants his new option to
       convey sub-options that use separate numbering scheme, for
       example sub-options with codes 1 and 2. Those option codes
       conflict with standard DHCPv6 options, so a separate option
       space must be defined.
       </para>
-      <para>
-      Assume that we want to have a DHCPv6 option called "container"
-      with code 102 that conveys two sub-options with codes 1 and 2. 
-=======
-      space. This is the case when user creates new option in the
-      standard option space ("dhcp4 or "dhcp6") and wants this option
-      to convey sub-options. Thanks to being in the separate space,
-      sub-option codes will have a separate numbering scheme and may
-      overlap with codes of standard options.
-      </para>
       <para>Note that it is not required to create new option space when
       defining sub-options for a standard option because it is by
       default created if the standard option is meant to convey
       any sub-options (see <xref linkend="dhcp6-vendor-opts"/>).
       </para>
-      <para>      
-      Assume that we want to have a DHCPv6 option called "container" with
-      code 102 that conveys two sub-options with codes 1 and 2. 
->>>>>>> 83b06fb1
+      <para>
+      Assume that we want to have a DHCPv6 option called "container"
+      with code 102 that conveys two sub-options with codes 1 and 2. 
       First we need to define the new sub-options:
 <screen>
 &gt; <userinput>config add Dhcp6/option-def</userinput>
@@ -4763,13 +4711,8 @@
     (in this case, "isc").
     </para>
     <para>
-<<<<<<< HEAD
 The next step is to define a regular DHCPv6 option and specify that it
-should include options from isc option space:
-=======
-    The next step is to define a regular DHCPv6 option with our desired
-    code and specify that it should include options from the new option space:
->>>>>>> 83b06fb1
+should include options from the isc option space:
 <screen>
 &gt; <userinput>config add Dhcp6/option-def</userinput>
 &gt; <userinput>config set Dhcp6/option-def[2]/name "container"</userinput>
@@ -4782,11 +4725,7 @@
 &gt; <userinput>config commit</userinput>
 </screen>
     The name of the option space in which the sub-options are defined
-<<<<<<< HEAD
-    is set in the "encapsulates" field.
-=======
     is set in the "encapsulate" field.
->>>>>>> 83b06fb1
     </para>
     <para>
     Finally, we can set values for the new options:
