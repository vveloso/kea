ACLOCAL_AMFLAGS = -I m4macros ${ACLOCAL_FLAGS}
# ^^^^^^^^ This has to be the first line and cannot come later in this
# Makefile.am due to some bork in some versions of autotools.

<<<<<<< HEAD
SUBDIRS = compatcheck doc . ext src m4macros
=======
SUBDIRS = compatcheck tools doc . ext src tests m4macros
>>>>>>> 2b96cd13
USE_LCOV=@USE_LCOV@
LCOV=@LCOV@
GENHTML=@GENHTML@
DISTCHECK_GTEST_CONFIGURE_FLAG=@DISTCHECK_GTEST_CONFIGURE_FLAG@
DISTCHECK_CRYPTO_CONFIGURE_FLAG=@DISTCHECK_CRYPTO_CONFIGURE_FLAG@
DISTCHECK_BOOST_CONFIGURE_FLAG=@DISTCHECK_BOOST_CONFIGURE_FLAG@

DISTCLEANFILES = config.report

# When running distcheck target, do not install the configurations
DISTCHECK_CONFIGURE_FLAGS = --disable-install-configurations

# Use same --with-gtest flag if set
DISTCHECK_CONFIGURE_FLAGS += $(DISTCHECK_GTEST_CONFIGURE_FLAG)

# Keep the crypto backend config
DISTCHECK_CONFIGURE_FLAGS += $(DISTCHECK_CRYPTO_CONFIGURE_FLAG)

# Keep the Boost configuration which becomes sensible
DISTCHECK_CONFIGURE_FLAGS += $(DISTCHECK_BOOST_CONFIGURE_FLAG)

dist_doc_DATA = AUTHORS COPYING ChangeLog README

.PHONY: check-valgrind check-valgrind-suppress

check-valgrind:
if HAVE_VALGRIND
	@VALGRIND_COMMAND="$(VALGRIND) -q --gen-suppressions=all --track-origins=yes --num-callers=48 --leak-check=full --fullpath-after=" \
	make -C $(abs_top_builddir) check
else
	@echo "*** Valgrind is required for check-valgrind ***"; exit 1;
endif

check-valgrind-suppress:
if HAVE_VALGRIND
	@VALGRIND_COMMAND="$(VALGRIND) -q --gen-suppressions=all --track-origins=yes --error-exitcode=1 --suppressions=$(abs_top_srcdir)/src/valgrind-suppressions --suppressions=$(abs_top_srcdir)/src/valgrind-suppressions.revisit --num-callers=48 --leak-check=full --fullpath-after=" \
	make -C $(abs_top_builddir) check
else
	@echo "*** Valgrind is required for check-valgrind-suppress ***"; exit 1;
endif

clean-cpp-coverage:
	@if [ $(USE_LCOV) = yes ] ; then \
		$(LCOV) --directory . --zerocounters; \
		rm -rf $(abs_top_srcdir)/coverage-cpp-html/; \
	else \
		echo "C++ code coverage not enabled at configuration time." ; \
		echo "Use: ./configure --with-lcov" ; \
	fi

perform-coverage: check

report-cpp-coverage:
	@if [ $(USE_LCOV) = yes ] ; then \
		$(LCOV) --capture --directory . --output-file all.info ; \
		$(LCOV) --remove all.info \
			c++/4.4\*/\* \
			c++/4.4\*/backward/\* \
			c++/4.4\*/bits/\* \
			c++/4.4\*/ext/\* \
			c++/4.4\*/\*-\*/bits/\* \
			boost/\* \
if HAVE_BOTAN
			botan/\* \
endif
			ext/coroutine/\* \
			gtest/\* \
			include/\* \
			log4cplus/\* \
if HAVE_OPENSSL
			openssl/\* \
endif
			unittests/\* \
			\*_unittests.cc \
			\*_unittest.cc \
			\*_unittests.h \
			--output report.info ; \
		sed -e "s|$(abs_top_srcdir)|$(abs_top_builddir)|g" < report.info > report.info.2 ; \
		$(GENHTML) --legend -o $(abs_top_builddir)/coverage-cpp-html report.info.2 ; \
		echo "Generated C++ Code Coverage report in HTML at $(abs_top_builddir)/coverage-cpp-html" ; \
	else \
		echo "C++ code coverage not enabled at configuration time." ; \
		echo "Use: ./configure --with-lcov" ; \
	fi

# for c++ test coverage
coverage: clean-coverage perform-coverage report-coverage

clean-coverage: clean-cpp-coverage

report-coverage: report-cpp-coverage

# for static C++ check using cppcheck (when available)
cppcheck:
	cppcheck -I./src/lib -I./src/bin --enable=all --suppressions \
		src/cppcheck-suppress.lst --inline-suppr \
		--quiet --error-exitcode=1 \
		--template '{file}:{line}: check_fail: {message} ({severity},{id})' \
		src

# These steps are necessary during installation
install-exec-hook:
	mkdir -p $(DESTDIR)${localstatedir}/log/
	mkdir -p $(DESTDIR)${localstatedir}/run/${PACKAGE_NAME}

### include tool to generate documentation from log message specifications
### in the distributed tarball:
EXTRA_DIST = tools/system_messages.py
EXTRA_DIST += tools/path_replacer.sh
EXTRA_DIST += tools/mk_cfgrpt.sh

#### include external sources in the distributed tarball:
EXTRA_DIST += ext/coroutine/coroutine.h

pkgconfigdir = $(libdir)/pkgconfig
pkgconfig_DATA = dns++.pc

CLEANFILES = $(abs_top_builddir)/logger_lockfile

# config.h may be included by headers supplied for building user-written
# hooks libraries, so we need to include it in the distribution.
pkginclude_HEADERS = config.h<|MERGE_RESOLUTION|>--- conflicted
+++ resolved
@@ -2,11 +2,7 @@
 # ^^^^^^^^ This has to be the first line and cannot come later in this
 # Makefile.am due to some bork in some versions of autotools.
 
-<<<<<<< HEAD
-SUBDIRS = compatcheck doc . ext src m4macros
-=======
-SUBDIRS = compatcheck tools doc . ext src tests m4macros
->>>>>>> 2b96cd13
+SUBDIRS = compatcheck tools doc . ext src m4macros
 USE_LCOV=@USE_LCOV@
 LCOV=@LCOV@
 GENHTML=@GENHTML@
