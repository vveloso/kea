--- conflicted
+++ resolved
@@ -1,4 +1,10 @@
-<<<<<<< HEAD
+484.	[func]		tomek
+	A new library (libb10-dhcpsrv) has been created. At present, it
+	only holds the code for the DHCP Configuration Manager. Currently
+	this object only supports basic configuration storage for the DHCPv6
+	server,	but that capability will be expanded.
+	(Trac #2238, git 6f29861b92742da34be9ae76968e82222b5bfd7d)
+
 bind10-devel-20120927 released on September 27, 2012
 
 483.	[func]		marcin
@@ -60,14 +66,6 @@
 	allowed per RFC2845, section 4.4. This solves a compatibility
 	issues with Knot and NSD.
 	(Trac #1357, git 7ca65cb9ec528118f370142d7e7b792fcc31c9cf)
-=======
-4XX.	[func]		tomek
-	A new library (libb10-dhcpsrv) has been created. At present, it
-	only holds the code for the DHCP Configuration Manager. Currently
-	this object only supports basic configuration storage for the DHCPv6
-	server,	but that capability will be expanded.
-	(Trac #2238, git TBD)
->>>>>>> 6f29861b
 
 475.	[func]		naokikambe
 	Added Xfrout statistics counters: notifyoutv4, notifyoutv6,
