<<<<<<< HEAD
291.    [func]          naokikambe
	Statistics items are specified by each module's spec file.
	Stats module can read these through the config manager. Stats
	module and stats httpd report statistics data and statistics
	schema by each module via both bindctl and HTTP/XML.
	(Trac #928,#929,#930,#1175, git 054699635affd9c9ecbe7a108d880829f3ba229e)

290.	[func]		jinmei
	libdns++/pydnspp: added an option parameter to the "from wire"
	methods of the Message class.  One option is defined,
	PRESERVE_ORDER, which specifies the parser to handle each RR
	separately, preserving the order, and constructs RRsets in the
	message sections so that each RRset contains only one RR.
	(Trac #1258, git c874cb056e2a5e656165f3c160e1b34ccfe8b302)

289.	[func]*		jinmei
	b10-xfrout: ACLs for xfrout can now be configured per zone basis.
	A per zone ACl is part of a more general zone configuration.  A
	quick example for configuring an ACL for zone "example.com" that
	rejects any transfer request for that zone is as follows:
	> config add Xfrout/zone_config
	> config set Xfrout/zone_config[0]/origin "example.com"
	> config add Xfrout/zone_config[0]/transfer_acl
	> config set Xfrout/zone_config[0]/transfer_acl[0] {"action": "REJECT"}
	The previous global ACL (query_acl) was renamed to transfer_acl,
	which now works as the default ACL.  Note: backward compatibility
	is not provided, so an existing configuration using query_acl
	needs to be updated by hand.
	Note: the per zone configuration framework is a temporary
	workaround.  It will eventually be redesigned as a system wide
	configuration.
	(Trac #1165, git 698176eccd5d55759fe9448b2c249717c932ac31)

288.    [bug]       stephen
	Fixed problem whereby the order in which component files appeared in
	rdataclass.cc was system dependent, leading to problems on some
	systems where data types were used before the header file in which
	they were declared was included.
	(Trac #1202, git 4a605525cda67bea8c43ca8b3eae6e6749797450)

287.	[bug]*		jinmei
	Python script files for log messages (xxx_messages.py) should have
	been installed under the "isc" package.  This fix itself should
	be a transparent change without affecting existing configurations
	or other operational practices, but you may want to clean up the
	python files from the common directly (such as "site-packages").
	(Trac #1101, git 0eb576518f81c3758c7dbaa2522bd8302b1836b3)

286.    [func]		ocean
	libdns++: Implement the HINFO rrtype support according to RFC1034,
	and RFC1035.
	(Trac #1112, git 12d62d54d33fbb1572a1aa3089b0d547d02924aa)

285.	[bug]		jelte
	sqlite3 data source: fixed a race condition on initial startup,
	when the database has not been initialized yet, and multiple
	processes are trying to do so, resulting in one of them failing.
	(Trac #326, git 5de6f9658f745e05361242042afd518b444d7466)

284.	[bug]		jerry
	b10-zonemgr: zonemgr will not terminate on empty zones, it will
	log a warning and try to do zone transfer for them.
	(Trac #1153, git 0a39659638fc68f60b95b102968d7d0ad75443ea)

283.    [bug]		zhanglikun
	Make stats and boss processes wait for answer messages from each
	other in block mode to avoid orphan answer messages, add an internal
	command "getstats" to boss process for getting statistics data from
	boss.
	(Trac #519, git 67d8e93028e014f644868fede3570abb28e5fb43)

282.    [func]		ocean
	libdns++: Implement the NAPTR rrtype according to RFC2915,
	RFC2168 and RFC3403.
	(Trac #1130, git 01d8d0f13289ecdf9996d6d5d26ac0d43e30549c)

bind10-devel-20110819 released on August 19, 2011

281.	[func]		jelte
	Added a new type for configuration data: "named set". This allows for
	similar configuration as the current "list" type, but with strings
	instead of indices as identifiers. The intended use is for instance
	/foo/zones/example.org/bar instead of /foo/zones[2]/bar. Currently
	this new type is not in use yet.
	(Trac #926, git 06aeefc4787c82db7f5443651f099c5af47bd4d6)

280.	[func]		jerry
	libdns++: Implement the MINFO rrtype according to RFC1035.
	(Trac #1113, git 7a9a19d6431df02d48a7bc9de44f08d9450d3a37)

279.	[func]		jerry
	libdns++: Implement the AFSDB rrtype according to RFC1183.
	(Trac #1114, git ce052cd92cd128ea3db5a8f154bd151956c2920c)

278.	[doc]		jelte
	Add logging configuration documentation to the guide.
	(Trac #1011, git 2cc500af0929c1f268aeb6f8480bc428af70f4c4)
=======
278.	[func]		dvv
	Implement the DLV rrtype according to RFC4431.
	(Trac #1144, git TBD)
>>>>>>> 33c0d213

277.	[func]		jerry
	libdns++: Implement the SRV rrtype according to RFC2782.
	(Trac #1128, git 5fd94aa027828c50e63ae1073d9d6708e0a9c223)

276.	[func]		stephen
	Although the top-level loggers are named after the program (e.g.
	b10-auth, b10-resolver), allow the logger configuration to omit the
	"b10-" prefix and use just the module name.
	(Trac #1003, git a01cd4ac5a68a1749593600c0f338620511cae2d)

275.	[func]		jinmei
	Added support for TSIG key matching in ACLs.  The xfrout ACL can
	now refer to TSIG key names using the "key" attribute.  For
	example, the following specifies an ACL that allows zone transfer
	if and only if the request is signed with a TSIG of a key name
	"key.example":
	> config set Xfrout/query_acl[0] {"action": "ACCEPT", \
	                                  "key": "key.example"}
	(Trac #1104, git 9b2e89cabb6191db86f88ee717f7abc4171fa979)

274.	[bug]		naokikambe
	add unittests for functions xml_handler, xsd_handler and xsl_handler
	respectively to make sure their behaviors are correct, regardless of
	whether type which xml.etree.ElementTree.tostring() after Python3.2
	returns is str or byte.
	(Trac #1021, git 486bf91e0ecc5fbecfe637e1e75ebe373d42509b)

273.	[func]		vorner
	It is possible to specify ACL for the xfrout module. It is in the ACL
	configuration key and has the usual ACL syntax. It currently supports
	only the source address. Default ACL accepts everything.
	(Trac #772, git 50070c824270d5da1db0b716db73b726d458e9f7)

272.	[func]		jinmei
	libdns++/pydnspp: TSIG signing now handles truncated DNS messages
	(i.e. with TC bit on) with TSIG correctly.
	(Trac #910, 8e00f359e81c3cb03c5075710ead0f87f87e3220)

271.	[func]		stephen
	Default logging for unit tests changed to severity DEBUG (level 99)
	with the output routed to /dev/null.  This can be altered by setting
	the B10_LOGGER_XXX environment variables.
	(Trac #1024, git 72a0beb8dfe85b303f546d09986461886fe7a3d8)

270.	[func]		jinmei
	Added python bindings for ACLs using the DNS request as the
	context.  They are accessible via the isc.acl.dns module.
	(Trac #983, git c24553e21fe01121a42e2136d0a1230d75812b27)

269.	[bug]		y-aharen
	Modified IntervalTimerTest not to rely on the accuracy of the timer.
	This fix addresses occasional failure of build tests.
	(Trac #1016, git 090c4c5abac33b2b28d7bdcf3039005a014f9c5b)

268.	[func]		stephen
	Add environment variable to allow redirection of logging output during
	unit tests.
	(Trac #1071, git 05164f9d61006869233b498d248486b4307ea8b6)

bind10-devel-20110705 released on July 05, 2011

267.	[func]		tomek
	Added a dummy module for DHCP6. This module does not actually
	do anything at this point, and BIND 10 has no option for
	starting it yet. It is included as a base for further
	development.
	(Trac #990, git 4a590df96a1b1d373e87f1f56edaceccb95f267d)

266.	[func]		Multiple developers
        Convert various error messages, debugging and other output
        to the new logging interface, including for b10-resolver,
        the resolver library, the CC library, b10-auth, b10-cfgmgr,
        b10-xfrin, and b10-xfrout. This includes a lot of new
        documentation describing the new log messages.
        (Trac #738, #739, #742, #746, #759, #761, #762)

265.	[func]*		jinmei
	b10-resolver: Introduced ACL on incoming queries.  By default the
	resolver accepts queries from ::1 and 127.0.0.1 and rejects all
	others.  The ACL can be configured with bindctl via the
	"Resolver/query_acl" parameter.  For example, to accept queries
	from 192.0.2.0/24 (in addition to the default list), do this:
	> config add Resolver/query_acl
	> config set Resolver/query_acl[2]/action "ACCEPT"
	> config set Resolver/query_acl[2]/from "192.0.2.0/24"
	> config commit
	(Trac #999, git e0744372924442ec75809d3964e917680c57a2ce,
	also based on other ACL related work done by stephen and vorner)

264.	[bug]		jerry
	b10-xfrout: fixed a busy loop in its notify-out subthread.  Due to
	the loop, the thread previously woke up every 0.5 seconds throughout
	most of the lifetime of b10-xfrout, wasting the corresponding CPU
	time.
	(Trac #1001, git fb993ba8c52dca4a3a261e319ed095e5af8db15a)

263.	[func]		jelte
	Logging configuration can now also accept a * as a first-level
	name (e.g. '*', or '*.cache'), indicating that every module
	should use that configuration, unless overridden by an explicit
	logging configuration for that module
	(Trac #1004, git 0fad7d4a8557741f953eda9fed1d351a3d9dc5ef)

262.	[func]		stephen
	Add some initial documentation about the logging framework.
	Provide BIND 10 Messages Manual in HTML and DocBook? XML formats.
	This provides all the log message descriptions in a single document.
	A developer tool, tools/system_messages.py (available in git repo),
	was written to generate this.
	(Trac #1012, git 502100d7b9cd9d2300e78826a3bddd024ef38a74)

261.	[func]		stephen
	Add new-style logging messages to b10-auth.
	(Trac #738, git c021505a1a0d6ecb15a8fd1592b94baff6d115f4)

260.	[func]		stephen
	Remove comma between message identification and the message
	text in the new-style logging messages.
	(Trac #1031, git 1c7930a7ba19706d388e4f8dcf2a55a886b74cd2)

259.	[bug]		stephen
	Logging now correctly initialized in b10-auth.  Also, fixed
	bug whereby querying for "version.bind txt ch" would cause
	b10-auth to crash if BIND 10 was started with the "-v" switch.
	(Trac #1022,#1023, git 926a65fa08617be677a93e9e388df0f229b01067)

258.	[build]		jelte
	Now builds and runs with Python 3.2
	(Trac #710, git dae1d2e24f993e1eef9ab429326652f40a006dfb)

257.	[bug]		y-aharen
	Fixed a bug an instance of IntervalTimerImpl may be destructed 
	while deadline_timer is holding the handler. This fix addresses
	occasional failure of IntervalTimerTest.destructIntervalTimer.
	(Trac #957, git e59c215e14b5718f62699ec32514453b983ff603)

256.	[bug]		jerry
	src/bin/xfrin: update xfrin to check TSIG before other part of
	incoming message.
	(Trac #955, git 261450e93af0b0406178e9ef121f81e721e0855c)

255.	[func]		zhang likun
	src/lib/cache:  remove empty code in lib/cache and the corresponding
	suppression rule in	src/cppcheck-suppress.lst.
	(Trac #639, git 4f714bac4547d0a025afd314c309ca5cb603e212)

254.	[bug]		jinmei
	b10-xfrout: failed to send notifies over IPv6 correctly.
	(Trac #964, git 3255c92714737bb461fb67012376788530f16e40)

253.	[func]		jelte
	Add configuration options for logging through the virtual module
	Logging.
	(Trac #736, git 9fa2a95177265905408c51d13c96e752b14a0824)

252.	[func]		stephen
	Add syslog as destination for logging.
	(Trac #976, git 31a30f5485859fd3df2839fc309d836e3206546e)

251.	[bug]*		jinmei
	Make sure bindctl private files are non readable to anyone except
	the owner or users in the same group.  Note that if BIND 10 is run
	with changing the user, this change means that the file owner or
	group will have to be adjusted.  Also note that this change is
	only effective for a fresh install; if these files already exist,
	their permissions must be adjusted by hand (if necessary).
	(Trac #870, git 461fc3cb6ebabc9f3fa5213749956467a14ebfd4)

250.	[bug]		ocean
	src/lib/util/encode, in some conditions, the DecodeNormalizer's
	iterator may reach the end() and when later being dereferenced
	it will cause crash on some platform.
	(Trac #838, git 83e33ec80c0c6485d8b116b13045b3488071770f)

249.	[func]		jerry
	xfrout: add support for TSIG verification.
	(Trac #816, git 3b2040e2af2f8139c1c319a2cbc429035d93f217)

248.	[func]		stephen
	Add file and stderr as destinations for logging.
	(Trac #555, git 38b3546867425bd64dbc5920111a843a3330646b)

247.	[func]		jelte
	Upstream queries from the resolver now set EDNS0 buffer size.
	(Trac #834, git 48e10c2530fe52c9bde6197db07674a851aa0f5d)

246.	[func]		stephen
	Implement logging using log4cplus (http://log4cplus.sourceforge.net)
	(Trac #899, git 31d3f525dc01638aecae460cb4bc2040c9e4df10)

245.	[func]		vorner
	Authoritative server can now sign the answers using TSIG
	(configured in tsig_keys/keys, list of strings like
	"name:<base64-secret>:sha1-hmac"). It doesn't use them for
	ACL yet, only verifies them and signs if the request is signed.
	(Trac #875, git fe5e7003544e4e8f18efa7b466a65f336d8c8e4d)

244.	[func]		stephen
	In unit tests, allow the choice of whether unhandled exceptions are
	caught in the unit test program (and details printed) or allowed to
	propagate to the default exception handler.  See the bind10-dev thread
	https://lists.isc.org/pipermail/bind10-dev/2011-January/001867.html
	for more details.
	(Trac #542, git 1aa773d84cd6431aa1483eb34a7f4204949a610f)

243.	[func]*		feng
	Add optional hmac algorithm SHA224/384/812.
	(Trac #782, git 77d792c9d7c1a3f95d3e6a8b721ac79002cd7db1)

bind10-devel-20110519 released on May 19, 2011

242.	[func]		jinmei
	xfrin: added support for TSIG verify.  This change completes TSIG
	support in b10-xfrin.
	(Trac #914, git 78502c021478d97672232015b7df06a7d52e531b)

241.	[func]		jinmei
	pydnspp: added python extension for the TSIG API introduced in
	change 235.
	(Trac #905, git 081891b38f05f9a186814ab7d1cd5c572b8f777f)
	(Trac #915, git 0555ab65d0e43d03b2d40c95d833dd050eea6c23)

240.	[func]*		jelte
	Updated configuration options to Xfrin, so that you can specify
	a master address, port, and TSIG key per zone. Still only one per
	zone at this point, and TSIG keys are (currently) only specified
	by their full string representation. This replaces the
	Xfrin/master_addr, Xfrin/master_port, and short-lived
	Xfrin/tsig_key configurations with a Xfrin/zones list.
	(Trac #811, git 88504d121c5e08fff947b92e698a54d24d14c375)

239.	[bug]		jerry
	src/bin/xfrout: If a zone doesn't have notify slaves (only has
	one apex ns record - the primary master name server) will cause
	b10-xfrout uses 100% of CPU.
	(Trac #684, git d11b5e89203a5340d4e5ca51c4c02db17c33dc1f)

238.	[func]		zhang likun
	Implement the simplest forwarder, which pass everything through
	except QID, port number. The response will not be cached.
	(Trac #598_new, git 8e28187a582820857ef2dae9b13637a3881f13ba)

237.	[bug]		naokikambe
	Resolved that the stats module wasn't configurable in bindctl in
	spite of its having configuration items. The configuration part
	was removed from the original spec file "stats.spec" and was
	placed in a new spec file "stats-schema.spec". Because it means
	definitions of statistics items. The command part is still
	there. Thus stats module currently has no its own configuration,
	and the items in "stats-schema.spec" are neither visible nor
	configurable through bindctl. "stats-schema.spec" is shared with
	stats module and stats-httpd module, and maybe with other
	statistical modules in future. "stats.spec" has own configuration
	and commands of stats module, if it requires.
	(Trac #719, git a234b20dc6617392deb8a1e00eb0eed0ff353c0a)

236.	[func]		jelte
	C++ client side of configuration now uses BIND10 logging system.
	It also has improved error handling when communicating with the
	rest of the system.
	(Trac #743, git 86632c12308c3ed099d75eb828f740c526dd7ec0)

235.	[func]		jinmei
	libdns++: added support for TSIG signing and verification.  It can
	be done using a newly introduced TSIGContext class.
	Note: we temporarily disabled support for truncated signature
	and modified some part of the code introduced in #226 accordingly.
	We plan to fix this pretty soon.
	(Trac #812, git ebe0c4b1e66d359227bdd1bd47395fee7b957f14)
	(Trac #871, git 7c54055c0e47c7a0e36fcfab4b47ff180c0ca8c8)
	(Trac #813, git ffa2f0672084c1f16e5784cdcdd55822f119feaa)
	(Trac #893, git 5aaa6c0f628ed7c2093ecdbac93a2c8cf6c94349)

234.	[func]		jerry
	src/bin/xfrin: update xfrin to use TSIG. Currently it only supports
	sending a signed TSIG request or SOA request.
	(Trac #815, git a892818fb13a1839c82104523cb6cb359c970e88)

233.	[func]		stephen
	Added new-style logging statements to the NSAS code.
	(Trac #745, git ceef68cd1223ae14d8412adbe18af2812ade8c2d)

232.	[func]		stephen
	To facilitate the writing of extended descriptions in
	message files, altered the message file format.  The message
	is now flagged with a "%" as the first non-blank character
	in the line and the lines in the extended description are
	no longer preceded by a "+".
	(Trac #900, git b395258c708b49a5da8d0cffcb48d83294354ba3)

231.	[func]*		vorner
    The logging interface changed slightly. We use
	logger.foo(MESSAGE_ID).arg(bar); instead of logger.foo(MESSAGE_ID,
	bar); internally. The message definitions use '%1,%2,...'
	instead of '%s,%d', which allows us to cope better with
	mismatched placeholders and allows reordering of them in
	case of translation.
	(Trac #901, git 4903410e45670b30d7283f5d69dc28c2069237d6)

230.	[bug]		naokikambe
	Removed too repeated verbose messages in two cases of:
	 - when auth sends statistics data to stats
	 - when stats receives statistics data from other modules
	(Trac #620, git 0ecb807011196eac01f281d40bc7c9d44565b364)

229.	[doc]		jreed
	Add manual page for b10-host.
	(git a437d4e26b81bb07181ff35a625c540703eee845)

228.	[func]*		jreed
	The host tool is renamed to b10-host. While the utility is
	a work in progress, it is expected to now be shipped with
	tarballs. Its initial goal was to be a host(1) clone,
	rewritten in C++ from scratch and using BIND 10's libdns++.
	It now supports the -a (any), -c class, -d (verbose) switches
	and has improved output.
	(Trac #872, git d846851699d5c76937533adf9ff9d948dfd593ca)

227.	[build]		jreed
	Add missing libdns++ rdata files for the distribution (this
	fixes distcheck error). Change three generated libdns++
	headers to "nodist" so they aren't included in the distribution
	(they were mistakenly included in last tarball).

226.	[func]*		jelte
	Introduced an API for cryptographic operations. Currently it only
	supports HMAC, intended for use with TSIG. The current
	implementation uses Botan as the backend library.
	This introduces a new dependency, on Botan.  Currently only Botan
	1.8.x works; older or newer versions don't.
	(Trac #781, git 9df42279a47eb617f586144dce8cce680598558a)

225.	[func]		naokikambe
	Added the HTTP/XML interface (b10-stats-httpd) to the
	statistics feature in BIND 10. b10-stats-httpd is a standalone
	HTTP server and it requests statistics data to the stats
	daemon (b10-stats) and sends it to HTTP clients in XML
	format. Items of the data collected via b10-stats-httpd
	are almost equivalent to ones which are collected via
	bindctl. Since it also can send XSL (Extensible Stylesheet
	Language) document and XSD (XML Schema definition) document,
	XML document is human-friendly to view through web browsers
	and its data types are strictly defined.
	(Trac #547, git 1cbd51919237a6e65983be46e4f5a63d1877b1d3)

224.	[bug]		jinmei
	b10-auth, src/lib/datasrc: inconsistency between the hot spot
	cache and actual data source could cause a crash while query
	processing.  The crash could happen, e.g., when an sqlite3 DB file
	is being updated after a zone transfer while b10-auth handles a
	query using the corresponding sqlite3 data source.
	(Trac #851, git 2463b96680bb3e9a76e50c38a4d7f1d38d810643)

223.	[bug]		feng
	If ip address or port isn't usable for name server, name
	server process won't exist and give end user chance to
	reconfigure them.
	(Trac #775, git 572ac2cf62e18f7eb69d670b890e2a3443bfd6e7)

222.	[bug]*		jerry
	src/lib/zonemgr: Fix a bug that xfrin not checking for new
	copy of zone on startup.  Imposes some random jitters to
	avoid many zones need to do refresh at the same time. This
	removed the Zonemgr/jitter_scope setting and introduced
	Zonemgr/refresh_jitter and Zonemgr/reload_jitter.
	(Trac #387, git 1241ddcffa16285d0a7bb01d6a8526e19fbb70cb)

221.	[func]*		jerry
	src/lib/util: Create C++ utility library.
	(Trac #749, git 084d1285d038d31067f8cdbb058d626acf03566d)

220.	[func]		stephen
	Added the 'badpacket' program for testing; it sends a set of
	(potentially) bad packets to a nameserver and prints the responses.
	(Trac #703, git 1b666838b6c0fe265522b30971e878d9f0d21fde)

219.	[func]		ocean
	src/lib: move some dns related code out of asiolink library to
	asiodns library
	(Trac #751, git 262ac6c6fc61224d54705ed4c700dadb606fcb1c)

218.	[func]		jinmei
	src/lib/dns: added support for RP RDATA.
	(Trac #806, git 4e47d5f6b692c63c907af6681a75024450884a88)

217.	[bug]		jerry
	src/lib/dns/python: Use a signed version of larger size of
	integer and perform more strict range checks with
	PyArg_ParseTuple() in case of overflows.
	(Trac #363, git ce281e646be9f0f273229d94ccd75bf7e08d17cf)

216.	[func]		vorner
	The BIND10_XFROUT_SOCKET_FILE environment variable can be
	used to specify which socket should be used for communication
	between b10-auth and b10-xfrout. Mostly for testing reasons.
	(Trac #615, git 28b01ad5bf72472c824a7b8fc4a8dc394e22e462)

215.	[func]		vorner
	A new process, b10-sockcreator, is added, which will create
	sockets for the rest of the system.  It is the only part
	which will need to keep the root privileges. However, only
	the process exists, nothing can talk to it yet.
	(Trac #366, git b509cbb77d31e388df68dfe52709d6edef93df3f)

214.	[func]*		vorner
	Zone manager no longer thinks it is secondary master for
	all zones in the database. They are listed in
	Zonemgr/secondary_zones configuration variable (in the form
	[{"name": "example.com", "class": "IN"}]).
	(Trac #670, git 7c1e4d5e1e28e556b1d10a8df8d9486971a3f052)

213.	[bug]		naokikambe
	Solved incorrect datetime of "bind10.boot_time" and also
	added a new command "sendstats" for Bob. This command is
	to send statistics data to the stats daemon immediately.
	The solved problem is that statistics data doesn't surely
	reach to the daemon because Bob sent statistics data to
	the daemon while it is starting. So the daemon invokes the
	command for Bob after it starts up. This command is also
	useful for resending statistics data via bindctl manually.
	(Trac #521, git 1c269cbdc76f5dc2baeb43387c4d7ccc6dc863d2)

212.	[bug]		naokikambe
	Fixed that the ModuleCCSession object may group_unsubscribe in the
	closed CC session in being deleted.
	(Trac #698, git 0355bddc92f6df66ef50b920edd6ec3b27920d61)

211.	[func]		shane
	Implement "--brittle" option, which causes the server to exit
	if any of BIND 10's processes dies.
	(Trac #788, git 88c0d241fe05e5ea91b10f046f307177cc2f5bc5)

210.	[bug]		jerry
	src/bin/auth: fixed a bug where type ANY queries don't provide
	additional glue records for ANSWER section.
	(Trac #699, git 510924ebc57def8085cc0e5413deda990b2abeee)

bind10-devel-20110322 released on March 22, 2011

209.	[func]		jelte
	Resolver now uses the NSAS when looking for a nameserver to
	query for any specific zone. This also includes keeping track of
	the RTT for that nameserver.
	(Trac #495, git 76022a7e9f3ff339f0f9f10049aa85e5784d72c5)

208.	[bug]*		jelte
	Resolver now answers REFUSED on queries that are not for class IN.
	This includes the various CH TXT queries, which will be added
	later.
	(git 012f9e78dc611c72ea213f9bd6743172e1a2ca20)

207.	[func]		jelte
	Resolver now starts listening on localhost:53 if no configuration
	is set.
	(Trac #471, git 1960b5becbba05570b9c7adf5129e64338659f07)

206.	[func]		shane
	Add the ability to list the running BIND 10 processes using the
	command channel. To try this, use "Boss show_processes".
	(Trac #648, git 451bbb67c2b5d544db2f7deca4315165245d2b3b)

205.	[bug]		jinmei
	b10-auth, src/lib/datasrc: fixed a bug where b10-auth could return
	an empty additional section for delegation even if some glue is
	crucial when it fails to find some other glue records in its data
	source.
	(Trac #646, git 6070acd1c5b2f7a61574eda4035b93b40aab3e2b)

204.	[bug]		jinmei
	b10-auth, src/lib/datasrc: class ANY queries were not handled
	correctly in the generic data source (mainly for sqlite3).  It
	could crash b10-auth in the worst case, and could result in
	incorrect responses in some other cases.
	(Trac #80, git c65637dd41c8d94399bd3e3cee965b694b633339)

203.	[bug]		zhang likun
	Fix resolver cache memory leak: when cache is destructed, rrset
	and message entries in it are not destructed properly.
	(Trac #643, git aba4c4067da0dc63c97c6356dc3137651755ffce)

202.	[func]		vorner
	It is possible to specify a different directory where we look for
	configuration files (by -p) and different configuration file to
	use (-c).  Also, it is possible to specify the port on which
	cmdctl should listen (--cmdctl-port).
	(Trac #615, git 5514dd78f2d61a222f3069fc94723ca33fb3200b)

201.	[bug]		jerry
	src/bin/bindctl: bindctl doesn't show traceback on shutdown.
	(Trac #588, git 662e99ef050d98e86614c4443326568a0b5be437)

200.	[bug]		Jelte
	Fixed a bug where incoming TCP connections were not closed.
	(Trac #589, git 1d88daaa24e8b1ab27f28be876f40a144241e93b)

199.	[func]		ocean
	Cache negative responses (NXDOMAIN/NODATA) from authoritative
	server for recursive resolver.
	(Trac #493, git f8fb852bc6aef292555063590c361f01cf29e5ca)

198.	[bug]		jinmei
	b10-auth, src/lib/datasrc: fixed a bug where hot spot cache failed
	to reuse cached SOA for negative responses.  Due to this bug
	b10-auth returned SERVFAIL when it was expected to return a
	negative response immediately after a specific SOA query for
	the zone.
	(Trac #626, git 721a53160c15e8218f6798309befe940b9597ba0)

197.	[bug]		zhang likun
	Remove expired message and rrset entries when looking up them
	in cache, touch or remove the rrset entry in cache properly
	when doing lookup or update.
	(Trac #661, git 9efbe64fe3ff22bb5fba46de409ae058f199c8a7)

196.	[bug]		jinmei
	b10-auth, src/lib/datasrc: the backend of the in-memory data
	source could not handle the root name.  As a result b10-auth could
	not work as a root server when using the in-memory data source.
	(Trac #683, git 420ec42bd913fb83da37b26b75faae49c7957c46)

195.	[func]		stephen
	Resolver will now re-try a query over TCP if a response to a UDP
	query has the TC bit set.
	(Trac #499, git 4c05048ba059b79efeab53498737abe94d37ee07)

194.	[bug]		vorner
	Solved a 100% CPU usage problem after switching addresses in b10-auth
	(and possibly, but unconfirmed, in b10-resolver). It was caused by
	repeated reads/accepts on closed socket (the bug was in the code for a
	long time, recent changes made it show).
	(Trac #657, git e0863720a874d75923ea66adcfbf5b2948efb10a)

193.	[func]*		jreed
	Listen on the IPv6 (::) and IPv4 (0.0.0.0) wildcard addresses
	for b10-auth. This returns to previous behavior prior to
	change #184. Document the listen_on configuration in manual.
	(Trac #649, git 65a77d8fde64d464c75917a1ab9b6b3f02640ca6)

192.	[func]*		jreed
	Listen on standard domain port 53 for b10-auth and
	b10-resolver.
	(Trac #617, #618, git 137a6934a14cf0c5b5c065e910b8b364beb0973f)

191.	[func]		jinmei
	Imported system test framework of BIND 9.  It can be run by
	'make systest' at the top source directory.  Notes: currently it
	doesn't work when built in a separate tree.  It also requires
	perl, an inherited dependency from the original framework.
	Also, mainly for the purpose of tests, a new option "--pid-file"
	was added to BoB, with which the boss process will dump its PID
	to the specified file.
	(Trac #606, git 6ac000df85625f5921e8895a1aafff5e4be3ba9c)

190.	[func]		jelte
	Resolver now sets random qids on outgoing queries using
	the boost::mt19937 prng.
	(Trac #583, git 5222b51a047d8f2352bc9f92fd022baf1681ed81)

189.	[bug]		jreed
	Do not install the log message compiler.
	(Trac #634, git eb6441aca464980d00e3ff827cbf4195c5a7afc5)

188.	[bug]		zhang likun
	Make the rrset trust level ranking algorithm used by
	isc::cache::MessageEntry::getRRsetTrustLevel() follow RFC2181
	section 5.4.1.
	(Trac #595 git 19197b5bc9f2955bd6a8ca48a2d04472ed696e81)

187.	[bug]		zhang likun
	Fix the assert error in class isc::cache::RRsetCache by adding the
	check for empty pointer and test case for it.
	(Trac #638, git 54e61304131965c4a1d88c9151f8697dcbb3ce12)

186.	[bug]		jelte
	b10-resolver could stop with an assertion failure on certain kinds
	of messages (there was a problem in error message creation). This
	fixes that.
	(Trac #607, git 25a5f4ec755bc09b54410fcdff22691283147f32)

185.	[bug]		vorner
	Tests use port from private range (53210), lowering chance of
	a conflict with something else (eg. running bind 10).
	(Trac #523, git 301da7d26d41e64d87c0cf72727f3347aa61fb40)

184.	[func]*		vorner
	Listening address and port configuration of b10-auth is the same as
	for b10-resolver now. That means, it is configured through bindctl
	at runtime, in the Auth/listen_on list, not through command line
	arguments.
	(Trac #575, #576, git f06ce638877acf6f8e1994962bf2dbfbab029edf)

183.	[bug]		jerry
	src/bin/xfrout: Enable parallel sessions between xfrout server and
	muti-Auth. The session needs to be created only on the first time
	or if an error occur.
	(Trac #419, git 1d60afb59e9606f312caef352ecb2fe488c4e751)

182.	[func]		jinmei
	Support cppcheck for static code check on C++ code.  If cppcheck
	is available, 'make cppcheck' on the top source directory will run
	the checker and should cleanly complete with an exit code of 0
	(at least with cppcheck 1.47).
	Note: the suppression list isn't included in the final
	distributions.  It should be created by hand or retrieved from
	the git repository.
	(Trac #613, git b973f67520682b63ef38b1451d309be9f4f4b218)

181.	[func]		feng
	Add stop interface into dns server, so we can stop each running
	server individually. With it, user can reconfigure her running server
	with different ip address or port.
	(Trac #388, git 6df94e2db856c1adc020f658cc77da5edc967555)

180.	[build]		jreed
	Fix custom DESTDIR for make install. Patch from Jan Engelhardt.
	(Trac #629, git 5ac67ede03892a5eacf42ce3ace1e4e376164c9f)

bind10-devel-20110224 released on February 24, 2011

179.	[func]		vorner
	It is possible to start and stop resolver and authoritative
	server without restart of the whole system. Change of the
	configuration (Boss/start_auth and Boss/start_resolver) is
	enough.
	(Trac #565, git 0ac0b4602fa30852b0d86cc3c0b4730deb1a58fe)

178.	[func]		jelte
	Resolver now makes (limited) use of the cache
	(Trac #491, git 8b41f77f0099ddc7ca7d34d39ad8c39bb1a8363c)

177.	[func]		stephen
	The upstream fetch code in asiolink is now protocol agnostic to
	allow for the addition of fallback to TCP if a fetch response
	indicates truncation.
	(Trac #554, git 9739cbce2eaffc7e80640db58a8513295cf684de)

176.	[func]		likun
	src/lib/cache: Rename one interface: from lookupClosestRRset()
	to lookupDeepestNS(), and remove one parameter of it.
	(Trac #492, git ecbfb7cf929d62a018dd4cdc7a841add3d5a35ae)

175.	[bug]		jerry
	src/bin/xfrout: Xfrout use the case-sensitive mode to compress
	names in an AXFR massage.
	(Trac #253, git 004e382616150f8a2362e94d3458b59bb2710182)

174.	[bug]*		jinmei
	src/lib/dns: revised dnssectime functions so that they don't rely
	on the time_t type (whose size varies on different systems, which
	can lead to subtle bugs like some form of "year 2038 problem").
	Also handled 32-bit wrap around issues more explicitly, with more
	detailed tests.  The function API has been changed, but the effect
	should be minimal because these functions are mostly private.
	(Trac #61, git 09ece8cdd41c0f025e8b897b4883885d88d4ba5d)

173.	[bug]		jerry
	python/isc/notify: A notify_out test fails without network
	connectivity, encapsulate the socket behavior using a mock
	socket class to fix it.
	(Trac #346, git 319debfb957641f311102739a15059f8453c54ce)

172.	[func]		jelte
	Improved the bindctl cli in various ways, mainly concerning
	list and map item addressing, the correct display of actual values,
	and internal help.
	(Trac #384, git e5fb3bc1ed5f3c0aec6eb40a16c63f3d0fc6a7b2)

171.	[func]		vorner
	b10-auth, src/lib/datasrc: in memory data source now works as a
	complete data source for authoritative DNS servers and b10-auth
	uses it.  It still misses major features, however, including
	DNSSEC support and zone transfer.
	(Last Trac #553, but many more,
	git 6f031a09a248e7684723c000f3e8cc981dcdb349)

170.	[bug]		jinmei
	Tightened validity checks in the NSEC3 constructors, both "from
	"text" and "from wire".  Specifically, wire data containing
	invalid type bitmaps or invalid lengths of salt or hash is now
	correctly rejected.
	(Trac #117, git 9c690982f24fef19c747a72f43c4298333a58f48)

169.	[func]		jelte
	Added a basic implementation for a resolver cache (though not
	used yet).
	(Trac #449, git 8aa3b2246ae095bbe7f855fd11656ae3bdb98986)

168.	[bug]		vorner
	Boss no longer has the -f argument, which was undocumented and
	stayed as a relict of previous versions, currently causing only
	strange behaviour.
	(Trac #572, git 17f237478961005707d649a661cc72a4a0d612d4)

167.	[bug]		naokikambe
	Fixed failure of termination of msgq_test.py with python3
	coverage (3.3.1).
	(Trac #573, git 0e6a18e12f61cc482e07078776234f32605312e5)

166.	[func]		jelte
	The resolver now sends back a SERVFAIL when there is a client
	timeout (timeout_client config setting), but it will not stop
	resolving (until there is a lookup timeout or a result).
	(Trac #497 and #489, git af0e5cd93bebb27cb5c4457f7759d12c8bf953a6)

165.	[func]		jelte
	The resolver now handles CNAMEs, it will follow them, and include
	them in the answer. The maximum length of CNAME chains that is
	supported is 16.
	(Trac #497, git af0e5cd93bebb27cb5c4457f7759d12c8bf953a6)

164.	[bug]		y-aharen
	IntervalTimer: Modified the interface to accept interval in
	milliseconds. It shortens the time of the tests of IntervalTimer.
	(Trac #452, git c9f6acc81e24c4b8f0eb351123dc7b43f64e0914)

163.	[func]		vorner
	The pimpl design pattern is used in UDPServer, with a shared
	pointer. This makes it smaller to copy (which is done a lot as a
	sideeffect of being coroutine) and speeds applications of this
	class (notably b10-auth) up by around 10%.
	(Trac #537, git 94cb95b1d508541201fc064302ba836164d3cbe6)

162.	[func]		stephen
	Added C++ logging, allowing logging at different severities.
	Code specifies the message to be logged via a symbol, and the
	logging code picks up the message from an in-built dictionary.
	The contents of the dictionary can be replaced at run-time by
	locale-specific messages.  A message compiler program is provided
	to create message header files and supply the default messages.
	(Trac #438, git 7b1606cea7af15dc71f5ec1d70d958b00aa98af7)

161.	[func]		stephen
	Added ResponseScrubber class to examine response from
	a server and to remove out-of-bailiwick RRsets.  Also
	does cross-section checks to ensure consistency.
	(Trac #496, git b9296ca023cc9e76cda48a7eeebb0119166592c5)

160.	[func]		jelte
  	Updated the resolver to take 3 different timeout values;
	timeout_query for outstanding queries we sent while resolving
	timeout_client for sending an answer back to the client
	timeout_lookup for stopping the resolving
	(currently 2 and 3 have the same final effect)
	(Trac #489, git 578ea7f4ba94dc0d8a3d39231dad2be118e125a2)

159.	[func]		smann
	The resolver now has a configurable set of root servers to start
	resolving at (called root_addresses). By default these are not
	(yet) filled in. If empty, a hardcoded address for f-root will be
	used right now.
	(Trac #483, git a07e078b4feeb01949133fc88c9939254c38aa7c)

158.	[func]		jelte
	The Resolver module will now do (very limited) resolving, if not
	set to forwarding mode (i.e. if the configuration option
	forward_addresses is left empty). It only supports referrals that
	contain glue addresses at this point, and does no other processing
	of authoritative answers.
	(Trac #484, git 7b84de4c0e11f4a070e038ca4f093486e55622af)

157.	[bug]		vorner
	One frozen process no longer freezes the whole b10-msgq. It caused the
	whole system to stop working.
	(Trac #420, git 93697f58e4d912fa87bc7f9a591c1febc9e0d139)

156.	[func]		stephen
	Added ResponseClassifier class to examine response from
	a server and classify it into one of several categories.
	(Trac #487, git 18491370576e7438c7893f8551bbb8647001be9c)

bind10-devel-20110120 released on January 20, 2011

155.	[doc]		jreed
	Miscellaneous documentation improvements for man pages and
	the guide, including auth, resolver, stats, xfrout, and
	zonemgr.  (git c14c4741b754a1eb226d3bdc3a7abbc4c5d727c0)

154.	[bug]		jinmei
	b10-xfrin/b10-zonemgr: Fixed a bug where these programs didn't
	receive command responses from CC sessions.  Eventually the
	receive buffer became full, and many other components that rely
	on CC channels would stall (as noted in #420 and #513).  This is
	an urgent care fix due to the severity of the problem; we'll need
	to revisit it for cleaner fix later.
	(Trac #516, git 62c72fcdf4617e4841e901408f1e7961255b8194)

153.	[bug]		jelte
	b10-cfgmgr: Fixed a bug where configuration updates sometimes
	lost previous settings in the configuration manager.
	(Trac #427, git 2df894155657754151e0860e2ca9cdbed7317c70)

152.	[func]*		jinmei
	b10-auth: Added new configuration variable "statistics-interval"
	to allow the user to change the timer interval for periodic
	statistics updates.  The update can also be disabled by setting
	the value to 0.  Disabling statistics updates will also work as
	a temporary workaround of a known issue that b10-auth can block in
	sending statistics and stop responding to queries as a result.
	(Trac #513, git 285c5ee3d5582ed6df02d1aa00387f92a74e3695)

151.	[bug]		smann
	lib/log/dummylog.h: 
	lib/log/dummylog.cc: Modify dlog so that it takes an optional
	2nd argument of type bool (true or false). This flag, if
	set, will cause the message to be printed whether or not
	-v is chosen.
        (Trac #432, git 880220478c3e8702d56d761b1e0b21b77d08ee5a)

150.	[bug]		jelte
	b10-cfgmgr: No longer save the configuration on exit. Configuration
	is already saved if it is changed successfully, so writing it on
	exit (and hence, when nothing has changed too) is unnecessary and
	may even cause problems.
	(Trac #435, git fd7baa38c08d54d5b5f84930c1684c436d2776dc)

149.	[bug]		jelte
	bindctl: Check if the user session has disappeared (either by a
	timeout or by a server restart), and reauthenticate if so. This
	fixes the 'cmdctl not running' problem.
        (Trac #431, git b929be82fec5f92e115d8985552f84b4fdd385b9)

148.	[func]		jelte
	bindctl: Command results are now pretty-printed (i.e. printed in
	a more readable form). Empty results are no longer printed at all
	(used to print '{}'), and the message
	'send the command to cmd-ctrl' has also been removed.
	(git 3954c628c13ec90722a2d8816f52a380e0065bae)

147.	[bug]		jinmei
	python/isc/config: Fixed a bug that importing custom configuration
	(in b10-config.db) of a remote module didn't work.
	(Trac #478, git ea4a481003d80caf2bff8d0187790efd526d72ca)

146.	[func]		jelte
	Command arguments were not validated internally against their
	specifications. This change fixes that (on the C++ side, Python
	side depends on an as yet planned addition). Note: this is only
	an added internal check, the cli already checks format.
	(Trac #473, git 5474eba181cb2fdd80e2b2200e072cd0a13a4e52)

145.	[func]*		jinmei
	b10-auth: added a new command 'loadzone' for (re)loading a
	specific zone.  The command syntax is generic but it is currently
	only feasible for class IN in memory data source.  To reload a
	zone "example.com" via bindctl, execute the command as follows:
	> Auth loadzone origin = example.com
	(Trac #467 git 4f7e1f46da1046de527ab129a88f6aad3dba7562
	from 1d7d3918661ba1c6a8b1e40d8fcbc5640a84df12)

144.	[build]		jinmei
	Introduced a workaround for clang++ build on FreeBSD (and probably
	some other OSes).  If building BIND 10 fails with clang++ due to
	a link error about "__dso_handle", try again from the configure
	script with CXX_LIBTOOL_LDFLAGS=-L/usr/lib (the path actually
	doesn't matter; the important part is the -L flag).  This
	workaround is not automatically enabled as it's difficult to
	detect the need for it dynamically, and must be enabled via the
	variable by hand.
	(Trac #474, git cfde436fbd7ddf3f49cbbd153999656e8ca2a298)

143.	[build]		jinmei
	Fixed build problems with clang++ in unit tests due to recent
	changes.  No behavior change. (Trac #448, svn r4133)

142.	[func]		jinmei
	b10-auth: updated query benchmark so that it can test in memory
	data source.  Also fixed a bug that the output buffer isn't
	cleared after query processing, resulting in misleading results
	or program crash.  This is a regression due to change #135.
	(Trac #465, svn r4103)

141.	[bug]		jinmei
	b10-auth: Fixed a bug that the authoritative server includes
	trailing garbage data in responses.  This is a regression due to
	change #135. (Trac #462, svn r4081)

140.	[func]		y-aharen
	src/bin/auth: Added a feature to count queries and send counter
	values to statistics periodically. To support it, added wrapping
	class of asio::deadline_timer to use as interval timer.
	The counters can be seen using the "Stats show" command from
	bindctl.  The result would look like:
	  ... "auth.queries.tcp": 1, "auth.queries.udp": 1 ...
	Using the "Auth sendstats" command you can make b10-auth send the
	counters to b10-stats immediately.
	(Trac #347, svn r4026)

139.	[build]		jreed
	Introduced configure option and make targets for generating
	Python code coverage report. This adds new make targets:
	report-python-coverage and clean-python-coverage. The C++
	code coverage targets were renamed to clean-cpp-coverage
	and report-cpp-coverage. (Trac #362, svn r4023)

138.	[func]*		jinmei
	b10-auth: added a configuration interface to support in memory
	data sources.  For example, the following command to bindctl
	will configure a memory data source containing the "example.com"
	zone with the zone file named "example.com.zone":
	> config set Auth/datasources/ [{"type": "memory", "zones": \
	 [{"origin": "example.com", "file": "example.com.zone"}]}]
	By default, the memory data source is disabled; it must be
	configured explicitly.  To disable it again, specify a null list
	for Auth/datasources:
	> config set Auth/datasources/ []
	Notes: it's currently for class IN only.  The zone files are not
	actually loaded into memory yet (which will soon be implemented).
	This is an experimental feature and the syntax may change in
	future versions.
	(Trac #446, svn r3998)

137.	[bug]		jreed
	Fix run_*.sh scripts that are used for development testing
	so they use a msgq socket file in the build tree.
	(Trac #226, svn r3989)

136.	[bug]		jelte
  	bindctl (and the configuration manager in general) now no longer
	accepts 'unknown' data; i.e. data for modules that it does not know
	about, or configuration items that are not specified in the .spec
	files.
	(Trac #202, svn r3967)

135.	[func]		each
	Add b10-resolver. This is an example recursive server that
	currently does forwarding only and no caching.
	(Trac #327, svn r3903)

134.	[func]		vorner
	b10-resolver supports timeouts and retries in forwarder mode.
	(Trac #401, svn r3660)

133.	[func]		vorner
	New temporary logging function available in isc::log. It is used by
	b10-resolver.
	(Trac #393, r3602)

132.	[func]		vorner
	The b10-resolver is configured through config manager.
	It has "listen_on" and "forward_addresses" options.
	(Trac #389, r3448)

131.	[func]		jerry
	src/lib/datasrc: Introduced two template classes RBTree and RBNode
	to provide the generic map with domain name as key and anything as
	the value. Because of some unresolved design issue, the new classes
	are only intended to be used by memory zone and zone table.
	(Trac #397, svn r3890)

130.	[func]		jerry
	src/lib/datasrc: Introduced a new class MemoryDataSrc to provide
	the general interface for memory data source.  For the initial
	implementation, we don't make it a derived class of AbstractDataSrc
	because the interface is so different (we'll eventually
	consider this as part of the generalization work).
	(Trac #422, svn r3866)

129.	[func]		jinmei
	src/lib/dns: Added new functions masterLoad() for loading master
	zone files.  The initial implementation can only parse a limited
	form of master files, but BIND 9's named-compilezone can convert
	any valid zone file into the acceptable form.
	(Trac #423, svn r3857)

128.	[build]		vorner
	Test for query name = '.', type = DS to authoritative nameserver
	for root zone was added.
	(Trac #85, svn r3836)

127.	[bug]		stephen
	During normal operation process termination and resurrection messages
	are now output regardless of the state of the verbose flag.
	(Trac #229, svn r3828)

126.	[func]		ocean
	The Nameserver Address Store (NSAS) component has been added. It takes
	care of choosing an IP address of a nameserver when a zone needs to be
	contacted.
	(Trac #356, Trac #408, svn r3823)

bind10-devel-20101201 released on December 01, 2010

125.	[func]		jelte
	Added support for addressing individual list items in bindctl
	configuration commands; If you have an element that is a list, you
	can use foo[X]		integer
	(starting at 0)
	(Trac #405, svn r3739)

124.	[bug]		jreed
	Fix some wrong version reporting. Now also show the version
	for the component and BIND 10 suite. (Trac #302, svn r3696)

123.	[bug]		jelte
	src/bin/bindctl printed values had the form of python literals
	(e.g. 'True'), while the input requires valid JSON (e.g. 'true').
	Output changed to JSON format for consistency. (svn r3694)

122.	[func]		stephen
	src/bin/bind10: Added configuration options to Boss to determine
	whether to start the authoritative server, recursive server (or
	both). A dummy program has been provided for test purposes.
	(Trac #412, svn r3676)

121.	[func]		jinmei
	src/lib/dns: Added support for TSIG RDATA.  At this moment this is
	not much of real use, however, because no protocol support was
	added yet.  It will soon be added. (Trac #372, svn r3649)

120.	[func]		jinmei
	src/lib/dns: introduced two new classes, TSIGKey and TSIGKeyRing,
	to manage TSIG keys. (Trac #381, svn r3622)

119.	[bug]		jinmei
	The master file parser of the python datasrc module incorrectly
	regarded a domain name beginning with a decimal number as a TTL
	specification.  This confused b10-loadzone and had it reject to
	load a zone file that contains such a name.
	Note: this fix is incomplete and the loadzone would still be
	confused if the owner name is a syntactically indistinguishable
	from a TTL specification.  This is part of a more general issue
	and will be addressed in Trac #413. (Trac #411, svn r3599)

118.	[func]		jinmei
	src/lib/dns: changed the interface of
	AbstractRRset::getRdataIterator() so that the internal
	cursor would point to the first RDATA automatically.  This
	will be a more intuitive and less error prone behavior.
	This is a backward compatible change. (Trac #410, r3595)

117.	[func]		jinmei
	src/lib/datasrc: added new zone and zone table classes for the
	support of in memory data source.  This is an intermediate step to
	the bigger feature, and is not yet actually usable in practice.
	(Trac #399, svn r3590)

116.	[bug]		jerry
	src/bin/xfrout: Xfrout and Auth will communicate by long tcp
	connection, Auth needs to make a new connection only on the first
	time or if an error occurred.
	(Trac #299, svn r3482)

115.	[func]*		jinmei
	src/lib/dns: Changed DNS message flags and section names from
	separate classes to simpler enums, considering the balance between
	type safety and usability.  API has been changed accordingly.
	More documentation and tests were provided with these changes.
	(Trac #358, r3439)

114.	[build]		jinmei
	Supported clang++.  Note: Boost >= 1.44 is required.
	(Trac #365, svn r3383)

113.	[func]*		zhanglikun
	Folder name 'utils'(the folder in /src/lib/python/isc/) has been
	renamed	to 'util'. Programs that used 'import isc.utils.process'
	now need to use 'import isc.util.process'. The folder
	/src/lib/python/isc/Util is removed since it isn't used by any
	program. (Trac #364, r3382)

112.	[func]		zhang likun
	Add one mixin class to override the naive serve_forever() provided
	in python library socketserver. Instead of polling for shutdown
	every poll_interval seconds, one socketpair is used to wake up
	the waiting server. (Trac #352, svn r3366)

111.	[bug]*		Vaner
	Make sure process xfrin/xfrout/zonemgr/cmdctl can be stopped
	properly when user enter "ctrl+c" or 'Boss shutdown' command
	through bindctl.  The ZonemgrRefresh.run_timer and
	NotifyOut.dispatcher spawn a thread themselves.
	(Trac #335, svn r3273)

110.	[func]		Vaner
	Added isc.net.check module to check ip addresses and ports for
	correctness and isc.net.addr to hold IP address. The bind10, xfrin
	and cmdctl programs are modified to use it.
	(Trac #353, svn r3240)

109.	[func]		naokikambe
	Added the initial version of the stats module for the statistics
	feature of BIND 10, which supports the restricted features and
	items and reports via bindctl command. (Trac #191, r3218)
	Added the document of the stats module, which is about how stats
	module collects the data (Trac #170, [wiki:StatsModule])

108.	[func]		jerry
	src/bin/zonemgr: Provide customizable configurations for
	lowerbound_refresh, lowerbound_retry, max_transfer_timeout and
	jitter_scope. (Trac #340, r3205)

107.	[func]		likun
	Remove the parameter 'db_file' for command 'retransfer' of
	xfrin module. xfrin.spec will not be generated by script.
	(Trac #329, r3171)

106.	[bug]		likun
	When xfrin can't connect with one zone's master, it should tell
	the bad news to zonemgr, so that zonemgr can reset the timer for
	that zone. (Trac #329, r3170)

105.	[bug]		Vaner
	Python processes: they no longer take 100% CPU while idle
	due to a busy loop in reading command session in a nonblocking way.
	(Trac #349, svn r3153), (Trac #382, svn r3294)

104.	[bug]		jerry
	bin/zonemgr: zonemgr should be attempting to refresh expired zones.
	(Trac #336, r3139)
 
103.	[bug]		jerry
	lib/python/isc/log: Fixed an issue with python logging,
	python log shouldn't die with OSError. (Trac #267, r3137)
 
102.	[build]		jinmei
	Disable threads in ASIO to minimize build time dependency.
	(Trac #345, r3100)

101.	[func]		jinmei
	src/lib/dns: Completed Opcode and Rcode implementation with more
	tests and documentation.  API is mostly the same but the
	validation was a bit tightened. (Trac #351, svn r3056)

100.	[func]		Vaner
	Python processes: support naming of python processes so
	they're not all called python3.
	(Trac #322, svn r3052)

99.	[func]*		jinmei
	Introduced a separate EDNS class to encapsulate EDNS related
	information more cleanly.  The related APIs are changed a bit,
	although it won't affect most of higher level applications.
	(Trac #311, svn r3020)

98.	[build]		jinmei
	The ./configure script now tries to search some common include
	paths for boost header files to minimize the need for explicit
	configuration with --with-boost-include. (Trac #323, svn r3006)

97.	[func]		jinmei
	Added a micro benchmark test for query processing of b10-auth.
	(Trac #308, svn r2982)

96.	[bug]		jinmei
	Fixed two small issues with configure: Do not set CXXFLAGS so that
	it can be customized; Make sure --disable-static works.
	(Trac #325, r2976)

bind10-devel-20100917 released on September 17, 2010 

95.	[doc]		jreed
	Add b10-zonemgr manual page. Update other docs to introduce
	this secondary manager. (Trac #341, svn r2951)

95.	[bug]		jreed
	bin/xfrout and bin/zonemgr: Fixed some stderr output.
	(Trac #342, svn r2949)

94.	[bug]		jelte
  	bin/xfrout:  Fixed a problem in xfrout where only 2 or 3 RRs
	were used per DNS message in the xfrout stream.
	(Trac #334, r2931)

93.	[bug]		jinmei
	lib/datasrc: A DS query could crash the library (and therefore,
	e.g. the authoritative server) if some RR of the same apex name
	is stored in the hot spot cache. (Trac #307, svn r2923)

92.	[func]*		jelte
	libdns_python (the python wrappers for libdns++) has been renamed
	to pydnspp (Python DNS++). Programs and libraries that used
	'import libdns_python' now need to use 'import pydnspp'.
	(Trac #314, r2902)

91.	[func]*		jinmei
	lib/cc: Use const pointers and const member functions for the API
	as much as possible for safer operations.  Basically this does not
	change the observable behavior, but some of the API were changed
	in a backward incompatible manner.  This change also involves more
	copies, but at this moment the overhead is deemed acceptable.
	(Trac #310, r2803)

90.	[build]		jinmei
	(Darwin/Mac OS X specific) Specify DYLD_LIBRARY_PATH for tests and
	experimental run under the source tree.  Without this loadable
	python modules refer to installation paths, which may confuse the
	operation due to version mismatch or even trigger run time errors
	due to missing libraries. (Trac #313, r2782)

89.	[build]		jinmei
	Generate b10-config.db for tests at build time so that the source
	tree does not have to be writable. (Trac #315, r2776)

88.	[func]		jelte
	Blocking reads on the msgq command channel now have a timeout
	(defaults to 4 seconds, modifiable as needed by modules).
	Because of this, modules will no longer block indefinitely
	if they are waiting for a message that is not sent for whatever
	reason. (Trac #296, r2761)

87.	[func]		zhanglikun
	lib/python/isc/notifyout: Add the feature of notify-out, when 
	zone axfr/ixfr finishing, the server will notify its slaves.
	(Trac #289, svn r2737)

86.	[func]		jerry
	bin/zonemgr: Added zone manager module. The zone manager is one 
	of the co-operating processes of BIND10, which keeps track of 
	timers and other information necessary for BIND10 to act as a 
	slave. (Trac #215, svn r2737)

85.	[build]*		jinmei
	Build programs using dynamic link by default.  A new configure
	option --enable-static-link is provided to force static link for
	executable programs.  Statically linked programs can be run on a
	debugger more easily and would be convenient for developers.
	(Trac #309, svn r2723)

bind10-devel-20100812 released on August 12, 2010

84.	[bug]		jinmei, jerry
	This is a quick fix patch for the issue: AXFR fails half the 
	time because of connection problems. xfrout client will make
	a new connection every time. (Trac #299, svn r2697)

83.	[build]*		jreed
	The configure --with-boost-lib option is removed. It was not
	used since the build included ASIO. (svn r2684)

82.	[func]		jinmei
	bin/auth: Added -u option to change the effective process user
	of the authoritative server after invocation.  The same option to
	the boss process will be propagated to b10-auth, too.
	(Trac #268, svn r2675)

81.	[func]		jinmei
	Added a C++ framework for micro benchmark tests.  A supplemental
	library functions to build query data for the tests were also
	provided. (Trac #241, svn r2664)

80.	[bug]		jelte
	bindctl no longer accepts configuration changes for unknown or
	non-running modules (for the latter, this is until we have a
	way to verify those options, at which point it'll be allowed
	again).
	(Trac #99, r2657)

79.	[func]		feng, jinmei
	Refactored the ASIO link interfaces to move incoming XFR and
	NOTIFY processing to the auth server class.  Wrapper classes for
	ASIO specific concepts were also provided, so that other BIND 10
	modules can (eventually) use the interface without including the
	ASIO header file directly.  On top of these changes, AXFR and
	NOTIFY processing was massively improved in terms of message
	validation and protocol conformance.  Detailed tests were provided
	to confirm the behavior.
	Note: Right now, NOTIFY doesn't actually trigger subsequent zone
	transfer due to security reasons. (Trac #221, r2565)

78.	[bug]		jinmei
	lib/dns: Fixed miscellaneous bugs in the base32 (hex) and hex
	(base16) implementation, including incorrect padding handling,
	parser failure in decoding with a SunStudio build, missing
	validation on the length of encoded hex string.  Test cases were
	more detailed to identify these bugs and confirm the fix.  Also
	renamed the incorrect term of "base32" to "base32hex".  This
	changed the API, but they are not intended to be used outside
	libdns++, so we don't consider it a backward incompatible change.
	(Trac #256, r2549)

77.	[func]		zhanglikun
	Make error message be more friendly when running cmdctl and it's 
	already running (listening on same port)(Trac #277, r2540)

76.	[bug]		jelte
	Fixed a bug in the handling of 'remote' config modules (i.e.
	modules that peek at the configuration of other modules), where
	they answered 'unknown command' to commands for those other
	modules. (Trac #278, r2506)

75.	[bug]		jinmei
	Fixed a bug in the sqlite3 data source where temporary strings
	could be referenced after destruction.  It caused various lookup
	failures with SunStudio build. (Trac #288, r2494)

74.	[func]*		jinmei
	Refactored the cc::Session class by introducing an abstract base
	class.  Test code can use their own derived mock class so that
	tests can be done without establishing a real CC session.  This
	change also modified some public APIs, mainly in the config
	module. (Trac #275, r2459)

73.	[bug]		jelte
  	Fixed a bug where in bindctl, locally changed settings were
	reset when the list of running modules is updated. (Trac #285,
	r2452)

72.	[build]		jinmei
	Added -R when linking python wrapper modules to libpython when
	possible.  This helps build BIND 10 on platforms that install
	libpython whose path is unknown to run-time loader.  NetBSD is a
	known such platform. (Trac #148, r2427)

71.	[func]		each
  	Add "-a" (address) option to bind10 to specify an address for
	the auth server to listen on.

70.	[func]		each
  	Added a hot-spot cache to libdatasrc to speed up access to
	repeatedly-queried data and reduce the number of queries to
	the underlying database; this should substantially improve
	performance.  Also added a "-n" ("no cache") option to
	bind10 and b10-auth to disable the cache if needed.
	(Trac #192, svn r2383)

bind10-devel-20100701 released on July 1, 2010

69.	[func]*		jelte
	Added python wrappers for libdns++ (isc::dns), and libxfr. This
	removes the dependency on Boost.Python. The wrappers don't
	completely implement all functionality, but the high-level API
	is wrapped, and current modules use it now.
	(Trac #181, svn r2361)

68.	[func]		zhanglikun
	Add options -c (--certificate-chain) to bindctl. Override class
	HTTPSConnection to support server certificate validation.
	Add support to cmdctl.spec file, now there are three configurable 
	items for cmdctl: 'key_file', 'cert_file' and 'accounts_file', 
	all of them can be changed in runtime.
	(Trac #127, svn r2357)

67.	[func]		zhanglikun
	Make bindctl's command parser only do minimal check.
	Parameter value can be a sequence of non-space characters,
	or a string surrounded by quotation marks (these marks can
	be a part of the value string in escaped form). Make error
	message be more friendly. (If there is some error in
	parameter's value, the parameter name will be provided).
	Refactor function login_to_cmdctl() in class BindCmdInterpreter:
	avoid using Exception to catch all exceptions.
	(Trac #220, svn r2356)

66.	[bug]		each
	Check for duplicate RRsets before inserting data into a message
	section; this, among other things, will prevent multiple copies
	of the same CNAME from showing up when there's a loop. (Trac #69,
	svn r2350)
    
65.	[func]		shentingting
	Various loadzone improvements: allow optional comment for
	$TTL, allow optional origin and comment for $INCLUDE, allow
	optional comment for $ORIGIN, support BIND9 extension of
	time units for TTLs, and fix bug to not use class as part
	of label name when records don't have a label but do have
	a class.  Added verbose options to exactly what is happening
	with loadzone.  Added loadzone test suite of different file
	formats to load.
	(Trac #197, #199, #244, #161, #198, #174, #175, svn r2340)

64.	[func]		jerry
	Added python logging framework. It is for testing and
	experimenting with logging ideas. Currently, it supports
	three channels (file, syslog and stderr) and five levels
	(debug, info, warning, error and critical).
	(Trac #176, svn r2338)

63.	[func]		shane
	Added initial support for setuid(), using the "-u" flag. This will
	be replaced in the future, but for now provides a reasonable 
	starting point.
	(Trac #180, svn r2330)

62.	[func]		jelte
	bin/xfrin: Use the database_file as configured in Auth to transfers
	bin/xfrout: Use the database_file as configured in Auth to transfers

61.	[bug]		jelte
	bin/auth: Enable b10-auth to be launched in source tree
	(i.e. use a zone database file relative to that)

60.	[build]		jinmei
	Supported SunStudio C++ compiler.  Note: gtest still doesn't work.
	(Trac #251, svn r2310)

59.	[bug]		jinmei
	lib/datasrc,bin/auth: The authoritative server could return a
	SERVFAIL with a partial answer if it finds a data source broken
	while looking for an answer.  This can happen, for example, if a
	zone that doesn't have an NS RR is configured and loaded as a
	sqlite3 data source. (Trac #249, r2286)

58.	[bug]		jinmei
	Worked around an interaction issue between ASIO and standard C++
	library headers.  Without this ASIO didn't work: sometimes the
	application crashes, sometimes it blocked in the ASIO module.
	(Trac #248, svn r2187, r2190)

57.	[func]		jinmei
	lib/datasrc: used a simpler version of Name::split (change 31) for
	better readability.  No behavior change. (Trac #200, svn r2159)

56.	[func]*		jinmei
	lib/dns: renamed the library name to libdns++ to avoid confusion
	with the same name of library of BIND 9.
	(Trac #190, svn r2153)

55.	[bug]		shane
	bin/xfrout: xfrout exception on Ctrl-C now no longer generates
	exception for 'Interrupted system call'
	(Trac #136, svn r2147)

54.	[bug]		zhanglikun
	bin/xfrout: Enable b10-xfrout can be launched in source
	code tree.
	(Trac #224, svn r2103)

53.	[bug]		zhanglikun
	bin/bindctl: Generate a unique session ID by using 
	socket.gethostname() instead of socket.gethostbyname(), 
	since the latter one could make bindctl	stall if its own 
	host name can't be resolved.
	(Trac #228, svn r2096)

52.	[func]		zhanglikun
	bin/xfrout: When xfrout is launched, check whether the
	socket file is being used by one running xfrout process, 
	if it is, exit from python.	If the file isn't a socket file 
	or nobody is listening, it will be removed. If it can't 
	be removed, exit from python.
	(Trac #151, svn r2091)

bind10-devel-20100602 released on June 2, 2010

51.	[build]		jelte
	lib/python: Add bind10_config.py module for paths and
	possibly other configure-time variables. Allow some components
	to find spec files in build tree when ran from source.
	(Trac #223)

50.	[bug]		zhanglikun
	bin/xfrin: a regression in xfrin: it can't communicate with 
	a remote server. (Trac #218, svn r2038)

49.	[func]*		jelte
	Use unix domain sockets for msgq. For b10-msgq, the command
	line options --msgq-port and -m were removed. For bind10,
	the -msgq-port option was removed, and the -m command line
	option was changed to be a filename (instead of port number).
	(Trac #183, svn r2009)

48.	[func]		jelte
	bin/auth: Use asio's io_service for the msgq handling.
	(svn r2007)

47.	[func]		zhanglikun
	bin/cmdctl: Add value/type check for commands sent to
	cmdctl. (Trac #201, svn r1959)

46.	[func]		zhanglikun
	lib/cc: Fix real type data encoding/decoding. (Trac #193,
	svn r1959)

45.	[func]		zhanglikun
	bin/bind10: Pass verbose option to more modules. (Trac
	#205, svn r1957)

44.	[build]		jreed
	Install headers for libdns and libexception. (Trac #68,
	svn r1941)

43.	[func]		jelte
	lib/cc: Message queuing on cc channel. (Trac #58, svn r1870)

42.	[func]		jelte
	lib/python/isc/config:      Make temporary file with python
	tempfile module instead of manual with fixed name. (Trac
	#184, svn r1859)

41.	[func]		jelte
	Module descriptions in spec files. (Trac #90, svn r1856)

40.	[build]		jreed
	Report detected features and configure settings at end of
	configure output. (svn r1836)

39.	[func]*		each
	Renamed libauth to libdatasrc.

38.	[bug]		zhanglikun
	Send command 'shutdown' to Xfrin and Xfrout when boss receive SIGINT.
	Remove unused socket file when Xfrout process exits. Make sure Xfrout
	exit by itself when it receives SIGINT, instead of being killed by the
	signal SIGTERM or SIGKILL sent from boss.
	(Trac #135, #151, #134, svn r1797)

37.	[build]		jinmei
	Check for the availability of python-config. (Trac #159,
	svn r1794)

36.	[func]		shane
	bin/bind10:	Miscellaneous code cleanups and improvements.
	(Trac #40, svn r2012)

35.	[bug]		jinmei
	bin/bindctl: fixed a bug that it didn't accept IPv6 addresses as
	command arguments. (Trac #219, svn r2022)

34.	[bug]		jinmei
	bin/xfrin: fixed several small bugs with many additional unit
	tests.  Fixes include: IPv6 transport support, resource leak,
	and non IN class support. (Trac #185, svn r2000)

33.	[bug]		each
	bin/auth: output now prepended with "[b10-auth]" (Trac
	#109, svn r1985)

32.	[func]*		each
	bin/auth: removed custom query-processing code, changed
        boost::asio code to use plain asio instead, and added asio
        headers to the source tree.  This allows building without
        using an external boost library. (Trac #163, svn r1983)

31.	[func]		jinmei
	lib/dns: added a separate signature for Name::split() as a
	convenient wrapper for common usage. (Trac #49, svn r1903)

30.	[bug]		jinmei
	lib/dns: parameter validation of Name::split() was not sufficient,
	and invalid parameters could cause integer overflow and make the
	library crash. (Trac #177, svn r1806)

bind10-devel-20100421 released on April 21, 2010

29.	[build]		jreed
	Enable Python unit tests for "make check". (svn r1762)

28.	[bug]		jreed
	Fix msgq CC test so it can find its module. (svn r1751)

27.	[build]		jelte
	Add missing copyright license statements to various source
	files. (svn r1750)

26.	[func]		jelte
	Use PACKAGE_STRING (name + version) from config.h instead
	of hard-coded value in CH TXT version.bind replies (Trac
	#114, svn r1749)

25.	[func]*		jreed
	Renamed msgq to b10-msgq. (Trac #25, svn r1747, r1748)

24.	[func]		jinmei
	Support case-sensitive name compression in MessageRenderer.
	(Trac #142, svn r1704)

23.	[func]		jinmei
	Support a simple name with possible compression. (svn r1701)

22.	[func]		zhanglikun
	b10-xfrout for AXFR-out support added. (svn r1629, r1630)

21.	[bug]		zhanglikun
	Make log message more readable when xfrin failed. (svn
	r1697)

20.	[bug]		jinmei
	Keep stderr for child processes if -v is specified. (svn
	r1690, r1698)

19.	[bug]		jinmei
	Allow bind10 boss to pass environment variables from parent.
	(svn r1689)

18.	[bug]		jinmei
	Xfrin warn if bind10_dns load failed. (svn r1688)

17.	[bug]		jinmei
	Use sqlite3_ds.load() in xfrin module and catch Sqlite3DSError
	explicitly. (svn r1684)

16.	[func]*		zhanglikun
	Removed print_message and print_settings configuration
	commands from Xfrin. (Trac #136, svn r1682)

15.	[func]*		jinmei
	Changed zone loader/updater so trailing dot is not required.
	(svn r1681)

14.	[bug]		shane
	Change shutdown to actually SIGKILL properly. (svn r1675)

13.	[bug]		jinmei
	Don't ignore other RRs than SOA even if the second SOA is
	found. (svn r1674)

12.	[build]		jreed
	Fix tests and testdata so can be used from a read-only
	source directory.

11.	[build]		jreed
	Make sure python tests scripts are included in tarball.
	(svn r1648)

10.	[build]		jinmei
	Improve python detection for configure. (svn r1622)

9.	[build]		jinmei
	Automake the python binding of libdns. (svn r1617)

8.	[bug]		zhanglikun
	Fix log errors which may cause xfrin module to crash. (svn
	r1613)

7.	[func]		zhanglikun
	New API for inserting zone data to sqlite3 database for
	AXFR-in. (svn r1612, r1613)

6.	[bug]		jreed
	More code review, miscellaneous cleanups, style guidelines,
	and new and improved unit tests added.

5.	[doc]		jreed
	Manual page cleanups and improvements.

4.	[bug]		jinmei
	NSEC RDATA fixes for buffer overrun lookups, incorrect
	boundary checks, spec-non-conformant behaviors. (svn r1611)

3.	[bug]		jelte
	Remove a re-raise of an exception that should only have
	been included in an error answer on the cc channel. (svn
	r1601)

2.	[bug]		mgraff
	Removed unnecessary sleep() from ccsession.cc. (svn r1528)

1.	[build]*		jreed
	The configure --with-boostlib option changed to --with-boost-lib.

bind10-devel-20100319 released on March 19, 2010

For complete code revision history, see http://bind10.isc.org/browser
Specific git changesets can be accessed at:
	http://bind10.isc.org/changeset/?reponame=&old=rrrr^&new=rrrr
or after cloning the original git repository by executing:
	% git diff rrrr^ rrrr
Subversion changesets are not accessible any more.  The subversion
revision numbers will be replaced with corresponding git revisions.
Trac tickets can be accessed at: https://bind10.isc.org/ticket/nnn

LEGEND
[bug] general bug fix.  This is generally a backward compatible change,
	unless it's deemed to be impossible or very hard to keep
	compatibility to fix the bug.
[build] compilation and installation infrastructure change.
[doc] update to documentation. This shouldn't change run time behavior.
[func] new feature.  In some cases this may be a backward incompatible
	change, which would require a bump of major version.
[security] security hole fix. This is no different than a general bug
	fix except that it will be handled as confidential and will cause
	security patch releases.
*: Backward incompatible or operational change.<|MERGE_RESOLUTION|>--- conflicted
+++ resolved
@@ -1,4 +1,7 @@
-<<<<<<< HEAD
+292.	[func]		dvv
+	Implement the DLV rrtype according to RFC4431.
+	(Trac #1144, git TBD)
+
 291.    [func]          naokikambe
 	Statistics items are specified by each module's spec file.
 	Stats module can read these through the config manager. Stats
@@ -96,11 +99,6 @@
 278.	[doc]		jelte
 	Add logging configuration documentation to the guide.
 	(Trac #1011, git 2cc500af0929c1f268aeb6f8480bc428af70f4c4)
-=======
-278.	[func]		dvv
-	Implement the DLV rrtype according to RFC4431.
-	(Trac #1144, git TBD)
->>>>>>> 33c0d213
 
 277.	[func]		jerry
 	libdns++: Implement the SRV rrtype according to RFC2782.
