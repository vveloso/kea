--- conflicted
+++ resolved
@@ -1,9 +1,8 @@
-<<<<<<< HEAD
-587.	[bug]*		jreed
+588.	[bug]*		jreed
 	b10-xfrout: Log message id XFROUT_QUERY_QUOTA_EXCCEEDED
 	changed to XFROUT_QUERY_QUOTA_EXCEEDED.
 	(git be41be890f1349ae4c870a887f7acd99ba1eaac5)
-=======
+
 587.	[bug]		jelte
 	When used from python, the dynamic datasource factory now
 	explicitely loads the logging messages dictionary, so that correct
@@ -12,7 +11,6 @@
 	from the general datasource library to the sqlite3 datasource
 	(which also explicitely loads its messages).
 	(Trac 2746, git 1c004d95a8b715500af448683e4a07e9b66ea926)
->>>>>>> 282af2bf
 
 586.	[func]		marcin
 	libdhcp++: Removed unnecesary calls to the function which
