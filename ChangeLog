<<<<<<< HEAD
  167.  [func]      zhang likun, jelte
	Added a basic implementation for a resolver cache (though not
	used yet).
	(Trac #449, git 8aa3b2246ae095bbe7f855fd11656ae3bdb98986)
=======
  168.  [bug]       vorner
	Boss no longer has the -f argument, which was undocumented and stayed as
	a relict of previous versions, currently causing only strange behaviour.
	(Trac #572, git 17f237478961005707d649a661cc72a4a0d612d4)

  167.  [bug]           naokikambe
	Fixed failure of termination of msgq_test.py with python3 coverage(3.3.1)
	(Trac #573, git 0e6a18e12f61cc482e07078776234f32605312e5)
>>>>>>> 54147837

  166.  [func]      jelte
	The resolver now sends back a SERVFAIL when there is a client
	timeout (timeout_client config setting), but it will not stop
	resolving (until there is a lookup timeout or a result).
	(Trac #497 and #489, git af0e5cd93bebb27cb5c4457f7759d12c8bf953a6)

  165.  [func]      jelte
	The resolver now handles CNAMEs, it will follow them, and include
	them in the answer. The maximum length of CNAME chains that is
	supported is 16.
	(Trac #497, git af0e5cd93bebb27cb5c4457f7759d12c8bf953a6)

  164.  [bug]           y-aharen
	IntervalTimer: Modified the interface to accept interval in
	milliseconds. It shortens the time of the tests of IntervalTimer.
	(Trac #452, git c9f6acc81e24c4b8f0eb351123dc7b43f64e0914)

  163.  [func]      vorner
	The pimpl design pattern is used in UDPServer, with a shared pointer. This
	makes it smaller to copy (which is done a lot as a sideeffect of being
	coroutine) and speeds applications of this class (notably b10-auth) up by
	around 10%.
	(Trac #537, git 94cb95b1d508541201fc064302ba836164d3cbe6)

  162.  [func]		stephen
	Added C++ logging, allowing logging at different severities.
	Code specifies the message to be logged via a symbol, and the
	logging code picks up the message from an in-built dictionary.
	The contents of the dictionary can be replaced at run-time by
	locale-specific messages.  A message compiler program is provided
	to create message header files and supply the default messages.
	(Trac #438, git 7b1606cea7af15dc71f5ec1d70d958b00aa98af7)

  161.  [func]		stephen
	Added ResponseScrubber class to examine response from
	a server and to remove out-of-bailiwick RRsets.  Also
	does cross-section checks to ensure consistency.
	(Trac #496, git b9296ca023cc9e76cda48a7eeebb0119166592c5)

  160.  [func]		jelte
  	Updated the resolver to take 3 different timeout values;
	timeout_query for outstanding queries we sent while resolving
	timeout_client for sending an answer back to the client
	timeout_lookup for stopping the resolving
	(currently 2 and 3 have the same final effect)
	(Trac 489, git 578ea7f4ba94dc0d8a3d39231dad2be118e125a2)

  159.	[func]		smann
	The resolver now has a configurable set of root servers to start
	resolving at (called root_addresses). By default these are not
	(yet) filled in. If empty, a hardcoded address for f-root will be
	used right now.
	(Trac #483, git a07e078b4feeb01949133fc88c9939254c38aa7c)

  158.	[func]		jelte
	The Resolver module will now do (very limited) resolving, if not
	set to forwarding mode (i.e. if the configuration option
	forward_addresses is left empty). It only supports referrals that
	contain glue addresses at this point, and does no other processing
	of authoritative answers.
	(Trac #484, git 7b84de4c0e11f4a070e038ca4f093486e55622af)

  157.  [bug]       vorner
	One frozen process no longer freezes the whole b10-msgq. It caused the
	whole system to stop working.
	(Trac #420, git 93697f58e4d912fa87bc7f9a591c1febc9e0d139)

  156.	[func]		stephen
	Added ResponseClassifier class to examine response from
	a server and classify it into one of several categories.
	(Trac #487, git 18491370576e7438c7893f8551bbb8647001be9c)

bind10-devel-20110120 released on January 20, 2011

  155.	[doc]		jreed
	Miscellaneous documentation improvements for man pages and
	the guide, including auth, resolver, stats, xfrout, and
	zonemgr.  (git c14c4741b754a1eb226d3bdc3a7abbc4c5d727c0)

  154.	[bug]		jinmei
	b10-xfrin/b10-zonemgr: Fixed a bug where these programs didn't
	receive command responses from CC sessions.  Eventually the
	receive buffer became full, and many other components that rely
	on CC channels would stall (as noted in #420 and #513).  This is
	an urgent care fix due to the severity of the problem; we'll need
	to revisit it for cleaner fix later.
	(Trac #516, git 62c72fcdf4617e4841e901408f1e7961255b8194)

  153.	[bug]		jelte
	b10-cfgmgr: Fixed a bug where configuration updates sometimes
	lost previous settings in the configuration manager.
	(Trac #427, git 2df894155657754151e0860e2ca9cdbed7317c70)

  152.	[func]*		jinmei
	b10-auth: Added new configuration variable "statistics-interval"
	to allow the user to change the timer interval for periodic
	statistics updates.  The update can also be disabled by setting
	the value to 0.  Disabling statistics updates will also work as
	a temporary workaround of a known issue that b10-auth can block in
	sending statistics and stop responding to queries as a result.
	(Trac #513, git 285c5ee3d5582ed6df02d1aa00387f92a74e3695)

  151.  [bug]		smann
	lib/log/dummylog.h: 
	lib/log/dummylog.cc: Modify dlog so that it takes an optional 2nd
        argument of type bool (true or false). This flag, if set, will cause
        the message to be printed whether or not -v is chosen.
        (trac #432, git 880220478c3e8702d56d761b1e0b21b77d08ee5a)

  150.  [bug]		jelte
	b10-cfgmgr: No longer save the configuration on exit. Configuration
	is already saved if it is changed successfully, so writing it on
	exit (and hence, when nothing has changed too) is unnecessary and
	may even cause problems.
	(Trac #435, git fd7baa38c08d54d5b5f84930c1684c436d2776dc)

  149.  [bug]		jelte
	bindctl: Check if the user session has disappeared (either by a
	timeout or by a server restart), and reauthenticate if so. This
	fixes the 'cmdctl not running' problem.
        (trac #431, git b929be82fec5f92e115d8985552f84b4fdd385b9)

  148.	[func]		jelte
	bindctl: Command results are now pretty-printed (i.e. printed in
	a more readable form). Empty results are no longer printed at all
	(used to print '{}'), and the message
	'send the command to cmd-ctrl' has also been removed.
	(git 3954c628c13ec90722a2d8816f52a380e0065bae)

  147.	[bug]		jinmei
	python/isc/config: Fixed a bug that importing custom configuration
	(in b10-config.db) of a remote module didn't work.
	(Trac #478, git ea4a481003d80caf2bff8d0187790efd526d72ca)

  146.	[func]		jelte
	Command arguments were not validated internally against their
	specifications. This change fixes that (on the C++ side, Python
	side depends on an as yet planned addition). Note: this is only
	an added internal check, the cli already checks format.
	(Trac #473, git 5474eba181cb2fdd80e2b2200e072cd0a13a4e52)

  145.	[func]*		jinmei
	b10-auth: added a new command 'loadzone' for (re)loading a
	specific zone.  The command syntax is generic but it is currently
	only feasible for class IN in memory data source.  To reload a
	zone "example.com" via bindctl, execute the command as follows:
	> Auth loadzone origin = example.com
	(Trac #467 git 4f7e1f46da1046de527ab129a88f6aad3dba7562
	from 1d7d3918661ba1c6a8b1e40d8fcbc5640a84df12)

  144.	[build]		jinmei
	Introduced a workaround for clang++ build on FreeBSD (and probably
	some other OSes).  If building BIND 10 fails with clang++ due to
	a link error about "__dso_handle", try again from the configure
	script with CXX_LIBTOOL_LDFLAGS=-L/usr/lib (the path actually
	doesn't matter; the important part is the -L flag).  This
	workaround is not automatically enabled as it's difficult to
	detect the need for it dynamically, and must be enabled via the
	variable by hand.
	(Trac #474, git cfde436fbd7ddf3f49cbbd153999656e8ca2a298)

  143.	[build]		jinmei
	Fixed build problems with clang++ in unit tests due to recent
	changes.  No behavior change. (Trac #448, svn r4133)

  142.	[func]		jinmei
	b10-auth: updated query benchmark so that it can test in memory
	data source.  Also fixed a bug that the output buffer isn't
	cleared after query processing, resulting in misleading results
	or program crash.  This is a regression due to change #135.
	(Trac #465, svn r4103)

  141.	[bug]		jinmei
	b10-auth: Fixed a bug that the authoritative server includes
	trailing garbage data in responses.  This is a regression due to
	change #135. (Trac #462, svn r4081)

  140.  [func]		y-aharen
	src/bin/auth: Added a feature to count queries and send counter
	values to statistics periodically. To support it, added wrapping
	class of asio::deadline_timer to use as interval timer.
	The counters can be seen using the "Stats show" command from
	bindctl.  The result would look like:
	  ... "auth.queries.tcp": 1, "auth.queries.udp": 1 ...
	Using the "Auth sendstats" command you can make b10-auth send the
	counters to b10-stats immediately.
	(Trac #347, svn r4026)

  139.  [build]		jreed
	Introduced configure option and make targets for generating
	Python code coverage report. This adds new make targets:
	report-python-coverage and clean-python-coverage. The C++
	code coverage targets were renamed to clean-cpp-coverage
	and report-cpp-coverage. (Trac #362, svn r4023)

  138.	[func]*		jinmei
	b10-auth: added a configuration interface to support in memory
	data sources.  For example, the following command to bindctl
	will configure a memory data source containing the "example.com"
	zone with the zone file named "example.com.zone":
	> config set Auth/datasources/ [{"type": "memory", "zones": \
	 [{"origin": "example.com", "file": "example.com.zone"}]}]
	By default, the memory data source is disabled; it must be
	configured explicitly.  To disable it again, specify a null list
	for Auth/datasources:
	> config set Auth/datasources/ []
	Notes: it's currently for class IN only.  The zone files are not
	actually loaded into memory yet (which will soon be implemented).
	This is an experimental feature and the syntax may change in
	future versions.
	(Trac #446, svn r3998)

  137.	[bug]		jreed
	Fix run_*.sh scripts that are used for development testing
	so they use a msgq socket file in the build tree.
	(Trac #226, svn r3989)

  136.  [bug]       jelte
  	bindctl (and the configuration manager in general) now no longer
	accepts 'unknown' data; i.e. data for modules that it does not know
	about, or configuration items that are not specified in the .spec
	files.
	(Trac #202, svn r3967)

  135.  [func]      each
	Add b10-resolver. This is an example recursive server that
	currently does forwarding only and no caching.
	(Trac #327, svn r3903)

  134.  [func]      vorner
	b10-resolver supports timeouts and retries in forwarder mode.
	(Trac #401, svn r3660)

  133.  [func]      vorner
	New temporary logging function available in isc::log. It is used by
	b10-resolver.
	(Trac #393, r3602)

  132.  [func]      vorner
	The b10-resolver is configured through config manager.
	It has "listen_on" and "forward_addresses" options.
	(Trac #389, r3448)

  131.  [func]    feng, jerry
	src/lib/datasrc: Introduced two template classes RBTree and RBNode
	to provide the generic map with domain name as key and anything as
	the value. Because of some unresolved design issue, the new classes
	are only intended to be used by memory zone and zone table.
	(Trac #397, svn r3890)

  130.	[func]		jerry
	src/lib/datasrc: Introduced a new class MemoryDataSrc to provide
	the general interface for memory data source.  For the initial
	implementation, we don't make it a derived class of AbstractDataSrc
	because the interface is so different(we'll eventually consider this
	as part of the generalization work).
	(Trac #422, svn r3866)

  129.	[func]		jinmei
	src/lib/dns: Added new functions masterLoad() for loading master
	zone files.  The initial implementation can only parse a limited
	form of master files, but BIND 9's named-compilezone can convert
	any valid zone file into the acceptable form.
	(Trac #423, svn r3857)

  128.  [build]     vorner
	Test for query name = '.', type = DS to authoritative nameserver
	for root zone was added.
	(Trac #85, svn r3836)

  127.  [bug]       stephen
	During normal operation process termination and resurrection messages
	are now output regardless of the state of the verbose flag.
	(Trac #229, svn r3828)

  126.  [func]      stephen, vorner, ocean
	The Nameserver Address Store (NSAS) component has been added. It takes
	care of choosing an IP address of a nameserver when a zone needs to be
	contacted.
	(Trac #356, Trac #408, svn r3823)

bind10-devel-20101201 released on December 01, 2010

  125.  [func]		jelte
	Added support for addressing individual list items in bindctl
	configuration commands; If you have an element that is a list, you
	can use foo[X] to address a specific item, where X is an integer
	(starting at 0)
	(Trac #405, svn r3739)

  124.  [bug]		jreed
	Fix some wrong version reporting. Now also show the version
	for the component and BIND 10 suite. (Trac #302, svn r3696)

  123.  [bug]		jelte
	src/bin/bindctl printed values had the form of python literals
	(e.g. 'True'), while the input requires valid JSON (e.g. 'true').
	Output changed to JSON format for consistency. (svn r3694)

  122.  [func]		stephen
	src/bin/bind10: Added configuration options to Boss to determine
	whether to start the authoritative server, recursive server (or
	both). A dummy program has been provided for test purposes.
	(Trac #412, svn r3676)

  121.  [func]		jinmei
	src/lib/dns: Added support for TSIG RDATA.  At this moment this is
	not much of real use, however, because no protocol support was
	added yet.  It will soon be added. (Trac #372, svn r3649)

  120.  [func]		jinmei
	src/lib/dns: introduced two new classes, TSIGKey and TSIGKeyRing,
	to manage TSIG keys. (Trac #381, svn r3622)

  119.	[bug]		jinmei
	The master file parser of the python datasrc module incorrectly
	regarded a domain name beginning with a decimal number as a TTL
	specification.  This confused b10-loadzone and had it reject to
	load a zone file that contains such a name.
	Note: this fix is incomplete and the loadzone would still be
	confused if the owner name is a syntactically indistinguishable
	from a TTL specification.  This is part of a more general issue
	and will be addressed in Trac #413. (Trac #411, svn r3599)

  118.	[func]		jinmei
	src/lib/dns: changed the interface of
	AbstractRRset::getRdataIterator() so that the internal
	cursor would point to the first RDATA automatically.  This
	will be a more intuitive and less error prone behavior.
	This is a backward compatible change. (Trac #410, r3595)

  117.  [func]		jinmei
	src/lib/datasrc: added new zone and zone table classes for the
	support of in memory data source.  This is an intermediate step to
	the bigger feature, and is not yet actually usable in practice.
	(Trac #399, svn r3590)

  116.	[bug]		jerry
	src/bin/xfrout: Xfrout and Auth will communicate by long tcp
	connection, Auth needs to make a new connection only on the first
	time or if an error occurred.
	(Trac #299, svn r3482)

  115.	[func]*		jinmei
	src/lib/dns: Changed DNS message flags and section names from
	separate classes to simpler enums, considering the balance between
	type safety and usability.  API has been changed accordingly.
	More documentation and tests were provided with these changes.
	(Trac #358, r3439)

  114.	[build]		jinmei
	Supported clang++.  Note: Boost >= 1.44 is required.
	(Trac #365, svn r3383)

  113.	[func]*		zhanglikun
	Folder name 'utils'(the folder in /src/lib/python/isc/) has been
	renamed	to 'util'. Programs that used 'import isc.utils.process'
	now need to use 'import isc.util.process'. The folder
	/src/lib/python/isc/Util is removed since it isn't used by any
	program. (Trac #364, r3382)

  112.	[func]		zhang likun
	Add one mixin class to override the naive serve_forever() provided
	in python library socketserver. Instead of polling for shutdown
	every poll_interval seconds, one socketpair is used to wake up
	the waiting server. (Trac #352, svn r3366)

  111.	[bug]*   zhanglikun, Michal Vaner
	Make sure process xfrin/xfrout/zonemgr/cmdctl can be stopped
	properly when user enter "ctrl+c" or 'Boss shutdown' command
	through bindctl.  The ZonemgrRefresh.run_timer and
	NotifyOut.dispatcher spawn a thread themselves.
	(Trac #335, svn r3273)

  110.  [func]      Michal Vaner
	Added isc.net.check module to check ip addresses and ports for
	correctness and isc.net.addr to hold IP address. The bind10, xfrin
	and cmdctl programs are modified to use it.
	(Trac #353, svn r3240)

  109.  [func]		naokikambe
	Added the initial version of the stats module for the statistics
	feature of BIND 10, which supports the restricted features and
	items and reports via bindctl command. (Trac #191, r3218)
	Added the document of the stats module, which is about how stats
	module collects the data (Trac #170, [wiki:StatsModule])

  108.	[func]		jerry
	src/bin/zonemgr: Provide customizable configurations for
	lowerbound_refresh, lowerbound_retry, max_transfer_timeout and
	jitter_scope. (Trac #340, r3205)

  107.  [func]       zhang likun
	Remove the parameter 'db_file' for command 'retransfer' of
	xfrin module. xfrin.spec will not be generated by script.
	(Trac #329, r3171)

  106.  [bug]       zhang likun
	When xfrin can't connect with one zone's master, it should tell
	the bad news to zonemgr, so that zonemgr can reset the timer for
	that zone. (Trac #329, r3170)

  105.  [bug]       Michal Vaner
	Python processes: they no longer take 100% CPU while idle
	due to a busy loop in reading command session in a nonblocking way.
	(Trac #349, svn r3153), (Trac #382, svn r3294)

  104.	[bug]		jerry
	bin/zonemgr: zonemgr should be attempting to refresh expired zones.
	(Trac #336, r3139)
 
  103.	[bug]		jerry
	lib/python/isc/log: Fixed an issue with python logging,
	python log shouldn't die with OSError. (Trac #267, r3137)
 
  102.	[build]		jinmei
	Disable threads in ASIO to minimize build time dependency.
	(Trac #345, r3100)

  101.	[func]		jinmei
	src/lib/dns: Completed Opcode and Rcode implementation with more
	tests and documentation.  API is mostly the same but the
	validation was a bit tightened. (Trac #351, svn r3056)

  100.  [func]      Michal Vaner
	Python processes: support naming of python processes so
	they're not all called python3.
	(Trac #322, svn r3052)

  99.	[func]*		jinmei
	Introduced a separate EDNS class to encapsulate EDNS related
	information more cleanly.  The related APIs are changed a bit,
	although it won't affect most of higher level applications.
	(Trac #311, svn r3020)

  98.	[build]		jinmei
	The ./configure script now tries to search some common include
	paths for boost header files to minimize the need for explicit
	configuration with --with-boost-include. (Trac #323, svn r3006)

  97.	[func]		jinmei
	Added a micro benchmark test for query processing of b10-auth.
	(Trac #308, svn r2982)

  96.	[bug]		jinmei
	Fixed two small issues with configure: Do not set CXXFLAGS so that
	it can be customized; Make sure --disable-static works.
	(Trac #325, r2976)

bind10-devel-20100917 released on September 17, 2010 

  95.	[doc]		jreed
	Add b10-zonemgr manual page. Update other docs to introduce
	this secondary manager. (Trac #341, svn r2951)

  95.	[bug]		jreed
	bin/xfrout and bin/zonemgr: Fixed some stderr output.
	(Trac #342, svn r2949)

  94.	[bug]		jelte
  	bin/xfrout:  Fixed a problem in xfrout where only 2 or 3 RRs
	were used per DNS message in the xfrout stream.
	(Trac #334, r2931)

  93.	[bug]		jinmei
	lib/datasrc: A DS query could crash the library (and therefore,
	e.g. the authoritative server) if some RR of the same apex name
	is stored in the hot spot cache. (Trac #307, svn r2923)

  92.	[func]*		jelte
	libdns_python (the python wrappers for libdns++) has been renamed
	to pydnspp (Python DNS++). Programs and libraries that used
	'import libdns_python' now need to use 'import pydnspp'.
	(Trac #314, r2902)

  91.	[func]*		jinmei
	lib/cc: Use const pointers and const member functions for the API
	as much as possible for safer operations.  Basically this does not
	change the observable behavior, but some of the API were changed
	in a backward incompatible manner.  This change also involves more
	copies, but at this moment the overhead is deemed acceptable.
	(Trac #310, r2803)

  90.	[build]		jinmei
	(Darwin/Mac OS X specific) Specify DYLD_LIBRARY_PATH for tests and
	experimental run under the source tree.  Without this loadable
	python modules refer to installation paths, which may confuse the
	operation due to version mismatch or even trigger run time errors
	due to missing libraries. (Trac #313, r2782)

  89.	[build]		jinmei
	Generate b10-config.db for tests at build time so that the source
	tree does not have to be writable. (Trac #315, r2776)

  88.   [func]		jelte
	Blocking reads on the msgq command channel now have a timeout
	(defaults to 4 seconds, modifiable as needed by modules).
	Because of this, modules will no longer block indefinitely
	if they are waiting for a message that is not sent for whatever
	reason. (Trac #296, r2761)

  87.   [func]		zhanglikun
	lib/python/isc/notifyout: Add the feature of notify-out, when 
	zone axfr/ixfr finishing, the server will notify its slaves.
	(Trac #289, svn r2737)

  86.	[func]		jerry
	bin/zonemgr: Added zone manager module. The zone manager is one 
	of the co-operating processes of BIND10, which keeps track of 
	timers and other information necessary for BIND10 to act as a 
	slave. (Trac #215, svn r2737)

  85.	[build]*	jinmei
	Build programs using dynamic link by default.  A new configure
	option --enable-static-link is provided to force static link for
	executable programs.  Statically linked programs can be run on a
	debugger more easily and would be convenient for developers.
	(Trac #309, svn r2723)

bind10-devel-20100812 released on August 12, 2010

  84.	[bug]		jinmei, jerry
	This is a quick fix patch for the issue: AXFR fails half the 
	time because of connection problems. xfrout client will make
	a new connection every time. (Trac #299, svn r2697)

  83.	[build]*	jreed
	The configure --with-boost-lib option is removed. It was not
	used since the build included ASIO. (svn r2684)

  82.	[func]		jinmei
	bin/auth: Added -u option to change the effective process user
	of the authoritative server after invocation.  The same option to
	the boss process will be propagated to b10-auth, too.
	(Trac #268, svn r2675)

  81.	[func]		jinmei
	Added a C++ framework for micro benchmark tests.  A supplemental
	library functions to build query data for the tests were also
	provided. (Trac #241, svn r2664)

  80.	[bug]		jelte
	bindctl no longer accepts configuration changes for unknown or
	non-running modules (for the latter, this is until we have a
	way to verify those options, at which point it'll be allowed
	again).
	(Trac #99, r2657)

  79.	[func]		feng, jinmei
	Refactored the ASIO link interfaces to move incoming XFR and
	NOTIFY processing to the auth server class.  Wrapper classes for
	ASIO specific concepts were also provided, so that other BIND 10
	modules can (eventually) use the interface without including the
	ASIO header file directly.  On top of these changes, AXFR and
	NOTIFY processing was massively improved in terms of message
	validation and protocol conformance.  Detailed tests were provided
	to confirm the behavior.
	Note: Right now, NOTIFY doesn't actually trigger subsequent zone
	transfer due to security reasons. (Trac #221, r2565)

  78.	[bug]		jinmei
	lib/dns: Fixed miscellaneous bugs in the base32 (hex) and hex
	(base16) implementation, including incorrect padding handling,
	parser failure in decoding with a SunStudio build, missing
	validation on the length of encoded hex string.  Test cases were
	more detailed to identify these bugs and confirm the fix.  Also
	renamed the incorrect term of "base32" to "base32hex".  This
	changed the API, but they are not intended to be used outside
	libdns++, so we don't consider it a backward incompatible change.
	(Trac #256, r2549)

  77.	[func]		zhanglikun
	Make error message be more friendly when running cmdctl and it's 
	already running(listening on same port)(Trac #277, r2540)

  76.	[bug]		jelte
	Fixed a bug in the handling of 'remote' config modules (i.e.
	modules that peek at the configuration of other modules), where
	they answered 'unknown command' to commands for those other
	modules. (Trac #278, r2506)

  75.	[bug]		jinmei
	Fixed a bug in the sqlite3 data source where temporary strings
	could be referenced after destruction.  It caused various lookup
	failures with SunStudio build. (Trac #288, r2494)

  74.	[func]*		jinmei
	Refactored the cc::Session class by introducing an abstract base
	class.  Test code can use their own derived mock class so that
	tests can be done without establishing a real CC session.  This
	change also modified some public APIs, mainly in the config
	module. (Trac #275, r2459)

  73.	[bug]		jelte
  	Fixed a bug where in bindctl, locally changed settings were
	reset when the list of running modules is updated. (Trac #285,
	r2452)

  72.	[build]		jinmei
	Added -R when linking python wrapper modules to libpython when
	possible.  This helps build BIND 10 on platforms that install
	libpython whose path is unknown to run-time loader.  NetBSD is a
	known such platform. (Trac #148, r2427)

  71.  [func]		each
  	Add "-a" (address) option to bind10 to specify an address for
	the auth server to listen on.

  70.  [func]		each
  	Added a hot-spot cache to libdatasrc to speed up access to
	repeatedly-queried data and reduce the number of queries to
	the underlying database; this should substantially improve
	performance.  Also added a "-n" ("no cache") option to
	bind10 and b10-auth to disable the cache if needed.
	(Trac #192, svn r2383)

bind10-devel-20100701 released on July 1, 2010

  69.  [func]*		jelte
	Added python wrappers for libdns++ (isc::dns), and libxfr. This
	removes the dependency on Boost.Python. The wrappers don't
	completely implement all functionality, but the high-level API
	is wrapped, and current modules use it now.
	(Trac #181, svn r2361)

  68.  [func]		zhanglikun
	Add options -c(--certificate-chain) to bindctl. Override class
	HTTPSConnection to support server certificate validation.
	Add support to cmdctl.spec file, now there are three configurable 
	items for cmdctl: 'key_file', 'cert_file' and 'accounts_file', 
	all of them can be changed in runtime.
	(Trac #127, svn r2357)

  67.  [func]		zhanglikun
	Make bindctl's command parser only do minimal check.
	Parameter value can be a sequence of non-space characters,
	or a string surrounded by quotation marks (these marks can
	be a part of the value string in escaped form). Make error
	message be more friendly. (If there is some error in
	parameter's value, the parameter name will be provided).
	Refactor function login_to_cmdctl() in class BindCmdInterpreter:
	avoid using Exception to catch all exceptions.
	(Trac #220, svn r2356)

  66.  [bug]		each
	Check for duplicate RRsets before inserting data into a message
	section; this, among other things, will prevent multiple copies
	of the same CNAME from showing up when there's a loop. (Trac #69,
	svn r2350)
    
  65.  [func]		shentingting
	Various loadzone improvements: allow optional comment for
	$TTL, allow optional origin and comment for $INCLUDE, allow
	optional comment for $ORIGIN, support BIND9 extension of
	time units for TTLs, and fix bug to not use class as part
	of label name when records don't have a label but do have
	a class.  Added verbose options to exactly what is happening
	with loadzone.  Added loadzone test suite of different file
	formats to load.
	(Trac #197, #199, #244, #161, #198, #174, #175, svn r2340)

  64.  [func]		jerry
	Added python logging framework. It is for testing and
	experimenting with logging ideas. Currently, it supports
	three channels (file, syslog and stderr) and five levels
	(debug, info, warning, error and critical).
	(Trac #176, svn r2338)

  63.  [func]		shane
	Added initial support for setuid(), using the "-u" flag. This will
	be replaced in the future, but for now provides a reasonable 
	starting point.
	(Trac #180, svn r2330)

  62.  [func]		jelte
	bin/xfrin: Use the database_file as configured in Auth to transfers
	bin/xfrout: Use the database_file as configured in Auth to transfers

  61.  [bug]		jelte
	bin/auth: Enable b10-auth to be launched in source tree
	(i.e. use a zone database file relative to that)

  60.	[build]		jinmei
	Supported SunStudio C++ compiler.  Note: gtest still doesn't work.
	(Trac #251, svn r2310)

  59.	[bug]		jinmei
	lib/datasrc,bin/auth: The authoritative server could return a
	SERVFAIL with a partial answer if it finds a data source broken
	while looking for an answer.  This can happen, for example, if a
	zone that doesn't have an NS RR is configured and loaded as a
	sqlite3 data source. (Trac #249, r2286)

  58.	[bug]		jinmei
	Worked around an interaction issue between ASIO and standard C++
	library headers.  Without this ASIO didn't work: sometimes the
	application crashes, sometimes it blocked in the ASIO module.
	(Trac #248, svn r2187, r2190)

  57.	[func]		jinmei
	lib/datasrc: used a simpler version of Name::split (change 31) for
	better readability.  No behavior change. (Trac #200, svn r2159)

  56.	[func]*		jinmei
	lib/dns: renamed the library name to libdns++ to avoid confusion
	with the same name of library of BIND 9.
	(Trac #190, svn r2153)

  55.	[bug]		shane
	bin/xfrout: xfrout exception on Ctrl-C now no longer generates
	exception for 'Interrupted system call'
	(Track #136, svn r2147)

  54.	[bug]		zhanglikun
	bin/xfrout: Enable b10-xfrout can be launched in source
	code tree.
	(Trac #224, svn r2103)

  53.	[bug]		zhanglikun
	bin/bindctl: Generate a unique session ID by using 
	socket.gethostname() instead of socket.gethostbyname(), 
	since the latter one could make bindctl	stall if its own 
	host name can't be resolved.
	(Trac #228, svn r2096)

  52.	[func]		zhanglikun
	bin/xfrout: When xfrout is launched, check whether the
	socket file is being used by one running xfrout process, 
	if it is, exit from python.	If the file isn't a socket file 
	or nobody is listening, it will be removed. If it can't 
	be removed, exit from python.
	(Trac #151, svn r2091)

bind10-devel-20100602 released on June 2, 2010

  51.   [build]		jelte
	lib/python: Add bind10_config.py module for paths and
	possibly other configure-time variables. Allow some components
	to find spec files in build tree when ran from source.
	(Trac #223)

  50.	[bug]		zhanglikun
	bin/xfrin: a regression in xfrin: it can't communicate with 
	a remote server. (Trac #218, svn r2038)

  49.	[func]*		jelte
	Use unix domain sockets for msgq. For b10-msgq, the command
	line options --msgq-port and -m were removed. For bind10,
	the -msgq-port option was removed, and the -m command line
	option was changed to be a filename (instead of port number).
	(Trac #183, svn r2009)

  48.	[func]		jelte
	bin/auth: Use asio's io_service for the msgq handling.
	(svn r2007)

  47.	[func]		zhanglikun
	bin/cmdctl: Add value/type check for commands sent to
	cmdctl. (Trac #201, svn r1959)

  46.	[func]		zhanglikun
	lib/cc: Fix real type data encoding/decoding. (Trac #193,
	svn r1959)

  45.	[func]		zhanglikun
	bin/bind10: Pass verbose option to more modules. (Trac
	#205, svn r1957)

  44.   [build]         jreed
	Install headers for libdns and libexception. (Trac #68,
	svn r1941)

  43.   [func]          jelte
	lib/cc: Message queuing on cc channel. (Trac #58, svn r1870)

  42.   [func]          jelte
	lib/python/isc/config:      Make temporary file with python
	tempfile module instead of manual with fixed name. (Trac
	#184, svn r1859)

  41.   [func]          jelte
	Module descriptions in spec files. (Trac #90, svn r1856)

  40.   [build]         jreed
	Report detected features and configure settings at end of
	configure output. (svn r1836)

  39.   [func]*         each
	Renamed libauth to libdatasrc.

  38.   [bug]           zhanglikun
	Send command 'shutdown' to Xfrin and Xfrout when boss receive SIGINT.
	Remove unused socket file when Xfrout process exits. Make sure Xfrout
	exit by itself when it receives SIGINT, instead of being killed by the
	signal SIGTERM or SIGKILL sent from boss.
	(Trac #135, #151, #134, svn r1797)

  37.   [build]         jinmei
	Check for the availability of python-config. (Trac #159,
	svn r1794)

  36.	[func]		shane
	bin/bind10:	Miscellaneous code cleanups and improvements.
	(Trac #40, svn r2012)

  35.	[bug]		jinmei
	bin/bindctl: fixed a bug that it didn't accept IPv6 addresses as
	command arguments. (Trac #219, svn r2022)

  34.	[bug]		jinmei
	bin/xfrin: fixed several small bugs with many additional unit
	tests.  Fixes include: IPv6 transport support, resource leak,
	and non IN class support. (Trac #185, svn r2000)

  33.   [bug]           each
	bin/auth: output now prepended with "[b10-auth]" (Trac
	#109, svn r1985)

  32.	[func]*		each
	bin/auth: removed custom query-processing code, changed
        boost::asio code to use plain asio instead, and added asio
        headers to the source tree.  This allows building without
        using an external boost library. (Trac #163, svn r1983)

  31.	[func]		jinmei
	lib/dns: added a separate signature for Name::split() as a
	convenient wrapper for common usage. (Trac #49, svn r1903)

  30.	[bug]		jinmei
	lib/dns: parameter validation of Name::split() was not sufficient,
	and invalid parameters could cause integer overflow and make the
	library crash. (Trac #177, svn r1806)

bind10-devel-20100421 released on April 21, 2010

  29.	[build]
	Enable Python unit tests for "make check". (svn r1762)

  28.	[bug]
	Fix msgq CC test so it can find its module. (svn r1751)

  27.	[build]
	Add missing copyright license statements to various source
	files. (svn r1750)

  26.	[func]
	Use PACKAGE_STRING (name + version) from config.h instead
	of hard-coded value in CH TXT version.bind replies (Trac
	#114, svn r1749)

  25.	[func]*
	Renamed msgq to b10-msgq. (Trac #25, svn r1747, r1748)

  24.	[func]
	Support case-sensitive name compression in MessageRenderer.
	(Trac #142, svn r1704)

  23.	[func]
	Support a simple name with possible compression. (svn r1701)

  22.	[func]
	b10-xfrout for AXFR-out support added. (svn r1629, r1630)

  21.	[bug]
	Make log message more readable when xfrin failed. (svn
	r1697)

  20.	[bug]
	Keep stderr for child processes if -v is specified. (svn
	r1690, r1698)

  19.	[bug]
	Allow bind10 boss to pass environment variables from parent.
	(svn r1689)

  18.	[bug]
	Xfrin warn if bind10_dns load failed. (svn r1688)

  17.	[bug]
	Use sqlite3_ds.load() in xfrin module and catch Sqlite3DSError
	explicitly. (svn r1684)

  16.	[func]*
	Removed print_message and print_settings configuration
	commands from Xfrin. (Trac #136, svn r1682)

  15.	[func]*
	Changed zone loader/updater so trailing dot is not required.
	(svn r1681)

  14.	[bug]
	Change shutdown to actually SIGKILL properly. (svn r1675)

  13.	[bug]
	Don't ignore other RRs than SOA even if the second SOA is
	found. (svn r1674)

  12.	[build]
	Fix tests and testdata so can be used from a read-only
	source directory.

  11.	[build]
	Make sure python tests scripts are included in tarball.
	(svn r1648)

  10.	[build]
	Improve python detection for configure. (svn r1622)

   9.	[build]
	Automake the python binding of libdns. (svn r1617)

   8.	[bug]
	Fix log errors which may cause xfrin module to crash. (svn
	r1613)

   7.	[func]
	New API for inserting zone data to sqlite3 database for
	AXFR-in. (svn r1612, r1613)

   6.	[bug]
	More code review, miscellaneous cleanups, style guidelines,
	and new and improved unit tests added.

   5.	[doc]
	Manual page cleanups and improvements.

   4.	[bug]
	NSEC RDATA fixes for buffer overrun lookups, incorrect
	boundary checks, spec-non-conformant behaviors. (svn r1611)

   3.	[bug]
	Remove a re-raise of an exception that should only have
	been included in an error answer on the cc channel. (svn
	r1601)

   2.	[bug]
	Removed unnecessary sleep() from ccsession.cc. (svn r1528)

   1.	[build]*
	The configure --with-boostlib option changed to --with-boost-lib.

bind10-devel-20100319 released on March 19, 2010

For complete code revision history, see http://bind10.isc.org/browser
Specific git changesets can be accessed at:
	http://bind10.isc.org/changeset/?reponame=&old=rrrr^&new=rrrr
or after cloning the original git repository by executing:
	% git diff rrrr^ rrrr
Subversion changesets are not accessible any more.  The subversion
revision numbers will be replaced with corresponding git revisions.
Trac tickets can be accessed at: https://bind10.isc.org/ticket/nnn

LEGEND
[bug] general bug fix.  This is generally a backward compatible change,
	unless it's deemed to be impossible or very hard to keep
	compatibility to fix the bug.
[build] compilation and installation infrastructure change.
[doc] update to documentation.  This shouldn't change run time behavior.
[func] new feature.  In some cases this may be a backward incompatible
	change, which would require a bump of major version.
[security] security hole fix.  This is no different than a general bug fix
	except that it will be handled as confidential and will cause 
	security patch releases.
*: Backward incompatible or operational change.<|MERGE_RESOLUTION|>--- conflicted
+++ resolved
@@ -1,9 +1,8 @@
-<<<<<<< HEAD
-  167.  [func]      zhang likun, jelte
+  169.  [func]      zhang likun, jelte
 	Added a basic implementation for a resolver cache (though not
 	used yet).
 	(Trac #449, git 8aa3b2246ae095bbe7f855fd11656ae3bdb98986)
-=======
+
   168.  [bug]       vorner
 	Boss no longer has the -f argument, which was undocumented and stayed as
 	a relict of previous versions, currently causing only strange behaviour.
@@ -12,7 +11,6 @@
   167.  [bug]           naokikambe
 	Fixed failure of termination of msgq_test.py with python3 coverage(3.3.1)
 	(Trac #573, git 0e6a18e12f61cc482e07078776234f32605312e5)
->>>>>>> 54147837
 
   166.  [func]      jelte
 	The resolver now sends back a SERVFAIL when there is a client
