<<<<<<< HEAD
1069.	[bug]		tomek
	Improved handling of incoming packets with invalid client-id
	and DUID.
	(Trac #4206, git 2c94f80e30abe53ae5b677762fc69e888c92e03f)

1068.	[func]		marcin
	Renamed log message compiler binary from 'message' to
	'kea-msg-compiler'.
	(Trac #4228, git bbeb5c776c39b9f4132f7f614720db75590ccef9)
=======
10XX.	[doc]		sar
	Correct v6 classification examples to use client-id (1) instead
	of server-id (2).
	(Trac #4222, git TBD)
>>>>>>> 591f209e

Kea 1.0.0-beta released on December 8, 2015

1067.	[doc]		sar
	Remove description of option[xx].text operator from classification
	until its use becomes clearer.
	(Trac #4218, git 22fe2bf889984078cd86c2a230a038632d21432c)

1066.	[func]		tomek
	Configuration parameters for setting up external hosts storage
	are now implemented. This feature is considered experimental
	for DHCPv4 and currently not really usable for DHCPv6.
	(Trac #3569, git 8896c9c3f77a7836d67e6c33943ac4892b851213)

1065.	[func]		fdupont,tomek
	The DHCPv4 server now stores Relay Agent Information option as
	the last one.
	(trac #4121, git 2f883d4afb9b27c6c59d993692370685b206b6c2)

1064.	[doc]		tmark
	Added Kea logo to documentation.
	(trac #3702, git 7cae813ffe9a7320db5c84ac4beb1c3c0ecabbf7)

1063.	[func]		marcin
	It is possible to disable writing generated DHCPv6 server
	identifier in a persistent storage. This also fixes a
	failing distcheck.
	(trac #4211, git d8f39b7aff9312237d4b6d6de39a7336a25ead4c)

1062.	[func]		marcin
	libeval: options may be referenced by their names in
	expressions used for client classification.
	(Trac #4204 git 38aebe9566e09daa30796df686cfdd6d0c43fa4d)

1061.	[func]		kalmus
	MySqlHostDataSource class implementation. It provides methods
	for adding and extracting Host objects to and from MySQL database.
	(Trac #3682, git 275b40fb941a6934c6434715184ae1c39f3fb3f2)

1060.	[func]		stephen
	Incremented KEA_HOOKS_VERSION to 3 for Kea 1.0.
	(Trac #4208, git bf6f3d495604942a395b51bbe4c37001b7541242)

1059.	[func]		nicolas
	The client packet is now passed as a new parameter "query4"
	to the pkt4_send hook point. Thanks to Nicolas Chaigneau from
	Capgemini for providing this patch.
	(Github #8, git )

1058.	[func]		tomek
	Two new hook points lease4_recover and lease6_recover have been
	implemented. They are called when a declined IPv4 or IPv6 lease
	concludes its probation period and is being recovered into
	usable state.
	(Trac #3988, 3989, git 1930797c48fee7f4006a33cecd6f08b05ae76725)

1057.	[func]		marcin
	It is now possible to specify type and value of a DUID used
	as DHCPv6 server identifier.
	(trac #3874, git faf52b069cf774d0050d76b4f47b542b2b5105f2)

1056.	[doc]		sar
	Added description of the expression based classification
	system to the Kea Admin Guide.
	(Trac #4101, git 3ec88e0669470ab406c45d50d0f853f9aeb3bf04)

1055.	[func]		fdupont
	Classify match expressions are evaluated on incoming packets and
	requested options are appended when configured by the subnet, a
	class or globally.
	(Trac #4097, git 752ad11ff4ebe97ec27d098aff706d1999900346)

1054.	[func]		tmark
	Replaced underscores, "_", with hyphens "-", in the parameter
	names used in the kea-ddns server's configuration as well as
	those in the DDNS messages (NCRs) sent to the server. For
	example, "ip_address" is now "ip-address", "change_type" is
	now "change-type".  This makes JSON element naming consistent
	throughout Kea.
	(Trac #4202, git 91bf527662060d4b1e294cd53e79b431edf0e910)

1053.	[doc]		tomek
	Support for DHCPDECLINE (v4) and DECLINE (v6) messages is
	now described in the Kea User's Guide.
	(Trac #3990, git 6b0db91610420f3cce55d9f887d7c73660ece209)

1052.	[func]		marcin
	libeval: expressions involving options can now use textual or
	hexadecimal format of the options.
	(Trac #4093, git 4cdf0fff1067b3dde6570dc6831e8b1343bc50fe)

1051.	[func]		tmark
	kea-dhcp4 and kea-dhcp6 configuration parsing now supports
	the "client-classes" element for defining client classes.
	(Trac #4096, git d21fd6925983eb20f82029e3866652398ea5e5fe)

1050.	[doc]		tmark
	Corrected the descriptions of ncr-protocol and ncr-format parameters
	in the Kea Admin Guide.
	(Trac #4117, git 034c1c95b57768d5abbc7fb40cc57d7cadad21dd)

1049.	[build]		fdupont
	Add a new --enable-generate-parser configuration parameter
	(disabled by default) which makes flex and bison to regenerate
	parser files.
	(trac #4125, git 18321bf85f93b24d720f1ab2d90b4f4da85bc471)

1048.	[func]		fdupont,tomek
	Implement expression parser for client classification.
	(Trac #4088, git ac9eb312bfd1c6bf22a868ad789a0c049f33f637)

1047.	[func]*		stephen
	Change the way that hooks libraries are defined in the configuration
	file in preparation for allowing the specification of library-specific
	parameters in a future version of Kea.
	(Trac #3259, git b2986b0b0299e691b13123922129bdbf8575afdb)

1046.	[func]		tmark
	Upon startup Kea servers will now detect memfile lease files
	that need upgrading, and will launch in instance of the LFC
	to convert them to the most current memfile schema version.
	(Trac #3601, git ce4b0e42e8a01bbf3b58fdb1f505bbd6e2fad134)

1045.	[func]		tmark
	Added classes for storing client class definitions to libdhcpsrv.
	(Trac #4095, git 1039a942450e2a45a1e1aa9924cae4fdbd1541fe)

1044.	[build]		fdupont
	With the addition of a background thread for timeouts, ensure that
	the configuration and process spawning code are thread safe.
	(Trac #4060, git 4c130bd7c8d0eb97966e9821bab491bca5321b6c)

1043.	[func]		fdupont
	Implemented support for hex strings in client classification.
	(Trac #4091, git 406153af95404adb96296df09ec6033b484586e3)

1042.	[doc]		fdupont
	User Guide: parameters having default values may be omitted in the
	option definitions.
	(Trac #3927, git c7460e849258ec77cf1215a2baf840d98f1ab77b)

1041.	[func]		tomek
	A new library, libkea-eval has been added. It is not functional
	yet, but its purpose is to provide a generic expression
	evaluations that will be used in the upcoming client classification.
	(Trac #4081, git 28d818a26a5d128e8a51d62b68c0cc817e6e2415)

1040.	[func]		tmark
	When kea servers lose connectivity with MySQL or PostgreSQL backends
	they will log an error message and exit with an exit value of 255.
	(Trac #3780, git cf94e99698e1d8a1613026bda5e4fc9bb4a68d74)

1039.	[doc]		marcin
	Configuration parameters pertaining to processing expired
	leases by the DHCPv4 and DHCPv6 server have been documented.
	(Trac #3979, git a2ee99ba313e54a9dcf8a09ed118dbfe612e3d55)

1038.	[func]*		marcin
	DHCPv4 and DHCPv6 servers reclaim expired leases before they
	are re-assigned.
	(Trac #3977, git 5880e706cb27c19b1b70296ccd8d96e38e82027b)

1037.	[func]		fdupont
	Added a new 'leases-reclaim' command which reclaims expired leases
	immediately.
	(Trac #3978, git 9d5716e5bd6b151d90591f8497bae689321875c2)

1036.	[func]		tmark
	kea-admin now supports upgrading from Postgres schema version
	1.0 to 2.0.  Schema 2.0 includes support for lease expiration
	and reclamation.
	(Trac #3969, git 8fde70c1b63b5a2646688290b1d0cf53f4c964ad)

1035.	[doc]		fdupont
	Modified documentation of DHCP options to show internal format
	of records.
	(Trac #4071, git c5cffe74ac1bd38e4870ff1c22c36febb46e8c27))

1034.	[func]		fdupont
	Add support for DHCPv4 subnet selection option.
	(Trac #4058, git b7072884e8ce74dc64cd74e101d81e5c0763f492)

1033.	[bug]		stephen
	Updated OutputBuffer class to address warnings from Coverity.
	(Trac #3443, git 4bf0a14aa7a1303ed6959127c5354687e9f222ba)

1032.	[func]		marcin
	PostgreSQL lease database backend has been extended with new
	functions to obtain expired leases and to delete expired
	reclaimed leases.
	(Trac #3968, git 0bc02588d8553ba9a4fc749115a3e370407d7287)

1031.	[build]		fdupont
	Rewrote the system_messages tool from Python to C++.
	(Trac #3516, git a8195310c641027d1822344cafad64e6f695d614)

1030.	[bug]		marcin
	Fixed failing 'reclaimExpiredLeasesTimeout' unit tests on
	some virtual machines.
	(Trac #4075, git c3a2487f53ecf69edc0a38f574fce17c4332162c)

1029.	[func]		tomek
	A new hook point lease6_decline has been added. It is called when
	the DHCPv6 server is about to decline a lease as a result of
	processing incoming DECLINE message.
	(Trac #3986, git b6e3f1bbe3595aeba769d627d571e2eeee38a397)

1028.	[func]		marcin
	Expired leases are processed periodically according to the
	server configuration.
	(Trac #3975, git 3bd8891c0b9cb7dc504fa69251610996775cefbf)

1027.	[func]		tomek
	Expired declined IPv6 leases can now be reclaimed (returned to the
	available pool) after probation	period elapses.
	(Trac #3985, git 9aadfa902d898ce1f52b773152a5b34519a9a9fe)

1026.	[doc]		stephen
	Added documentation for the kea-dhcp4.commands and
	kea-dhcp6.commands loggers.
	(Trac #3952, git 3eb5d3185683e05494c1d84ed7195627fce4b6c1)

1025.	[func]		tomek
	A new hook point lease4_decline has been added. It is called when
	the DHCPv4 server is about to decline a lease as a result of
	processing incoming DHCPDECLINE message.
	(Trac #3986, git 39bde93fe25e4aff52623d4df7fd55c64e0a9c21)

1024.	[func]*		tomek
	Boolean Skip flag in Hooks API has been replaced by enum status.
	This is backward incompatible change if you developed hook
	library that takes advantage of the skip flag. See Hooks
	Developer Guide for easy steps necessary for migration.
	(Trac #3499, git 99ca398d4d042a098b5c491368733220db8cdd08)

1023.	[func]		tmark
	kea-admin now supports upgrading from MySQL schema version 3.0
	to 4.0.  In addition, the lease6 data dump now contains the
	text label for lease_hwaddr_source column rather than its
	numeric value.
	(Trac #3967, git 2e13ac3b0b278faabe338b00ffee8259c13f5342)

1022.	[func]		fdupont
	Added support for the V4 link selection sub-option (RFC 3527).  If
	present in an incoming packet, the server will allocate an address
	in the subnet identified in the option. If this is impossible, no
	address will be allocated and the request refused.
	(Trac #4057, git 8c02cec5ec8e311a9d23fd582d8e9e8647667abb)

1021.	[bug]		stephen
	Added missing address parameter to ALLOC_ENGINE_V4_REQUEST_OUT_OF_POOL
	message.
	(Trac #3996, git 680233550747209a1707e8f920179479b980aa2a)

1020.	[func]		kalmus
	A general purpose base class for MySQL connection has been
	implemented.
	(Trac #3681, git 884d8bb4a55d3d7b1b8f3f01efb312bd8dec399b)

1019.	[func]		marcin
	Added new configuration parameters controlling processing of the
	expired leases in the DHCPv4 and DHCPv6 server.
	(Trac #3974, git c998d36c40cc46ffe9f888e615bbcfa0a311d40d)

1018.   [func]		sar
	Added support for several options for use by PXE.
	From RFC4578 (for DHCPv4) these are: 93 - client-system,
	94 - client-ndi, 97 - uuid-guid.
	From RFC5970 (for DHCPv6) these are: 59 - bootfile-url,
	60 - bootfile-param, 61 - client-arch-type, 62 - nii.
	(Trac #3576, git fdcc73afe7e26bd427817fd771567b1c44713b06)

1017.	[func]		tmark
	Lease dump SQL logic, used by kea-admin, is now supplied via stored
	procedures rather than external text files.  Files of the form
	lease_dump_<version>.sh will no longer be installed under
	<prefix>/share/kea/scripts.
	(Trac #3916, git 09cdd86a5e284250d7657a93a36df2e2705947d2)

1016.	[bug]		fdupont
	Fixed problems when --enable-static-link is specified as a
	"configure" option. With this switch present, all Kea
	executables (servers, tools, unit tests, etc) are linked
	to the static (vs. shared) version of Kea libraries.
	However, note that they can still be linked to dynamic
	system libraries.
	(Trac #4004, git 760a343efbd241f5ed333cfff088124378f69115)

1015.	[func]		tomek
	Expired declined leases can now be reclaimed (returned to the
	available pool) after probation	period elapses.
	(Trac #3984, #3976, git 32a8ec68e0e5ea93991915812158d7628d2b4709)

1014.	[func]		marcin
	Implemented lease4_expire and lease6_expire hooks in libdhcpsrv.
	(Trac #3972, git 8a8547aec1caf2a8d1c7ca206f68534f3c03f1d9)

1013.	[func]		marcin
	New mechanism for scheduling lease file cleanup is used in the
	DHCPv4 and DHCPv6 servers.
	(Trac #3971, git 431d515fc3d64aa82369c8eaf48d03339f12dc69)

1012.	[bug]		stephen
	Replace #include of message_dictionary.h in message_initializer.h
	with a declaration of the MessageDictionary class, avoiding the need
	to include message_dictionary.h in the set of header files installed.
	(Trac #4046, git 9f1801b4326f62632a7c9f0aa939d58f120c10e8)

1011.	[func]		fdupont
	Added definitions and tests for the options from secure DHCPv6.
	This protocol is still experimental. The option and other protocol
	codes are for testing, they will be updated when IANA assigns
	official values.
	(Trac #4015, git 95f8c0d0af45807c1f303b9bbbb08f82b3bfc343)

1010.	[bug]		tmark
	Fixed test failures occurring for some tests after
	IfaceMgr::closeSockets was called.
	(Trac #4067, git 9161867dc6a354659ae8b5115ee437ec76c1771e)

1009.	[bug]		fdupont
	Now libutil blocks all signals when creating a new thread
	(so signals are delivered only to the main thread).
	(Trac #4065, git a4a8e422e613e4378f0a0641e4c480b73d67ebeb)

1008.	[build]		fdupont
	Removed the included header-only ASIO code.  Kea is now built
	against the installed copy of Boost.  The build by default
	attempts to use the header-only error code (ASIO dependency), but
	may also use the version in the boost system library.  The
	location of this library can be specified.
	(Trac #4009, git 8c293bc0d1804a512964621f114e64fcba0abcb9)

1007.	[func]		tomek
	DECLINE message in DHCPv6 is now supported. The server is able
	to receive it, check its correctness and move the lease to
	DECLINED state. Currently there is no way to recover the lease
	before 'decline-probation-period' time.
	(Trac #3982, git 11e2c4366d8624601172c01e95cff6a8b95833b3)

1006.	[bug]		marcin
	Fixed issues with threads concurrency in the TimerMgr.
	(Trac #4047, git 48297af6e0443808a482536b61436a42bc6a5b38)

1005.	[func]		tomek
	DHCPDECLINE message in DHCPv4 is now supported. The server is able
	to receive it, check its correctness and move the lease to
	DECLINED state. Currently there is no way to recover the lease
	before 'decline-probation-period' time.
	(Trac #3981, git c14a63c0d3a56ea3e880e874f854adc0077de75e)

1004.	[bug]		fdupont
	Incoming Confirm, Rebind and Information-Request messages are
	now more thoroughly checked against presence of client-id
	and server-id options.
	(Trac #3773, git fd2889b9de45e2822b6713663bee06b75259c6dc)

1003.	[build]		fdupont
	Updated Makefiles to ensure that all required dynamic libraries
	are included in the link command line as some systems are unable
	handle implied library dependencies.
	(Trac #3911, git 4d13f5234da33df03c0989829a0e1c1056e53a4e)

1002.	[func]		marcin
	MySQL lease database backend has been extended with new
	functions to obtain expired leases and to delete expired
	reclaimed leases.
	(Trac #3966, git 419832a6279c70b5db04b1cab10737e31f2c99f9)

1001.	[build]		fdupont
	Fixed critical C++ issues in the Kea code. This does not cover
	auto_ptr warnings (just ignore them) or the gtest 1.7.0 bug with
	EXPECT_TRUE() and ASSERT_TRUE() macros (we recommend to download
	last subversion sources at http://googletest.googlecode.com/svn/trunk
	and use the --with-gtest-source configuration argument when
	you'd like to build unit tests).
	(Trac #4024, git 55afd98fead0c16bb81107dfc1a5f49a5e295aa6)

1000.	[func]		marcin
	Implemented Timer Manager which holds the pool of interval
	timers used by the DHCP servers.
	(Trac #3970, git bc8503055338da36d07a2b67c64087f645c9a9e3)

999.	[func]*		tmark
	The DHCPv4 server will now honor DHCPRELEASEs for leased addresses
	which cannot be matched to subnet.  This allows leases to be
	released after configuration changes have eliminated their subnet.
	Prior to this the server would reject the release and emit a
	DHCP4_RELEASE_FAIL_NO_SUBNET log message.
	(Trac #2615, git eeebf9f68cf5be6a0f7eefc78832d664361c4990)

998.	[func]		tomek
	'decline-probation-period' parameter has been added to DHCPv4
	and DHCPv6 configuration. It can be configured, but is not yet
	used, as the DECLINE message support is still pending implementation.
	(Trac #3983, git 6b10d119c89685476335f268181c9982f6fa6161)

997.	[build]		jreed
	Removed obsolete Python coverage build options.
	(Trac #3483, git a08cbbecbd3b11d0b73f68a40986a353b22ed3be)

996.	[func]		marcin
	Memfile lease database backend has been extended with new
	functions to obtain expired leases and to delete expired
	reclaimed leases.
	(Trac #3965, git dd5b95453528416f22e961e6ebb3051bc2ae788c)

995.	[build]		fdupont
	Removed additional files left over from BIND 10 (headers,
	src/lib/{asiodns,testutils,asiolink}).
	(Trac #40{28,29,31}, git 78ff0fb0a97731a8b3c055b1cbb4faebcd115f7c)

994.	[func]*		marcin
	DHCPv6 server fully supports RFC 7550.
	(Trac #3947, git c06ab97a4e068c4b4b11f4685c56dd402b2385dc)

993.	[bug]		fdupont
	The logging spec file was searched in the build tree when it
	was in the source tree so distcheck (where they differ) failed.
	(Trac #4026, git 5eb213647d7ac0a707530d57af2c6dbd725ac1b3)

992.	[func]		fdupont
	A 'flush' parameter has been added to logging configuration. It is
	now possible to disable automatic immediate flushing to achieve
	better logging performance.
	(Trac #3752, git 16c4c2b6d95c45864ec3e2b27e0d320e386b2c0b)

991.	[build]		fdupont
	Removed partial function template ordering macros to allow Kea to
	build with Boost 1.59 and later.  Also removed some
	compiler-dependent code.
	(Trac #4006, git e06934f211436eea37439128ff6f388709f01101)

990.	[bug]		tomek
	Improved child process signal handling. Improved number of
	exception handling routines in DHCPv4 and DHCPv6.
	(Trac #4000, git bf5e48f2cf80b5263cc89f445795bc8c5b8f011d)

Kea 0.9.2 released on July 28, 2015

989.	[bug]		tmark
	Fixed a bug in both DHCPv4 and DHCPv6 servers that could cause
	them to crash during sever shutdown when DNS updates are enabled.
	(Trac #3997, git ce91bdd78f420f64324c573a952ec804bc25e0d8)

988.	[bug]		fdupont
	keactrl no longer returns an error when the "status" command is
	issued and the Kea configuration file doesn't exist.
	(Trac #3785, git a27d72ef3cb7640a41dca26c8728a9cbd9ad1ca9)

987.	[bug]		marcin
	Fixed textual representation of the options containing an array
	of 1 byte long unsigned numbers.
	(Trac #3959, git 9045fd9d6d282184cce10a622c0108abab029d5b)

986.	[bug]		marcin
	Fixed the failing lease allocation from the large address and
	prefix pools.
	(Trac #3958, git c86b6a68725e2f57679598ff4890fc82f4482c20)

985.	[bug]		marcin
	Eliminated extraneous debug-level DHCP6_RESPONSE_DATA entry from the
	DHCPv6 server log output.  Prior to this the server was logging
	each response twice.
	(Trac #3949, git 023973cbce44e5fb92a2bc45e69f2786d5152091)

984.	[bug]		tmark
	Replaced used of "kill -0" with "ps -p" in keactrl when
	checking of servers are alive.  This makes it possible for
	non-root users to use keactrl to monitor server status.
	(Trac #3954, git f7f22b244343a3dc2d06645a47c2c65a5134326e)

983.	[bug]		fdupont
	Enforce numeric month values in Posix date printing.
	(Trac #3944, git fdbe74b0235055057a37c6ce2b0aaf88f0cc7891)

982.	[bug]		marcin
	Fixed the typo in the name of the D2 logger.
	(Trac #3951, git 92305b2a1774df1cf1bdfeb93d787fea0ab27f74)

981.	[bug]		tmark
	keactrl now uses PID files to identify and control server instances.
	Prior to this it relied on the system command, "ps", which could lead
	to it misinterpreting which processes are or are not running.
	(Trac #3939, git 93a720ed7ffdffe66bd835cd64f78e4ad601637a)

980.	[doc]		marcin
	Updated Developer's Guide.
	(Trac #3484, git 220c337c31a592311363eca981c7f1578abbe15d)

979.	[bug]		fdupont
	Fixed two cases of public variables in a base class being
	hidden by variables in a derived class.
	(Trac #3920, git bd42a66fb67aab3fe397523c6fdbf14a939587c8)

978.	[func]		tmark
	DHCPv4, DHCPv6, and DHCP_DDNS now all create PID files upon
	startup.  The PID file pathname is formed from:
		<localstatedir>/<conf name>.<binary-name>.pid
	If a server's PID file exists and contains the PID of a
	live process, it will emit a log message and exit.
	(Trac #3769, git cdce632add025aaadbcdc89078f5bd3e19cfb5ca)

977.	[doc]		tomek
	Frequently Asked Questions section added to the Kea User's Guide.
	(Trac #3873, #3847, git 95683c9d3c3dd7024269df1904b6cbe5817741a2)

976.	[build]		tomek
	Included missing Doxygen documentation images in the tarball.
	(Trac #3928, git 2fb63a18897b93b12a5fc4635d4ac29e0bf82841)

975.	[doc]		marcin
	Updated the list of standard DHCPv4 options in the User's Guide
	with the information of whether they are returned by the server
	even when they are not requested.
	(Trac #3578, git b361b28ce53729a5f2d59f79670a36cf1a4a0352)

974.	[bug]*		marcin
	Corrected invalid format of the DHCPv4 option 5 (name-servers).
	The corrected format comprises a list of IPv4 addresses,
	rather than a single IPv4 address.
	(Trac #3887, git 54d1dbe6138e74c5efacfbaf85b77c87aea9ddf1)

973.	[doc]		marcin
	Added new section to the User's Guide to describe the issues
	with unicast responses to the DHCPINFORM messages when ARP
	traffic is blocked.
	(Trac #3740, git 22bcb060ceca544dfa1779815321155668bf19dc)

972.	[doc]		marcin
	Updated sections of User's Guide concerning creation of
	the option definitions and Vendor Specific Information
	options for both DHCPv4 and DHCPv6.
	(Trac #3846, git 6aebe0867ca9cf6fb09a289d80051125db7fa34b)

971.	[func]          fdupont
	Changed all occurrences of unlink() to the more portable remove()
	to avoid problems on operating systems where the former is not
	available.
	(Trac #3841, git 3752529ed3d72137f6899ef8225a0b231db5b1f0)

970.	[bug]		fdupont
	Refactored some code to suppress cppcheck warnings.
	(Trac #3919, git 26be6ac4cefde012ca8ef12607b6beaadca13eed)

Kea 0.9.2-beta released on June 30, 2015

969.	[func]		tomek
	KEA_SOCKET_TEST_DIR environment variable can be used to specify
	the directory for opening Unix sockets during tests. That may
	be used to avoid path length limitations when running unit-tests
	in deeply nested directories.
	(Trac #3918, git 9cfd502e8d4605eaf34f8744f90272dc3e8a3e34)

968.	[bug]           marcin
	DHCPv6 server extends the lifetime of the client's lease
	in the database when the client sends the Request message.
	This prevents premature lease expiration before the client
	renews the lease, according to the timers and lifetimes
	returned by the server.
	(Trac #3913, git 1d64829a3f1a8288dc833ed388d9ffc9fe4cf491)

967.	[doc]		tomek
	Management API section added in the DHCPv6 chapter of the Kea
	User's Guide
	(Trac #3917, git 21305d2da26090e3fad1ff9fb242a2bbb6b7e56b)

966.	[func]		fdupont
	Include database software details in extended version information.
	(Trac #3882, git b0e166c4d8b0383ebd6e2f51d55eed68a2bcafa8)

965.	[func]		sar
	Per IPv6 subnet statistics (subnet[id].assigned-nas,
	subnet[id].total-nas, subnet[id].assigned-pds, and
	subnet[id].total-pds) has been implemented.
	(Trac #3799, git 4aa4808268bbc54290578f60ba60ed33cf344712)

964.	[doc]		tomek
	User's Guide and Developer's Guide updated with statistics and
	control channel description.
	(Trac #3800, git 7ce8ca560370ec5f9bd4d5199a177b441f08a47e)

963.    [func]		tmark
	DHCPv6 server now supports a control channel, implemented over
	a UNIX socket. Currently supported commands are: statistic-get,
	statistic-reset, statistic-remove, statistic-get-all,
	statistic-reset-all, statistic-remove-all, and shutdown.
	(Trac #3797, git f49828612d9030c9f3441acaf4b3a9f60b492a3e)

962.	[func]		fdupont
	Make the parsing of options and vendor options more consistent
	between v4 and v6. In addition make the parsing more robust
	against malformed packets.
	(Trac #3618, git f4066793c5e034386c689fd72d2a91a70ffb6d5f)

961.	[func]		fdupont
	Improved error messages when handling invalid or malformed
	configuration file. File and line number are printed, when
	available.
	(Trac #3697, git 70fc36e164e988c251bdaaee7e27c5f6407e0f4c)

960.	[build]		fdupont
	Get rid of the last bundy pieces of code.
	(Trac #3732, git 6b7da42f902fabb6855e54a19ea472c18ba82a93)

959.	[build]		fdupont
	Removed no longer used logging in cc and config libraries.
	(Trac #3732, git 8d0324f4786900db953489ebaa9e018b1238543f)

958.	[func]		tomek
	DHCPv4 server now supports control channel, implemented over UNIX
	socket. Currently supported commands are: statistic-get,
	statistic-reset, statistic-remove, statistic-get-all,
	statistic-reset-all, statistic-remove-all, shutdown.
	(Trac #3880, git 688658395518f0b97d5384af81ceab5206691ad5)

957.	[func]		tomek
	Per IPv4 subnet statistics (subnet[id].assigned-addresses and
	subnet[id].total-addresses) has been implemented.
	(Trac #3798, git bab2030f56bbf390959f9f9238a8acc62d583c70)

956.	[func]		marcin
	Improved log messages emitted by the allocation engine,
	which now uses a dedicated logger.
	(Trac #3852, git 923928774f4f59c887d768cf155b5978e838a6f2)

955.	[func]		tmark
	Added unit tests to kea-admin for testing the lease-dump command
	with a PostgreSQL backend. Updated PostgreSQL database installation
	instructions in Kea Administrator's guide to include use of kea-admin
	tool.
	(Trac #3884, git 0772b7df2a89e1019141be1d0ddec30d53c4b919)

954.	[func]		fdupont
	Enhance the versioning information printed by the executables and
	make it more consistent across all of the executables. "-v" is for
	basic Kea version information, "-V" provides more detailed
	versioning and versions for external dynamic libraries, finally
	"-W" provides the configure report from the configuration step
	during the build of Kea.
	(Trac #3513, git 584cf666e101c6cb5c9af76175ddd867ece85764)
	(Trac #3859, git 384e6c6225de18fc97d606e4a1972baeef598ba4)

953.	[bug]		fdupont
	Corrected the setting of string characters to values above 127
	in HMAC tests.
	(Trac #3829, git 54f4ec64e513fea1547631122dc1af8579fae3db)

952.	[bug]		fdupont
	Made some loop indexes an unsigned type to avoid compiler warnings
	where the termination condition is comparison with an unsigned
	value.
	(Trac #3833, git 3db9f1d78f59856b982a1ff84c3b5a1ba7ea39df)

951.	[build]		fdupont
	Removed BUNDY configuration backend.
	(Trac #3732, git 96364cbbb15318c8f55d5b287cda0990d3eaae32)

950.	[doc]		marcin
	Updated section about logging in the User Guide. Also,
	updated Hooks Developer's Guide with the recommendations for
	the developers about use of logging in hooks libraries.
	(Trac #3805, git b403de1f335a2fb5098c9abc0858b8137892f868)

949.	[func]		tmark
	kea-admin now supports dumping MySQL and PostgreSQL lease tables
	to CSV file, via a new command "lease-dump".  This is primarily
	intended for use as a diagnostic tool.
	(Trac #3802, git 6ec774e8523e7f8415d6cd18c34062489e127847)

948.	[bug]		fdupont
	libdhcpsrv: check if new host reservation tries to use an already
	reserved address.
	(Trac #3652, git 4f10b78341b197bd321fbf2ec71db7420e40718d)

947.	[func]		marcin
	DHCPv6 server now supports Rapid Commit option.
	(Trac #3070, git a6b6156aaa95ab74c69a537e90483f82e9fbe4a2)

946.	[doc]		tmark
	Added doucmentation for kea-admin "lease-dump" command to the
	Kea Admininstrator's Guide and kea-admin man page.
	(Trac #3803, git 54b59b7ef02f6428405794066ea779e9bd4c0b6e)

945.	[func]		marcin
	Improved log messages emitted by the DHCPv6 server. Also,
	the server is now using multiple distinct loggers for logging
	messages pertaining to different functional parts of the
	code, e.g. packet transmission, lease allocation, DDNS etc.
	(Trac #3807, git c95ebdaf39c3d8d78d83d53db15824c60078f566)

944.    [func]      tmark
	kea-admin commands lease-init, lease-version, and lease-upgrade
	now support PostgreSQL. Note that at this time the PostgreSQL
	backend only supports Kea schema version 1.0, so there are no
	upgrades available.
	(Trac #3883, git 990a0d72fa247e4a12e2608994204c48274e4cd6)

943.	[func]		sar
	Split the DHCP-DDNS logging messages amongst several loggers to
	allow the administrator finer control over debugging messages.
	Messages pertaining to the name change requests processing include
	an ID, currently the DHCID, to identify the transactions.
	(Trac #3808, git 4fbe08234049de6ef67bb5cdb244d180a7a4c3a9)

942.	[func]		tomek
	18 new statistics added in DHCPv4 server: generic packet counters,
	per packet type counters, parsing failure and packet drops.
	(Trac #3794, git a61f40c44910a09699a9a566a5ec35ab758564ba)

941.	[bug]		marcin
	Configuration parser for host reservations returns an error
	when an unsupported parameter is specified.
	(Trac 3810, git 54ee0f6328a303c366dd8239e768dfc4a23a5d9b)

940.	[bug]		fdupont
	DHCPv4 server drops DHCPRELEASE messages sent from a bad
	location (i.e., no subnet can be selected)
	(Trac 3504, git f0f13ac74779f76ed7af91bd5dab3d11ba00be79)

939.	[bug]		fdupont
	Small fix in HooksDhcpv4SrvTest.subnet4SelectSimple unit-test.
	(Trac 3881, git a21afdffec41fceb61e6760d4108d670b2eabe75)

938.	[build]		fdupont
	Removed Python from the log library (code, message compiler and
	documentation)
	(Trac #3734, git d24b7c9716c6eb7a3e9dd2cb3fd2d1bfe4e1201f)

937.	[bug]		fdupont
	The log ID LOG_UNRECOGNISED_DIRECTIVE was changed to
	LOG_UNRECOGNIZED_DIRECTIVE to follow US English spelling.
	(Trac #3762, git 235e3304746352e9341008225f9f2392586a9f66)

936.	[bug]		fdupont
	Added an ASSERT to avoid a crash in HooksDhcpv4SrvTest
	subnet4SelectSimple unit test. Fixed out of bounds vector accesses
	in perfdhcp (which should not be able to handle links
	with long (i.e., more than 6 bytes) link-layer addresses).
	(Trac #3868, git c20f47e19d6060605c0611754db7b66b08553caa)

935.	[bug]		fdupont
	Fixed 3 out of bounds accesses on vectors in DHCP++ code.
	(Trac #3854, git de263ad0008f3494a85592f78db1ec662b68e689)

934.	[bug]		fdupont
	Renamed the DHCP-DDNS constant INVALID_SOCKET to SOCKET_NOT_VALID
	to avoid conflicting with a constant of that name defined on some
	operating systems.
	(Trac #3861, git 28205225ceed03ff3126e43cd06cedbaa7d8d657)

933.	[func]*		marcin
	DHCPv4 server by default identifies a client using the
	client-identifier, if present. The new configuration
	parameter 'match-client-id' allows for disabling this
	behavior, i.e. 'chaddr' field is used to identify the
	client instead.
	(Trac #3747, git b9dc6ffd0f3396e9da8e0c83fd82164b8b8af011)

932.	[func]		kalmus
	MySQL schema has been extended with tables that can store
	host reservation. This ticket updates database schema only,
	the tables are not in use yet.
	(Trac #3567, git d2cd5d53b3f31422a342c9bb8946dad9ed1ea032)

931.	[func]		marcin
	Improved log messages emitted by the DHCPv4 server. Also,
	the server is now using multiple distinct loggers for logging
	messages pertaining to different functional parts of the
	code, e.g. packet transmission, lease allocation, DDNS etc.
	For complete list of logger names see User Guide.
	(Trac #3806, git 7b148c2dd5e2696a541883223ce1efd2de81f143)

930.	[func]		tomek
	Statistics Manager is now implemented. There is a new library
	libkea-stats that governs statistics collection. Its usage will
	be added in the upcoming tickets.
	(Trac #3793, git 68e9554ecabfc2a79731eeec1c706522e4d39332)

929.	[build]		fdupont
	Corrected problem in build system whereby specifying an
	installation directory on the "configure" command line that
	included a "+" in the name caused the build to fail.
	(Trac #3713, git 741ff09b743307bad28ae13db440e5e0f402d319)

928.	[build]		fdupont
	A CONFIG_H_WAS_INCLUDED define has been added to provide
	a way in source files to check whether config.h has been included.
	(Trac #3812, git cbb135d5f217b0692dcdbc9cfcc04f6a0dbc3922)

927.	[bug]		tmark
	DHCPv4 no longer attempts to update the lease database with the
	generated FQDN when processing DHCPDISCOVERs.
	(Trac #3779, git 0b413ee8aba1afa1643b216a1e8c35103c6c975b)

926.	[bug]		marcin
	Fixed the crash during the logging deinitialization.
	(Trac #3823, git 435b958860ec7b921645bd5923fff96ea4341f19)

925.	[func]		marcin
	libkea-hooks logs when the callouts execution begins or ends
	for the particular hook. It also logs the execution time of
	individual callouts and the total time for all callouts.
	(Trac #3804 git dd1432d7807e7d3b54c87dd4b3155d3110619fbd)

924.	[bug]		marcin
	Removed shell warning about the "missing format character"
	in the keactrl usage.
	(Trac #3784, git aa683395a4cd75af5340eb8603fe46b7b0dd8f4e)

923.	[func]		tmark
	The DHCPv4 server now logs packets it has either dropped as invalid
	or to which it has replied with a NAK to a separate logger,
	"kea_dhcp4.bad_packet".
	(Trac #3743, git cb91ca851099423e1b6c39cca3f3e2ba29795a51)

922.	[build]		fdupont
	The config.h file should never be included by another include file.
	Copy missing header files to the install directory.
	(Trac #3782, git ea6e9d166faa54b1f9781bc56d7d8fee6c87b1f9)

921.	[func]		marcin
	libdhcpsrv: Added log traces to the host manager.
	(Trac #3699, git 75b75c89db88eb1a81e76f5550f2a5b3155ce42d)

920.	[bug]		marcin
	Corrected issues with logging initialization in hooks
	libraries. The dynamically loaded hooks libraries may now
	define their own loggers which are configurable using Kea
	configuration file.
	(Trac #3198, git 8216a6b1a2ed6e2b38919280809ee21fc4107fd6)

Kea 0.9.1 released on March 31, 2015

919.	[doc]		stephen
	Corrected some configuration examples in the documentation.
	(Trac #3772, git e9f084525bc1eec1cca635c00f33228bf7fac6a4)

918.	[func]		tomek,tmark
	DHCPv6 server now supports static reservations of hostnames
	for clients.  Note this resolves #3708 by reducing the number
	of calls to selectSubnet to once per client request.
	(Trac #3689, git c13c824d9948f7e3f71a65ed43798f3b5c14042c)

917.	[bug]		marcin
	DHCPv4 server may allocate lease for the client which is
	using a non-unique identifier (HW address or client id),
	if the other identifier is unique.
	(Trac #3768, git 0f7a029e2a2a7652d49a0bcd9f49e879fac9136f)

916.	[func]		sar
	Add a log message that indicates when the v4, v6 or
	DHCP-DDNS server has completed processing its
	configuration and is about to enter the loop to process
	messages.
	(Trac #3755, git c71c7836804842bae51fe79fd599c57f5b3d007d)

915.	[func]		tomek, marcin
	The DHCPv6 server now supports the Relay-Supplied Options
	option,	as defined in RFC 6422. The relay can insert options
	in the relay forward message that the server will send back
	to the client if certain criteria are met.
	(Trac #3705, git 4772ee589712f5359ecbd79ebf71fbc7bb68741b)

914.	[bug]		marcin
	DHCPv4 server: corrected the logging message issued when
	the server could not allocate or offer the lease for the
	client. The corrected message contains the client-id,
	hardware address, ciaddr and requested-ip-address.
	(Trac #3737, git 4c56e1348c5d50eaa5b3083a0a8c346966e1b603)

913.	[bug]		sar
	Handle recovery properly should the LFC crash while
	manipulating files after completing processing.
	(Trac #3759, git bb3b4d14119392261a1766da2b406fa46d4c0f21)

912.	[doc]		sar
	Added sections on LFC to the administrators and developers
	guides.
	(Trac #3720, git 828b801e6a4616de331588076ab9c4c35677595)

911.	[func]*		marcin
	libdhcp++: the C++ objects representing network interfaces
	(Iface objects) are now non-copyable. As a result, the API
	of the Interface Manager functions returning the pointers
	to the Iface objects has changed.
	(Trac #3715, git 7415c74e38e13385a75e7200cb23b7d6ca86df7f)

910.	[func]		marcin
	DHCPv4 server supports static reservations of the hostnames
	for the clients.
	(Trac #3688, git b5c50e2aff64da05b439da8d5fa4913fc8a704ca)

909.	[bug]		marcin
	Removed many cppcheck errors in the code. Also removed the
	dhcp-ubench test tool.
	(Trac #3736, git 552aea126e968b78292ae80c1c6a03c9ef4dcdcd)

908.	[bug]		marcin
	Handle overflows during time conversions in the MySQL and
	PostgreSQL lease database backends.
	(Trac #3673, git 27b4e4590fdee507f0e877d7b771dc6c6457a4b5)

907.	[doc]		tmark
	Corrected depictions of kea-admin command line options for
	database-name in Kea Administrator Reference. Prior to this
	the document showed "-d" as the database name option, when
	in fact it is "-n".
	(Trac #3742, git ec427e4c9d008abc800f87eda3c0024b35e4c2e2)

906.	[doc]		tmark
	Added description of a restriction on extracting a MAC
	address from an IPv6 link-local address to the Kea
	Administrator Reference, section 8.8, item "ipv6-link-local".
	(Trac #3691, git ca9f5541cb36f815ac614c5c21088d545eafcac6)

905.	[func]		marcin
	DHCPv4 server assigns an address from the dynamic address
	pool if the reserved address is in use by another client.
	(Trac #3694, git 95b09ff53b941691cba172c933de0682b05a0d85)

904.	[bug]		marcin
	FreeBSD-only change: Disabled unit test expecting the death
	of the process when conditional variable was destroyed when
	the thread was still waiting for the variable. This is due
	invalid behavior of the pthread_cond_destroy on FreeBSD
	which should return EBUSY in such case, whereas it returns
	success error code.
	(Trac #3710, git bdb442402ef023055715baf597c401c9974a7fb2)

903.	[bug]		stephen
	Corrected arithmetical error in the rate control module of
	perfdhcp which led to the incorrect calculation of the rate
	at which packets should be sent.
	(Trac #3729, git bb5bca3d9b68abc4b83abdd204bfb075dda630ac)

902.	[bug]		marcin
	Fixed the bug in the DHCPv4 server whereby the server
	reconfiguration (using the SIGHUP signal) failed because
	of sockets remaining open since the previous configuration.
	(Trac #3730, git 3ceb0cd97cf5e44e8fc151d0a38db553530dd3ed)

Kea 0.9.1beta released on February 18, 2015

901.	[bug]		tomek
	Previously, the DHCPv4 and DHCPv6 servers gave up after
	100 failed lease selection attempts. Now both DHCPv4 and
	DHCPv6 servers calculate the number of attempts required
	to find a lease using the pool capacity.
	(Trac #3711, git cb5533a1bf1023faf61c1b8ade6ac8fa425f46c2)

900.	[doc]		marcin
	Documented configuration of the Lease File Cleanup (LFC) in
	the Kea Administrator Reference.
	(Trac #3672, git da3c676f009785204f9d84ca008890959bffcc18)

899.	[func]		tomek
	reservation-mode parameter has been added to DHCPv6 server.
	It controls what host reservation types are allowed and may
	improve performance in certain situations. It is also
	accepted in the DHCPv4 configuration, but currently not
	used.
	(Trac #3565, git cfbe13ad05aac23e09357fc78507cf9a82c908e6)

898.	[func]		marcin
	The DHCPv4 server configuration allows for opening multiple
	sockets on a single interface with multiple IPv4 addresses
	assigned. This facilitates the use case when different relay
	agents send messages to different addresses on the interface.
	(Trac #3695, git 3116243706a2dbcae3f9b5b3af9d2241a07b9ab2)

897.	[bug]		fdupont
	Removed a double free of the read_buffer_ field of Iface
	objects after (spurious) copy (partial as copies are not
	yet fixed).
	(Trac #3712, git 0b38ff6a6e77eb4182bfd7c0c681bef22ad5f634)

896.	[bug]		fdupont
	Removed exit() in D2 for version command line processing.
	This interfered with how the unit-tests were run.
	(Trac #3616, git 758a61e277675e89d857a22c3f8e844de307dca6)

895.	[doc]		tomek
	Host reservation for DHCPv4 and DHCPv6 is now documented.
	(Trac #3575, git a981e42eb0f39d27795364a6862b3a5e574e540a)

894.	[bug]		fdupont
	Accept empty options or sub options in DHCPv4 messages unpacking
	routines.
	(Trac #3661, git 42a4854208ec16834c590a9316b9a5306c60a3bb)

893.	[func,bug]	fdupont
	Changed the qualifying-suffix parameter in the dhcp-ddns
	configuration element to be mandatory with no default value when
	updates are enabled (i.e., the enable-updates mandatory parameter
	is true).
	(Trac #3632, git 12808651448837c611e4f6a262f7a1eb3deaf8da)

892.	[func]		sar
	A class, LeaseFileStats, has been added to provide simple
	statistics for use with lease files.  Also added logging
	to the kea-lfc process per the design.
	See http://kea.isc.org/wiki/LFCDesign for the design.
	(Trac #3667, git 7f36e034fe79d85f317d7d07e2fe636d6cdf1f6e)

891.	[func]		tomek
	libdhcpsrv: Allocation Engine now uses statically assigned
	addresses when processing DHCPv6 renewals.
	(Trac #3677, git 9ce50790c91624937ff2b622e4afff36d5d3cc2d)

890.	[func]		marcin
	It is now possible to specify whether the DHCPv4 server
	should use raw sockets or IP/UDP datagram sockets to
	receive and send DHCP messages. The configuration format
	has been changed for the selection of interfaces on which
	the DHCPv4 and DHCPv6 servers should listen. The
	configuration files using an old format are incompatible
	with the latest version of Kea.
	(Trac #3604, git c726bbc4eae0f576f6791c7490bfba8c30a401d9)

889.	[bug]		marcin
	Resolved a bug in the DHCPv4 allocation engine whereby the
	client could request and obtain an address reserved for
	another client.
	(Trac #3690, git 1afa4e24b0fcdd6d3a2e596663ce1102ffe2340d)

888.	[func]		marcin
	DHCPv4 and DHCPv6 servers launch the kea-lfc program, according
	to the value of lfc-interval configuration parameter for the
	Memfile lease database backend.
	(Trac #3669, git c92665ce05d71e9e5cad9a0679018e9e3f7e3be5)

887.	[func]		sar
	A new process, kea-lfc, has been added. It is meant to
	be periodically executed by the DHCPv4 and DHCPv6 servers
	to remove redundant information from the lease files.
	See http://kea.isc.org/wiki/LFCDesign for the design.
	(Trac #3664, git cc85938b35e2d4bd00ccb74f1b83d3017ab0e41b)
	(Trac #3665, git b1707981f48b13895b50bf27176dede866576292)
	(Trac #3687, git 1e92382aaa2fbff08bbf1d6bbf0add195a7b6fae)

886.	[func]		tomek
	libdhcpsrv: Allocation Engine now uses statically assigned
	addresses when it allocates leases for the DHCPv6 clients.
	(Trac #3563, git b86b24fd011c0617515d62b7091d56fdfd1a7360)

885.	[func]		tomek
	Information-Request (stateless mode) in DHCPv6 is now supported.
	(Trac #2949, git 3185d229c39ed4660e9bc98a7f4a9d0dfbe64a04)

884.	[func]		marcin
	The DHCPv6 server configuration now allows for defining a pool
	for prefix delegation in which prefixes do not match a
	subnet prefix.
	(Trac #3647, git 5455d96cbf773e678bd6b1c3e31bfdeb617e6c13)

883.	[bug]		marcin
	libdhcpsrv: Prevent infinite loops in the allocation engine,
	when the address pool becomes exhausted.
	(Trac #3692, git f1e464558c89a6dc88ab28a25dd14a65fee62578)

882.	[func]		sar
	A utility class has been added which handles writing and
	deleting pid files as well as checking if the process with
	the given pid is running.
	(Trac #3687, git 1e92382aaa2fbff08bbf1d6bbf0add195a7b6fae)

881.	[func]		kalmus
	Extracting hardware/MAC address from the DHCPv6 remote-id
	option is now implemented.
	(Trac #3552, git 6db5fc158133b3f308c43f1fe2fa54a6f89baae1)

880.	[doc]		tomek
	kea-admin is now described in Kea User's Guide.
	(Trac #3644, git fa83c48826e41663d93e56ec7fd6983e9b0b2cd1)

879.	[bug]		fdupont
	Drop DHCPREQUEST message from an unknown client in the
	INIT-REBOOT state.
	(Trac #3656, git 8e205adc35d8e72d1802d5ee9056e6c4ac78274a)

878.	[func]		marcin
	DHCPv4 and DHCPv6 server now support the lfc-interval
	parameter which configures the interval in which the
	Memfile lease database backend executes the Lease File
	Cleanup (LFC). Note: the LFC is currently no-op and will
	be implemented shortly.
	(Trac #3668, git 2ce54eeb607d2caa0901125b5d86a373e9e3f165)

877.	[func]           marcin
	DHCPv4 server drops unicast packets sent to the IPv4 address
	on which the server is not configured to listen.
	(Trac #3547, git 803f1f0f145b0f252ffc3637f758a47e0061de85)

876.	[func]          tomek
	Two new MAC acquisition methods implemented for DHCPv6:
	docsis-modem (which extracts MAC address from an option inserted
	by a cable modem) and docsis-ctms (which extracts MAC address from
	an option inserted by CMTS which acts as a DHCPv6 relay agent).
	(Trac #3553, git ad0a3772774bc5f9831a5ba16725a5a22887b8cb)

875.    [bug]           afidalgo, marcin
	The DHCPv4 server no longer appends the trailing dot to the
	hostnames sent to the clients in the Hostname option (12).
	Appending trailing dot confused some DHCPv4 clients.
	Credits to Alexis Fidalgo for submitting a patch.
	(Trac #3636, git 450867e6987f4c786ad6c2cc95cabcff601c1b48)

874.    [func]           marcin
	Changes to the Memfile lease database backend to load
	leases from multiple files during startup or server
	reconfiguration. This change is required by the Lease File
	Cleanup feature, which leads to the creation of additional
	files holding cleaned up lease information.
	(Trac #3671, git 667de2ef9044e97c76b15cacc7285132cdffdfcf)

873.    [bug]           wlodek
	Removed references to non-existing pgsql_test.sh script
	from Makefile.
	(Trac #3662, git ab69f38dd82cf3c3736588e03c1dc568de3ae6d6)

872.    [func]          wlodek
	Check for required header file errcode.h for PostgreSQL
	backend added to configure process.
	(Trac #3663, git d666dd9263ba1aaf88bec5b8e5ae3f0cb8e5c1db)

871.	[func]		kalmus, tomek
	DHCPv6 is now able to extract MAC from DUID-LLT and DUID-LL.
	(Trac #3548, git f6d9630e2762a0f256a2b7825d74d2bce8fe4c60)

870.	[func]		fdupont
	Cleanup the cryptolink API (e.g., removing spurious 'magic'
	zero length parameters).
	(Trac #3606, git 55d2df9d78321b3844217055e376ae44ac962d8f)

869.	[func]		tomek
	'mac-sources' configuration parameter added. The DHCPv6 server
	can now be configured to use various MAC/Hardware address
	sources.
	(Trac #3554, git 2e7c32e7c19372f0c97968ef7c8256509d80fdfc)

868.    [func]          marcin
	DHCPv4 server configuration allows for selection of the
	address on the interface that server should listen on.
	This is specifically useful in the environments with
	multiple IPv4 addresses assigned to one interface.
	(Trac #3539, git ff71887c605eedc3914bacfd2e551da7bddcc0d6)

867.	[func]		marcin
	libdhcpsrv: Allocation Engine uses statically assigned
	addresses when it allocates or renews leases for the
	DHCPv4 clients.
	(Trac #3564, git 7b192fe314c12e38622742b3b338e997934f862f)

866.	[doc]		stephen
	Corrected documentation concerning the way to configure hooks
	libraries.
	(Trac #3635, git 42d1c98a2e66ab7fc3e372365edad1f5709df885)

865.	[func]		marcin
	Host reservations can be specified in the DHCPv4 and DHCPv6
	servers configuration. The reservations are loaded, but they
	are currently unused.
	(Trac #3562, git 1ba5ec3b7831ef8126be17b9542d9b89a419e7dd)
	(Trac #3628, git 00b49298ec5e5e5c722e5938547c86c954fc76e1)

864.	[func]		tomek
	MySQL backend is now able to store information about hardware
	addresses and associated information in DHCPv6.
	(Trac #3556, git 08a29d8d2374bc3c6b3799d5dd97f586ee869392)

863.	[func]		tomek
	A new tool called kea-admin added. It allows database maintenance.
	Initialization of a new database, version check and upgrade between
	version is now supported. Currently the only backend supported is
	mysql, but support for memfile and pgsql is planned.
	(Trac #3599, git cf22f8d212f2435957f89b51722f8e26e14635f2)

862.	[func]		dgutier, tomek
	Support for client link-layer address option (RFC6939) has
	been added.
	(Trac #3551, git dabdf965d92085f86d5e96c8dadce0f0a8f7c8e3)

861.	[func]		marcin
	The configuration parameters for a DHCPv4 and DHCPv6 options are now
	optional.
	(Trac #3467, git 7bf8cef161e6dd00a7f2b2fe8ec04e1958d6db3f)

860.	[bug]		marcin
	Fixed calculation of the Client FQDN option length for the ASCII
	domain name encoding.
	(Trac #3624, git 5a120d9bf85e27ea5b2674d35af0f2774e4cd2a7)

859.	[func]		marcin
	Implemented Host Manager, which can retrieve host reservations
	specified in the server's configuration. Future tickets will
	extend Host Manager to retrieve reservations from other sources,
	e.g. SQL databases.
	(Trac #3561, git faac5e9746dbf82eb04ffef95658e4b4c7d64a4a)

858.	[bug]		marcin
	Added missing "lease-database" entry to the default DHCPv6
	server configuration, in kea.conf.
	(Trac #3630, git 0f7ff732ea2add45a24e040eae8a0dda27532a31)

857.	[func]		fdupont
	Improve the cryptolink code, for instance use a constant
	time comparison.
	(Trac #3602, git 0c1f433da650330b40fe1a67bae4716c9184f636)

856.	[build]		marcinw
	callout_manager.h and server_hooks.h headers are now exported,
	so statically linked libraries can be tested.
	(Github #4, git 00b5f3fa0369c13021bf4fb78c6450e524e4e411)

855.	[build]		fdupont
	Use convenience archives for objects used in a makefile and
	its parent makefile: before sources were compiled twice using
	the broken subdir-objects option of automake, now objects
	are put into a convenience static library (so an archive).
	(Trac #3631, git d7954b4234114d8fa41aa51f671d4faa1724b748)

854.	[bug]		marcin
	Corrected a regression on "make distcheck" which appeared after
	implementation of #3162 (partial fix).
	(Trac #3629, git 9bb6b76a24e4356b30e59631e76e32c3096fb515)

853.	[func]		tomek
	Lease6 now is able to store MAC/hardware address information. Memfile
	memfile backend has been updated to store/retrieve that additional
	piece of information. Server now tries to use available methods to
	obtain MAC/hardware address from incoming packet.
	(Trac #3555, git ab76a9e7a9d39cb3cf533729473b63a2d2401ac7)

852.	[func]		tomek
	Pkt6 class is now able to generate client's MAC from source IPv6
	link-local address if EUI-64 identifier was used.
	(Trac #3549, git d92e76860e6931477b3e60e5be8978302973f88f)

851.	[bug]		tmark
	Corrected a segmentation fault that was occurring under OS-X
	during D2 module shutdown.
	(Trac #3470, git f7822568abd04c12faa3cde34fadaac238a373d3)

850.	[build]		fdupont
	Moved optional gtest sources to ext/gtest.
	(Trac #3162, git 055512758f5c79f29eb375126d496483c9a6d0a1)

849.	[bug]		tomek
	DHCPv6 component now processes incoming vendor-class options
	properly (packets are classified as VENDOR_CLASS_[content of the
	vendor-class option]).
	(Trac #3486, git 62409cd9531b081943b8f3567f7b0dca36b18802)

848.	[func]		fdupont
	Added truncated HMAC support to TSIG, as per RFC 4635.
	(Trac #3593, git ae3a9cd1a0d2dc07b7092368149381d69bc2c61a)

847.	[build]		fdupont
	Removed no longer used configuration option --with-shared-memory
	and associated files and variables.
	(Trac #3614, git adee8c93f7c7c1303390dd63dbeae74a48a34845)

846.	[bug]		fdupont
	Fixed subdir-objects warnings from recent versions of autotools,
	e.g., on Apple OSX.
	(Trac #3162, git e25c7477f3c35cdaa0f038732f697224bfd44847)

845.	[func]		marcin
	Implemented Host class for storing information about IPv4 and IPv6
	reservations for the host.
	(Trac #3560, git fb5e1883b01ce6388d1b7a92c61061b493c36713)

844.	[bug]		tmark, marcin
	Fixed multiple issues in the DHCP-DDNS unit tests.
	(Trac #3615, git fec824d36121b12e98dd407a0bdf1bc71c8de18d)

843.	[bug]		marcin
	DHCPv4 server sets ciaddr to 0 in DHCPOFFER and DHCPNAK messages to
	adhere to section 4.3.1 of RFC2131.
	(Trac #3367, git 9f05a29caa960df2b09b7a8c23100da8b40e73d0)

842.	[func]		marcin
	DHCPv4 server logs when the packet sent by the client contains
	invalid combination of giaddr/hops before discarding the packet.
	(Trac #3537, git 760c652b54dcdfdfbd1a0014da43d3c31e848f02)

841.	[func]		tomek
	Pkt4 and Pkt6 class have a common base now. A lot code duplication
	removed. Added getMAC() method that will be used to extract MAC
	in DHCPv6.
	(Trac #3546, git 6e68af7dfe15e4d461bf068f545d2bdaaa8fcfb0)

840.	[func]		nicolas
	PktFilterInet::send method now sets source IPv4 address
	explicitly.  This enabled perfdhcp to control its source address
	on systems that have more than one address assigned to a given
	interface. Thanks to Nicolas Chaigneau from Capgemini for
	providing this fix.
	(Github #2, git 6ac36ed7a1d97bcf52ffb2aec7cbf116e58e5803)

839.	[doc]		adam
	DHCPv4 examples corrected in Kea ARM. Thanks to Adam Osuchowski
	from Silesian University of Technology for providing this fix.
	(Github #1, git 15785c0e28190659b037cfcca19f0267ccd9049f)

838.	[bug]		tomek
	Kea components now use the KEA_LOCKFILE_DIR environment variable
	to specify the directory of the logging lockfile. Locking can be
	disabled completely by setting the variable to 'none'.
	(Trac #3591, git d4556e1d21766b94f2f0cda59df15e47e6f2676e)

837.	[bug,doc]	tomek
	Logging configuration examples in kea.conf fixed. Also updated
	Kea documentation for logging.
	(Trac #3536, git 2cf3f6b9cb3d2ae6fc7b0940b55490f109ddd2f9)

836.	[bug]		fdupont
	Moved duplicated getXXXHashAlgorithm() function to new
	xxx_common.h include files in the cryptolink library.
	(Trac #3471, git 8cf2ee46b3d7398f4f716435be3d9b19bf3599f5)

835.	[build]		fdupont
	The configure script checks if OpenSSL supports SHA-2, in order
	to avoid very old (and likely subject to unfixed security bugs)
	OpenSSL versions.
	(Trac #3482, git c779a0ef23d2092cf896276dab1fbcb190380374)

834.	[bug]		marcin
	Corrected the definition of the example DHCPv4 and DHCPv6 address
	pools in the default kea.conf file.
	(Trac #3538, git 8712cc0df77368940d8d3d11811a9ac9504bce12)

833.	[func]		marcin
	Configuration Manager supports two stage configuration. In the
	first stage a temporary configuration is created and in the
	second stage this configuration is committed. If configuration
	fails at the first stage, the temporary configuration is rolled
	back and the server continues to use the old configuration.
	(Trac #3534, git 4ecee3c0c97fe417b050317356f9093ba3771a15)

Kea 0.9 released on August 29, 2014

832.	[bug]		jiri
	Compilation fix for PostgreSQL on i686. Thanks to Jiri Popelka
	from RedHat for providing a patch!
	(Trac #3532, git 96a06654f2177444dcea3a0e9f6fa06947855497)

831.	[func]		marcin
	DHCP servers check if the interfaces specified in the configuration,
	to be used to receive DHCP messages, are present in the system.
	If the interface doesn't exist, an error is reported. In addition,
	the SO_REUSEPORT flag is set for IPv6 sockets as multiple multicast
	sockets can be bound to the DHCPv6 server port.
	(Trac #3512, git 5cbbab2d01c6e1bf6d563ba64d80bc6bc857f73d)

830.	[build]		jreed
	The configure script no longer requires pkg-config.
	(Trac #3511, git 99a5a2db8c011b358873d485ac48f7c78ac6374c)

829.	[build]		wlodek
	Lettuce DNS tests removed with all related python code,
	most of them will be used in Forge project which can be found
	http://kea.isc.org/wiki/IscForge
	(Trac #3420, git e51bcbeedbc169050751c1b896726965243667be)

828.	[bug]		marcin
	Corrected the IfaceMgrTest.detectIface unit test that failed on
	Linux systems with virtual interfaces present.
	(Trac #3527, git 7aa01a6965b6e9fc39ff005803cada7f58f2e628)

827.	[build]		jiri, tomek
	Deprecated AC_PROG_LIBTOOL macro replaced by LT_INIT. Thanks to
	Jiri Popelka from RedHat for providing a patch!
	(Trac #3525, git 6c0aacf29fae1d0501ca69ff6324df8d4fc8c7ee)

826.	[bug]		jiri, tomek
	Compilation fix for Red Hat running on armv7. Thanks to Jiri
	Popelka from RedHat for providing a patch!
	(Trac #3526, git eac5a80472dcb78b538c2ed34cc0534f801e5145)

825.	[bug]		jiri, tomek
	Example JSON configuration files permission fix. Thanks to Jiri
	Popelka	from RedHat for providing a patch!
	(Trac #3524, git 822a39ba33870f70787a1f666aed772e06d04d79)

824.	[bug]		marcin
	Kea deamons report configuration summary when the configuration is
	applied successfully.
	(Trac #3477, git f39d208024f720f72c931016cfa50a54e80f8c61)

823.	[build]		tomek
	query_cmp tool removed from the source code.
	(Trac #3509, git f61c800059bd5e5c74e435d7dd97ae561d29151a)

822.	[build]		tomek
	'host' program was removed from examples.
	(Trac #3421, git aeea893fb1c52d20258929a62a59ae2e7bd12e3d)

821.	[bug]		marcin
	DHCP servers no longer log an error when Interface Manager fails to
	receive a packet as a result of signal being received.
	(Trac #3478, git d80c83aef8e103dd483234429d35aeb66149e0b9)

820.	[bug]		marcin
	Corrected the IfaceMgrTest.detectIfaces unit test which reported
	false positives for specific network configurations.
	(Trac #3517, git 9affa1b2210f5cc9d7a99724e5d5c8979409cefd)

Kea 0.9beta1 released on August 13, 2014

819.	[build]		marcin
	Renamed variables in the configure.ac so as their names do not
	refer to BIND10 project. As a result of renaming the B10_CXXFLAGS
	to KEA_CXXFLAGS in configure.ac all dependent Makefiles had to
	be updated in the tree. The AX_BOOST_FOR_BIND10 macro has been
	renamed to AX_BOOST_FOR_KEA.
	(Trac #3507, git 6616b1c0ad0a78e11bca9395fafb8efdba8d8b9c)

818.	[func]		tomek
	DHCPv4, DHCPv6 and DDNS components now report their versions.
	(Trac #3508, git 3f46c74ffa0ea1197e1fa62cb2f6580931be35f3)

817.	[bug]		marcin
	DHCPv4 and DHCPv6 servers will log an error during an attempt to
	open socket on the interface which is down or not configured.
	(Trac #3487, git fadc776914aa858ce637aab1513ab3d87631f612)

816.	[doc]		tomek
	AUTHORS file rewritten.
	(Trac #3469, git 6ef55abaa1ef79e09ad332c0da28dee7bfed70fe)

815.	[func]		tomek
	Pool definitions in DHCPv4 and DHCPv6 are now lists of
	structures. This makes adding new per-pool parameters easier in
	the future.
	(Trac #3464, git 4bd0c0eda9d86608f8802d28bd360239fe88e905)

814.	[func,doc]		tomek
	It is now possible to specify logging parameters in a
	configuration file for DHCPv4, DHCPv6 and DHCP-DDNS components.
	(Trac #3427, git 23285903645c36fc35c6866a74c50c74089cd255)

813.	[func]		tomek
	Functions, methods and variables referring to BIND10 were renamed
	to Kea. In particular, system variables (B10_LOGGER_ROOT,
	B10_LOCKFILE_DIR_FROM_BUILD etc.) were renamed. B10_ prefix was
	replaced with KEA_.
	(Trac #3417, git 1db8988de6af435fa388dc9c7f909c4a004a01d0)

812.	[doc]		tomek
	DHCPv6 and DDNS sections in Kea Administrator Reference Manual
	has been updated. Usage of keactl has been documented.
	(Trac #3468, git 3945fc6211bcadb9bece7147039a6b50ebcf936b)
	(Trac #3466, git fa9570d19c73cbe7effc75589b7eb855c411f6a3)

811.	[doc]		tmark
	Added documentation of message protocol between DHCP servers and the
	DHCP-DDNS process.
	(Trac #3505, git 6d9aed2f8fe181714e8260493c6cc06e13d0edd0)

810.	[func]		stephen
	perfdhcp is now installed in sbin as it requires root privilege
	to run. The perfdhcp source has been moved to the directory
	src/bin/perfdhcp.
	(Trac #3481, git d101aed6156a993476fa1164f0b0ec8395f5886c)

809.	[func]		stephen
	sockcreator is no longer built or installed.  The code is being
	retained in the repository for the moment, but may be deleted at
	some point in the future.
	(Trac #3480, git 2a55a469dde8fcc053b49e287c30d0906baa91b4)

808.	[func]		stephen
	Reduced number of startup and shutdown messages in the
	DHCP-DDNS process by making some of them debug messages.
	(Trac #3479, git bca0bae285de9ce904c0afd21af777dac2edb4e6)

807.	[func]		marcin
	DHCPv6 server responds to Confirm messages from clients.
	(Trac #3269, git 4f43c309a994e30c07f5aa27057552fb195ec284)

806.	[func]		marcin
	DHCPv4 server processes Requested IP Address option (50).
	(Trac #3320, git ad411a177a32bbe6a93f4baf813d985558c99e2f)

805.	[func]		stephen
	Changed all occurrences of "BIND 10" in message files to "Kea".
	(Trac #3416, git e88090b57a75424920d9b96efbf50e3554048828)

804.	[func]		marcin
	DHCPv4 server supports DHCPINFORM messages from the clients.
	(Trac #3390, git 77f8577b1dbb52bdc6deb8bed3eef6ce7abc33fd)

803.	[func]		marcin
	DHCPv4 server supports responding to directly connected clients on
	FreeBSD, NetBSD and OpenBSD using Berkeley Packet Filtering. This
	also resolves the problem reported in #3438 that the server doesn't
	pick the correct interface to respond to the client and the client
	never gets the response from the server.
	(Trac #2893, git 9fba39d93b9ece950c4294230984d6315dfa11f6)

802.	[doc]		tomek, marcin
	Developer's Guide updated to Change BIND 10 references to Kea.
	Documentation for Keactrl added.
	(Trac #3396, git 271450edbc63e9022f877c9aa3d1dc290708f151)
	(Trac #3466, git fa9570d19c73cbe7effc75589b7eb855c411f6a3)

801.	[build]		fdupont
	Detect all OS X versions more recent than 10.9 (where
	pthread_cond_destroy() doesn't work as documented,
	which makes some of unit tests to fail).
	(Trac #3473, git d620ef6659598bcc1f4c30241e845348770e264e)

800.	[bug]		marcin
	DHCPv6 server is now usable on FreeBSD, NetBSD and OpenBSD systems.
	It can receive messages sent to ff02::1:2 multicast address. Also,
	fixed the bug whereby the DHCPv6 server failed to bind the socket
	to global unicast address on BSD systems due to invalid scope id
	setting.
	(Trac #3437, git f4c2fe2fc37a37f1510e138e1f6c4ccd757e1f06)

799.	[func]		tmark
	Configuration parsing for all Kea servers has been enhanced to include
	the location of the error within the configuration file presented as
	file name, line number, and column within the configuration file.
	(Trac #3436, git b927deb2b4579f93ba74d4be8f5a3a4eaa3c6422)
	(Trac #3409, git 777dbdb29a641f7d8661f9cc2c22f1cb9fe7eb14)

798.	[build]		tomek
	JSON configuration backend is now the default. BUNDY backend
	is now deprecated after #3413 removed the BIND10/Bundy framework.
	(Trac #3476, git 727b65f2c62bbd7dc599b2e7956167e2b3c34098)

797.	[build]		tomek
	Removed a lot of remaining BIND10 framework: bind10, bindctl,
	cfgmgr, cmdctl, msgq, stats, sysinfo, tests, usermgr from src/bin
	directory, also src/lib/python directory. Python3 is not
	required anymore, unless documentation generation is enabled.
	(Trac #3413, git d7b297ac475193f687d07b0489ac74585d4f3814)

796.	[doc]		tomek
	User's Guide renamed to Kea Administrator Reference Manual,
	removed sections specific to BIND10/Bundy framework, rewritten
	general and DHCPv4 specific examples.
	(Trac #3418, git 73e6019d83760f0500890240e2e187dcd5e1e14c)

795.	[func]		marcin
	Added support to keactrl to start, stop, reconfigure and gather
	status of the DHCP-DDNS server.
	(Trac #3465, git 6bc61470c9ccee001fe282d0f879bcddac0b8721)

794.	[func]		fdupont
	cryptolink: add OpenSSL crypto backend as an alternative to Botan
	by specifying --with-openssl[=PATH] on the "configure" command
	line. Add hash support to the cryptolink API and use it in DHCP
	DDNS, removing the Botan dependency.
	(Trac #2406, git 4b4110dd68706b4171fc6d8a6f4f2a9cd820edac)

793.	[func]		tmark
	DHCP-DDNS: Implemented dynamic reconfiguration of the server,
	triggered when the SIGHUP signal is received by the server's
	process. Also, server performs a graceful shut down when SIGINT
	or SIGTERM signal is received.
	(Trac #3407, git f1a224df1e46098748ba60205be09ada4600515f)

792.	[func]		marcin
	Implemented keactrl script used to start, stop, reconfigure Kea
	servers and get their status and configuration data. This script
	is installed only if the JSON configuration backend is in use.
	(Trac #3422, git e1d164c7a9a54a7aacea88c8c57cd2826e06012b)

791.	[func]		tmark
	DHCP-DDNS: Now supports configure.ac parameter: --with-kea-config.
	It allows selecting configuration backend and accepts one of two
	values: BUNDY, which uses Bundy (former BIND10) framework as Kea
	0.8 did, or JSON, which reads configuration from a JSON file.
	(Trac #3401, git 8e69209caafc81041229f3d9601599f3d98fc86e)

790.	[func]		marcin
	DHCPv4 server: Implemented dynamic reconfiguration of the server,
	triggered when the SIGHUP signal is received by the server's
	process. Also, server performs a graceful shut down when SIGINT
	or SIGTERM signal is received.
	(Trac #3405, git dd0270bd91cf8fc958b8b388950d343d311ee99e)

789.	[bug]		marcin
	DHCPv4 server sends Renewal Time (58) and Rebinding Time (59)
	options to the client when the appropriate timers are set
	in the configuration. Previously, the timers were ignored.
	(Trac #3336, git b3c8a079889411182ade517c85aa4fe5d6b8719a)

788.	[func]		tomek
	DHCPv4 server: New parameter added to configure.ac: --with-kea-config.
	It allows selecting configuration backend and accepts one of two
	values: BUNDY, which uses Bundy (former BIND10) framework as Kea
	0.8 did, or JSON, which reads configuration from a JSON file.
	(Trac #3399, git 6e4dd3ae58c091ba0fd64c87fa8d7c268210f99b)

787.	[func]		marcin
	DHCPv6 server: Implemented dynamic reconfiguration of the server,
	triggered when the SIGHUP signal is received by the server's
	process. Also, server performs a graceful shut down when SIGINT
	or SIGTERM signal is received.
	(Trac #3406, git 3be60fa6ac521aecae6ae92d26dc03792bc76903)

786.	[func]		tmark
	DHCP-DDNS now supports DDNS updates with TSIG.  Please refer to the
	Kea Guide for details. Prior to this TSIG keys could be defined but
	were not used.
	(Trac #3432, git 80fea12a53d1e832d4e7b710ca6ea613300f73ea)

785.	[bug]		marcin
	DHCPv6 server avoids collisions between prefixes that are allocated
	as a result of receiving hints from the clients. Previously the
	whole prefix (including bits beyond the prefix length) was used to
	search existing leases in the lease database. If not found, the
	new lease was crated for the prefix sent by the client. If another
	client sent the same prefix but with different non-significant bits
	the prefix was allocated. This led to prefix collisions. Currently,
	server ignores bits beyond the prefix length when searching for
	existing leases.
	(Trac #3246, git 50de7df4195195e981ae9c8c6f1b4100047d5bb5)

784.	[func]		tmark
	DHCP_DDNS's configuration was changed. The unused parameter,
	"interface" was deleted.  Three new parameters, "ncr_protocol",
	"ncr_format", and "dns_server_timeout" were added.  Please refer to
	Kea Guide for details.
	(Trac #3268,    git bd60252e679f19b062f61926647f661ab169f21c)

783.	[func]*		tomek
	DHCPv6 server: New parameter added to configure: --with-kea-config.
	It allows selecting configuration backend and accepts one of two
	values: BUNDY, which uses Bundy (former BIND10 framework as Kea
	0.8 did, or JSON, which reads configuration from a JSON file.
	(Trac #3400, git 7e9fdfa644b81f72bfa5300b7ddcdb9754400769)

782.	[func]		tmark
	Added sender-ip, sender-port, and max-queue-size parameters to
	the dhcp-ddns configuration section of both b10-dhcp4 and b10-dhcp6.
	(Trac #3328,    git 8d8d0b5eedaab20bf1008dfb3a6913eb006a6e73)

781.	[func]		marcin
	libkea-dhcpsrv: the Memfile lease storage backend returns leases
	of a specified type. Previously, it ignored the lease type parameter
	and returned all leases for a particular client. Thanks to David
	Carlier for helping to implement this ticket.
	(Trac #3148, git d2f0edf473716cd747a21d6917e89ba55c148d8e)

780.	[func]		marcin
	libkea-cc: JSON parser stores information about the position
	of the data element values in the JSON string. The position
	comprises the line number and the offset within this line where
	the specific value resides. This functionality is intended to
	be used for error logging during configuration parsing.
	(Trac #3408, git 115a52a6713340fc589f6f95d73d242931239405)

779.	[doc]		tmark
	Added a section to the developer's guide for Kea's DHCP-DDNS
	component, D2.
	(Trac #3158,    git  7be263c7372b1401a8b4288742854f96b5bec0d6)

bind10-1.2.0 (kea 0.8) released on April 17, 2014

bind10-1.2.0rc1 released on April 8, 2014

778.	[func]*		marcin
	libdhcpsrv: the Memfile lease storage backend now writes
	leases into a CSV file. Configuration parsers for b10-dhcp4
	and b10-dhcp6 use the new configuration parameters to
	control the location of the lease file. It is possible to
	disable lease writes to disk using configuration for testing
	purposes.
	(Trac #3360, git 09e6e71abf8bc693e389ebd262fd149b43c1f1d4)

777.	[func]		tmark
	If b10-dhcp-ddns is configured to listen on an address other than
	loopback, it will issue a log message warning the user that this is
	insecure and is supported for testing purposes only.
	(Trac #3383,    git  652aa4de2fa82fdf3de569d01d9f4aa618fc1972)

776.	[func]		tomek
	b10-dhcp4 and b10-dhcp6 now support using PostgreSQL as the backend
	for storing lease data.  This backend is enabled by specifying
	--with-dhcp-pgsql on the "configure" command line. Without this
	switch the PostgreSQL backend is not compiled leaving BIND 10 able to
	be built on systems without PostgreSQL installed.  Thanks to David
	Carlier who contributed the initial patches for this work.
	(Trac #3080,    git  1aae8b1fab3008e62c4f085948b1abadad512447)

775.	[func]		marcin
	b10-dhcp4, b10-dhcp6: added a new parameter to subnet configuration.
	This parameter allows subnet ids to be set to arbitrary values or
	automatically generated values. Generated subnet ids are renumbered
	each time one or more subnets are removed.  Setting the ids to
	specific values prevents this renumbering.
	(Trac #3281, git d90e9a0642fbb16a4e664160b4812f61fb81f1aa)

774.	[doc]		marcin
	Updated information in the BIND 10 Guide about the standards supported
	by Kea and its current limitations.
	(Trac #3258, git ff52b86206e3a256a02ca6d5cde55040550ba86a)

773.	[doc]		tmark
	Added sections to the BIND 10 guide on configuring and using the
	DHCP-DDNS feature of Kea.  Chapter 19, describes the new DHCP-DDNS
	server and its configuration. Additions to chapters 17 and 18
	describe configuring the DHCP servers to work with the new server.
	(Trac #3283, git 806eea955c61eba2d7268958a740a8e8ea63bdaf)

772.	[bug]		tmark
	b10-dhcp4 and b10-dhcp6 now both correctly support DDNS updates
	when honoring client requested delegation. When DDNS is enabled,
	and the client's FQDN indicates they will do the forward updates,
	the servers will now post a DDNS update request to b10-dhcp-ddns
	for the reverse updates. Prior to this the servers were posting no
	DDNS update requests when honoring client delegation.
	(Trac #3352, git b1a0f405463723d539b2e6ed2dcdd692d7796b88)

771.	[bug]		tmark
	Ticket #3339 (entry 760) was reverted to fix regression
	where components added through bindctl, could not be removed.
	(Trac #3374, git c641e2d0569df3ca3e5a93beaf0ecf39db07e402)

770.	[bug]		tmark
	Configuration parsing in b10-dhcp6 and b10-dhcp4 for the "dhcp-ddns"
	section of their configurations now supplies hard-coded default values
	rather than those from their spec files.  This is a temporary solution
	to circumvent an issue in the configuration libraries which causes
	map-items to behave incorrectly.
	(Trac #3358, git 983d8acec3a7ccb1ffef662eac7518aed5f99381)

769.	[func]		marcin
	b10-dhcp6: Implemented support for Rebind message.
	(Trac #3232, git 3649413932857470558a6f19e0b0e181b3fc0fda)

768.	[bug]		tmark
	b10-dhcp-ddns now treats a DNS server response code of
	NXRRSET as a successful outcome when processing a request
	to remove DNS data.  This corrects a defect in which
	b10-dhcp-ddns would incorrectly fail a request to remove
	DNS data when the DNS server's response was NXRRSET.
	(Trac #3362, git da3b0d4f364d069ffdb47723545798ac589fae42)

767.	[func]		tomek
	Unit-tests for all DHCP database backends are now shared.
	This improves test coverage for memfile and any future
	backends that may appear.
	(Trac #3359, git 3d6c11630ada9d0681a813cf026f6bb16aabb9fa)

bind10-1.2.0beta1 released on March 6, 2014

766.	[func]		muks
	--disable-dns and --disable-dhcp configure arguments have been
	added to conditionally disable the DNS or DHCP components
	respectively. This facility can be used to do a DNS or DHCP-only
	build of BIND 10. DNS and DHCP components are both enabled by
	default.
	(Trac #2367, git 81a689b61b1c4abf8a1a4fcbe41cfc96fd11792a)

765.	[bug]		tomek
	b10-dhcp4: Fixed a minor bug in eRouter1.0 class processing. The
	server no longer sets giaddr field.
	(Trac #3353, git 23c22e9b1141c699f361d45c309e737dfecf6f3f)

764.	[bug]		tomek
	b10-dhcp4: Fixed a bug caused client classification to not work
	properly.
	(Trac #3343, git 1801400ac874380e7a565d373b4bae96a49e21f7)

763.	[func]		tmark
	b10-dhcp-ddns may now be configured to disable DNS updates in
	in a given direction by simply not defining any domains for that
	direction in its configuration.  This allows it to be configured to
	support either forward DNS or reverse DNS only.  Prior to this if
	a request was received that could not be matched to servers in a
	given direction it was failed immediately.
	(Trac #3341, git 01f26bce1d9faaddb8be59802f73891ea065b200)

762.	[func]		tmark
	If configured to do so, b10-dhcp6 will now create DHCP-DDNS update
	requests and send them to b10-dhcp-ddns for processing.
	(Trac# 3329, git 239956696465a13196a2b6bc0f3a61aed21a5de8)

761.	[doc]		stephen, jreed
	Added "man" page for perfdhcp.
	(Trac #2307, git ff2f538912c205fbdb1408ee613c09b90de53514)

760.	[bug]		tmark
	When merging a map of configuration elements into another, elements
	that are themselves maps will be merged. In particular, this
	corrects a defect which caused a configuration commit error to
	occur when using bindctl to modify a single a parameter in
	dhcp-ddns portion of b10-dhcp4 configuration.
	(Trac# 3339, git 3ae0d93d89f3277a566eeb045191a43b2dd9d9b1)

759.	[func]		tomek
	b10-dhcp4, b10-dhcp6: IP address of the relay agent can now be
	specified for both IPv4 and IPv6 subnets. That information allows
	the server to properly handle a case where relay agent address
	does not match subnet.  This is mostly useful in shared subnets
	and cable networks.
	(Trac #3322, git 5de565baea42c9096dff78ed5fbd05982a174469)

758.	[bug]		tmark
	b10-dhcp4 now correctly handles DHO_HOST_OPTION.  This corrects
	a bug where the server would fail to recognize the option in the
	DHCP request and then skip generating the appropriate DHCP-DDNS
	update request.
	(Trac #2426, git 985d66cba7665a71e17ef70c5d22c767abaad1b6)

757.	[func]		tmark
	b10-dhcp6 now parses parameters which support DHCP-DDNS updates
	via the DHCP-DDNS module, b10-dhcp-ddns.  These parameters are
	part of new configuration element, dhcp-ddns, defined in
	dhcp4.spec. These parameters influence when and how DDNS updates
	requests are created but communicating them to b10-dhcp-ddns is
	not yet supported.  That will be provided under separate ticket,
	Trac #3222.
	(Trac# 3034, git 22c667a66536ff3e3741bc67025d824644ed4e7d)

756.	[bug]		marcin
	b10-dhcp6: server parses DHCPv6 Vendor Class option. Previously
	the server failed to parse Vendor Class option having empty opaque
	data field because of the invalid definition in libdhcp++. The
	DHCPv6 Vendor Class option and DHCPv4 V-I Vendor Class option is
	now represented by the new OptionVendorClass. The b10-dhcp4 is
	affected by this change such that it uses new class to parse the
	DHCPv4 V-I Vendor Class option.
	(Trac #3316, git 1e61d7db5b8dc76682aa568cd62bfae0eeff46e3)

755.	[func]		muks
	Add support for the CAA RR type (RFC 6844).
	(Trac #2512, git 39162608985e5c904448f308951c73bb9c32da8f)

754.	[func]		muks
	Add support for the TLSA RR type (RFC 6698).
	(Trac #2185, git a168170430f6927f28597b2a6debebe31cf39b13)

753.	[func]		muks
	libdns++: the unknown/generic (RFC 3597) RDATA class now uses the
	generic lexer in constructors from text.
	(Trac #2426, git 0770d2df84e5608371db3a47e0456eb2a340b5f4)

752.	[func]		tmark
	If configured to do so, b10-dhcp4 will now create DHCP-DDNS update
	requests and send them to b10-dhcp-ddns for processing.
	(Trac# 3329, git 4546dd186782eec5cfcb4ddb61b0a3aa5c700751)

751.	[func]		muks
	The BIND 10 zone loader now supports the $GENERATE directive (a
	BIND 9 extension).
	(Trac #2430, git b05064f681231fe7f8571253c5786f4ff0f2ca03)

750.	[func]		tomek
	b10-dhcp4, b10-dhcp6: Simple client classification has been
	implemented. Incoming packets can be assigned to zero or more
	client classes. It is possible to restrict subnet usage to a given
	client class. User's Guide and Developer's Guide has been updated.
	(Trac #3274, git 1791d19899b92a6ee411199f664bdfc690ec08b2)

749.	[bug]		tmark
	b10-dhcp-ddns now sets the TTL value in RRs that add A, AAAA, or
	PTR DNS entries to the lease length provided in instigating
	NameChangeRequest.  This corrected a bug in which the TTL was
	always set to 0.
	(Trac# 3299, git dbacf27ece77f3d857da793341c6bd31ef1ea239)

748.	[bug]		marcin
	b10-dhcp4 server picks a subnet, to assign address for a directly
	connected client, using IP address of the interface on which the
	client's message has been received. If the message is received on
	the interface for which there is no suitable subnet, the message
	is discarded. Also, the subnet for renewing client which unicasts
	its request, is selected using ciaddr.
	(Trac #3242, git 9e571cc217d6b1a2fd6fdae1565fcc6fde6d08b1)

747.	[bug]		marcin
	libdhcpsrv: server configuration mechanism allows creating definitions
	for standard options for which Kea doesn't provide a definition yet.
	Without this, the server administrator couldn't configure options for
	which a definition didn't exist.
	(Trac# 3309, git 16a6ed6e48a6a950670c4874a2e81b1faf287d99)

746.	[func]		tomek
	IOAddress no longer exposes underlying asio objects. The getAddress()
	method has been removed and replaced with several convenience methods.
	(Trac #1485, git ecdb62db16b3f3d447db4a9d2a4079d5260431f0)

745.	[bug]*		muks
	b10-auth now returns rcode=REFUSED for all questions with
	qtype=RRSIG (i.e., where RRSIGs are queried directly). This is
	because RRSIGs are meaningless without being bundled alongside the
	RRs they cover.
	(Trac #2226, git 68d24e65c9c3dfee38adfbe1c93367b0083f9a58)

744.	[func]		marcin
	b10-dhcp6: Refactored the code which is processing Client FQDN
	option.  The major user-visible change is that server generates
	DDNS NameChangeRequest for the first IPv6 address (instead of all)
	acquired by a client. Also, the server generates fully qualified
	domain name from acquired IPv6 address, if the client sends an
	empty name in Client FQDN option.
	(Trac# 3295, git aa1c94a54114e848c64771fde308fc9ac0c00fd0)

743.	[func]		tmark
	b10-dhcp4 now responds with changes in DDNS behavior based upon
	configuration parameters specified through its dhcp-ddns configuration
	element. The parameters now supported are override-no-update,
	override-client-update, replace-client-name, generated-prefix, and
	qualifying-suffix.
	(Trac# 3282, git 42b1f1e4c4f5aa48b7588233402876f5012c043c)

742.	[func]		muks
	The authoritative server now includes the datasource configuration
	when logging some errors with the
	AUTH_DATASRC_CLIENTS_BUILDER_RECONFIGURE_ERROR message ID.
	(Trac #2756, git 31872754f36c840b4ec0b412a86afe9f38be86e0)

741.	[bug]		shane
	Remove hard-coded (and unnecessary) TSIG key from error message.
	This also prevents a crash if the TSIG name is missing.
	(Trac #3099, git 0ba8bbabe09756a4627e80aacdbb5050407faaac)

740.	[func]		muks
	When displaying messages about mismatched configuration data types
	in entered values (between the supplied value type and expected
	schema type), bindctl now includes both the supplied and expected
	configuration data types in the returned error. The user has more
	information on what caused the error now.
	(Trac #3239, git 84d5eda2a6ae0d737aef68d56023fc33fef623e6)

739.	[bug]		muks
	Various minor updates were made to the SSHFP RDATA parser. Mainly,
	the SSHFP constructor no longer throws an isc::BadValue exception.
	generic::SSHFP::getFingerprintLen() was also renamed to
	getFingerprintLength().
	(Trac #3287, git 2f26d781704618c6007ba896ad3d9e0c107d04b0)

738.	[bug]		muks
	b10-auth now correctly processes NXDOMAIN results in the root zone
	when using a SQLite3 data source.
	(Trac #2951, git 13685cc4580660eaf5b041b683a2d2f31fd24de3)

737.	[func]		muks
	b10-auth now additionally logs the source address and port when
	DNS messages with unsupported opcodes are received.
	(Trac #1516, git 71611831f6d1aaaea09143d4837eddbd1d67fbf4)

736.	[bug]		wlodek
	b10-dhcp6 is now capable to determine if a received
	message is addressed to it, using server identifier option.
	The messages with non-matching server identifier are dropped.
	(Trac #2892, git 3bd69e9b4ab9be231f7c966fd62b95a4e1595901)

735.	[doc]		stephen
	Expanded Developer's Guide to include chapter on logging.
	(Trac #2566, git a08d702839d9df6cddefeccab1e7e657377145de)

734.	[bug]		marcin
	libdhcp++: fixed a bug which caused an error when setting boolean
	values for an option. Also, bind10-guide has been updated with the
	examples how to set the boolean values for an option.
	(Trac# 3292, git 7c4c0514ede3cffc52d8c2874cdbdb74ced5f4ac)

733.	[bug]		marcin
	libdhcp++: a function which opens IPv6/UDPv6 sockets for the
	DHCPv6 server, gracefully handles errors to bind socket to
	a multicast address.
	(Trac #3288, git 76ace0c46a5fe0e53a29dad093b817ad6c891f1b)

732.	[func]		tomek
	b10-dhcp4, b10-dhcp6: Support for simplified client classification
	added. Incoming packets are now assigned to a client class based
	on the content of the packet's user class option (DHCPv4) or vendor
	class option (DHCPv6). Two classes (docsis3.0 and eRouter1.0) have
	class specific behavior in b10-dhcp4. See DHCPv4 Client
	Classification and DHCPv6 Client Classification in BIND10
	Developer's Guide for details.  This is a first ticket in a series
	of planned at least three tickets.
	(Trac #3203, git afea612c23143f81a4201e39ba793bc837c5c9f1)

731.	[func]		tmark
	b10-dhcp4 now parses parameters which support DHCP-DDNS updates
	via the DHCP-DDNS module, b10-dhcp-ddns.  These parameters are
	part of new configuration element, dhcp-ddns, defined in
	dhcp4.spec.  The parameters parse, store and retrieve but do not
	yet govern behavior.  That will be provided under separate ticket.
	(Trac# 3033, git 0ba859834503f2b9b908cd7bc572e0286ca9201f)

730.	[bug]		tomek
	b10-dhcp4, b10-dhcp6: Both servers used to unnecessarily increase
	subnet-id values after reconfiguration. The subnet-ids are now reset
	to 1 every time a server is reconfigured.
	(Trac #3234, git 31e416087685a6dadc3047fdbb0927bbf60095aa)

729.	[bug]		marcin
	b10-dhcp4 discards DHCPv4 messages carrying server identifiers
	which don't match server identifiers used by the server.
	(Trac #3279, git 805d2b269c6bf3e7be68c13f1da1709d8150a666)

728.	[func]		marcin
	b10-dhcp6: If server fails to open a socket on one interface it
	will log a warning and continue to open sockets on other interfaces.
	The warning message is communicated from the libdhcp++ via the
	error handler function supplied by the DHCPv6 server.
	(Trac #3252, git af5eada1bba906697ee92df3fcc25cc0e3979221)

727.	[func]		muks
	RRset::setName() has now been removed.
	(Trac #2335, git c918027a387da8514acf7e125fd52c8378113662)

726.	[bug]*		muks
	Don't print trailing newlines in Question::toText() output by
	default.  This fixes some logging that were split with a line
	feed.  It is possible to get the old behavior by passing
	toText(true).  Message::toText() output is unchanged.
	(Trac #571, git 7286499d5206c6d2aa8a59a5247c3841a772a43e)

725.	[func]		tmark
	b10-dhcp-ddns D2UpdateMgr now uses the newly implemented
	NameAddTransaction and NameRemoveTransaction classes.  This allows
	it to conduct actual DNS update exchanges based upon queued
	NameChangeRequests.
	(Trac# 3089, git 9ff948a169e1c1f3ad9e1bad1568375590a3ef42)

724.	[bug]		marcin
	b10-dhcp4: Different server identifiers are used for the packets
	being sent through different interfaces. The server uses IPv4 address
	assigned to the particular interface as a server identifier. This
	guarantees that the unicast packet sent by a relay or a client, to
	the address being a server identifier, will reach the server.
	(Trac #3231, git c7a229f15089670d2bfde6e9f0530c30ce6f8cf8)

723.	[bug]		marcin
	libdhcp++: Implemented unit tests for the IfaceMgr's routine
	which opens IPv6 sockets on detected interfaces. The IfaceMgr
	logic performing low level operations on sockets has been
	moved to a separate class. By providing a custom implementation
	of this class, the unit tests may use fake interfaces with
	custom configuration and thus cover wide range of test
	scenarios for the function.
	(Trac #3251, git 21d2f7ec425f8461b545687104cd76a42da61b2e)

722.	[bug]		muks
	b10-cmdctl now prints a more operator-friendly message when the
	address+port that b10-cmdctl listens on is already in use.
	(Trac #3227, git 5ec35e37dbb46f66ff0f6a9d9a6a87a393b37934)

721.	[func]		tmark
	Updates the user_chk example hooks shared library with callouts
	for packet receive and packet send.  Decision outcome now includes
	the lease or prefix assigned.  The user registry now supports a
	default user entry.
	(Trac #3207, git 34fddf2e75b80d9e517a8f9c3321aa4878cda795)

720.	[func]		tmark
	Added the initial implementation of the class, NameAddTransaction,
	to b10-dhcp-ddns.  This class provides a state machine which
	implements the logic required to remove forward and reverse DNS
	entries as described in RFC 4703, section 5.5. This includes the
	ability to construct the necessary DNS requests.
	(Trac# 3088, git ca58ac00fce4cb5f46e534d7ffadb2db4e4ffaf3)

719.	[func]		tomek
	b10-dhcp4: Support for sending back client-id (RFC6842) has been
	added now. Also a configuration parameter (echo-client-id) has
	been added, so it is possible to enable backward compatibility
	("echo-client-id false").
	(Trac #3210, git 88a4858db206dfcd53a227562198f308f7779a72)

718.	[func]		dclink, tomek
	libdhcp++: Interface detection implemented for FreeBSD, NetBSD,
	OpenBSD, Mac OS X and Solaris 11. Thanks to David Carlier for
	contributing a patch.
	(Trac #2246, git d8045b5e1580a1d0b89a232fd61c10d25a95e769)

717.	[bug]		marcin
	Fixed the bug which incorrectly treated DHCPv4 option codes 224-254 as
	standard options, barring them from being used as custom options.
	(Trac #2772, git c6158690c389d75686545459618ae0bf16f2cdb8)

716.	[func]		marcin
	perfdhcp: added support for sending DHCPv6 Release messages
	at the specified rate and measure performance. The orphan
	messages counters are not displayed for individual exchanges
	anymore. The following ticket: #3261 has been submitted to
	implement global orphan counting for all exchange types.
	(Trac #3181, git 684524bc130080e4fa31b65edfd14d58eec37e50)

715.	[bug]		marcin
	libdhcp++: Used the CMSG_SPACE instead of CMSG_LEN macro to calculate
	msg_controllen field of the DHCPv6 message. Use of CMSG_LEN causes
	sendmsg failures on OpenBSD due to the bug kernel/6080 on OpenBSD.
	(Trac #1824, git 39c9499d001a98c8d2f5792563c28a5eb2cc5fcb)

714.	[doc]		tomek
	BIND10 Contributor's Guide added.
	(Trac #3109, git 016bfae00460b4f88adbfd07ed26759eb294ef10)

713.	[func]		tmark
	Added DNS update request construction to d2::NameAddTransaction
	in b10-dhcp-ddns.  The class now generates all DNS update
	request variations needed to fulfill its state machine in
	compliance with RFC 4703, sections 5.3 and 5.4.
	(Trac# 3241, git dceca9554cb9410dd8d12371b68198b797cb6cfb)

712.	[func]		marcin, dclink
	b10-dhcp4: If server fails to open a socket on one interface it
	will log a warning and continue to open sockets on other interfaces.
	The warning message is communicated from the libdhcp++ via the
	error handler function supplied by the DHCPv4 server. Thanks to
	David Carlier for providing a patch.
	(Trac #2765, git f49c4b8942cdbafb85414a1925ff6ca1d381f498)

711.	[func]		tmark
	Added the initial implementation of the class, NameAddTransaction,
	to b10-dhcp-ddns.  This class provides the state model logic
	described in the DHCP_DDNS design to add or replace forward and
	reverse DNS entries for a given FQDN.  It does not yet construct
	the actual DNS update requests, this will be added under Trac#
	3241.
	(Trac# 3087, git 8f99da735a9f39d514c40d0a295f751dc8edfbcd)

710.	[build]		jinmei
	Fixed various build time issues for MacOS X 10.9.  Those include
	some general fixes and improvements:
	- (libdns++) masterLoad() functions now use the generic MasterLoader
	  class as backend, eliminating the restrictions of the previous
	  versions.
	- (libcc) fixed a minor portability bug in the JSON parser.  Although
	  the only known affected system is OS X 10.9 at the moment, that
	  could potentially cause disruption on other existing and future
	  systems.
	Other notes:
	- if built with googletest, gtest 1.7 (and possibly higher) is
	  required.
	- many older versions of Boost don't work.  A known workable version
	  is 1.54.
	(Trac #3213, git d4e570f097fe0eb9009b177a4af285cde0c636cc)

709.	[bug]		marcin
	b10-dhcp6: Server crashed when the client sent FQDN option and did
	not request FQDN option to be returned.
	(Trac #3220, git 0f1ed4205a46eb42ef728ba6b0955c9af384e0be)

708.	[bug]		dclink, marcin
	libdhcpsrv: Fixed a bug in Memfile lease database backend which
	caused DHCPv4 server crashes when leases with NULL client id
	were present. Thanks to David Carlier for submitting the patch.
	(Trac #2940, git a232f3d7d92ebcfb7793dc6b67914299c45c715b)

707.	[bug]		muks
	Using very large numbers (out of bounds) in config values caused
	BIND 10 to throw an exception. This has been fixed in a patch
	contributed by David Carlier.
	(Trac #3114, git 9bd776e36b7f53a6ee2e4d5a2ea79722ba5fe13b)

706.	[func]		marcin
	b10-dhcp4: Server processes the DHCPv4 Client FQDN and Host Name
	options sent by a client and generates the response. As a result
	of processing, the server generates NameChangeRequests which
	represent changes to DNS mappings for a particular lease (addition
	or removal of DNS mappings).
	Currently all generated NameChangeRequests are dropped. Sending
	them to b10-dhcp-ddns will be implemented with the future tickets.
	(Trac #3035, git f617e6af8cdf068320d14626ecbe14a73a6da22)

705.	[bug]*		kean
	When commands are piped into bindctl, no longer attempt to query the
	user name and password if no default user name and password file is
	present, or it contains no valid entries.
	(Trac #264, git 4921d7de6b5623c7e85d2baf8bc978686877345b)

704.	[func]		naokikambe
	New statistics items related to IP sockets added into b10-xfrin:
	open, openfail, close, connfail, conn, senderr, and recverr.
	Their values can be obtained by invoking "Stats show Xfrin" via
	bindctl while b10-xfrin is running.
	(Trac #2300, git 4655c110afa0ec6f5669bf53245bffe6b30ece4b)

703.	[bug]		kean
	A bug in b10-msgq was fixed where it would remove the socket file if
	there was an existing copy of b10-msgq running. It now correctly
	detects and reports this without removing the socket file.
	(Trac #433, git c18a49b0435c656669e6f87ef65d44dc98e0e726)

702.	[func]		marcin
	perfdhcp: support for sending DHCPv6 Renew messages at the specified
	rate and measure performance.
	(Trac #3183, git 66f2939830926f4337623b159210103b5a8e2434)

701.	[bug]		tomek
	libdhcp++: Incoming DHCPv6 IAPREFIX option is now parsed properly.
	(Trac #3211, git ed43618a2c7b2387d76f99a5a4b1a3e05ac70f5e)

700.	[func]		tomek, marcin
	b10-dhcp4, b10-dhcp6: Support for vendor options has been added. It
	is now possible to configure vendor options. Server is able to
	parse some CableLabs vendor options and send configured	vendor
	options	in response. The support is not complete.
	(Trac #3194, git 243ded15bbed0d35e230d00f4e3ee42c3609616c)

699.	[bug]		marcin
	libdhcp++: Options with defined suboptions are now handled properly.
	In particular, Relay Agent Info options is now echoed back properly.
	(Trac #3102, git 6f6251bbd761809634aa470f36480d046b4d2a20)

698.	[bug]		muks
	A bug was fixed in the interaction between b10-init and b10-msgq
	that caused BIND 10 failures after repeated start/stop of
	components.
	(Trac #3094, git ed672a898d28d6249ff0c96df12384b0aee403c8

697.	[func]		tmark
	Implements "user_check" hooks shared library which supports subnet
	selection based upon the contents of a list of known DHCP lease users
	(i.e. clients).  Adds the following subdirectories to the bind10 src
	directory for maintaining hooks shared libraries:
	bind10/src/hooks - base directory for hooks shared libraries;
	bind10/src/hooks/dhcp - base directory for all hooks libs
	pertaining to DHCP (Kea);
	bind10/src/hooks/dhcp/user_check - directory containing the
	user_check hooks library.
	(Trac #3186, git f36aab92c85498f8511fbbe19fad5e3f787aef68)

696.	[func]		tomek
	b10-dhcp4: It is now possible to specify value of siaddr field
	in DHCPv4 responses. It is used to point out to the next
	server in the boot process (that typically is TFTP server).
	(Trac #3191, git 541922b5300904a5de2eaeddc3666fc4b654ffba)

695.	[func]		tomek
	b10-dhcp6 is now able to listen on global IPv6 unicast addresses.
	(Trac #3195, git 72e601f2a57ab70b25d50877c8e49242739d1c9f)

694.	[bug]		tomek
	b10-dhcp6 now handles exceptions better when processing initial
	configuration. In particular, errors with socket binding do not
	prevent b10-dhcp6 from establishing configuration session anymore.
	(Trac #3195, git 72e601f2a57ab70b25d50877c8e49242739d1c9f)

693.	[bug]		tomek
	b10-dhcp6 now handles IPv6 interface enabling correctly.
	(Trac #3195, git 72e601f2a57ab70b25d50877c8e49242739d1c9f)

692.	[bug]		marcin
	b10-dhcp4: Fix a bug whereby the Parameter Request List was not parsed
	by the server and requested DHCPv4 options were not returned to the
	client. Options are not sent back to the client if server failed to
	assign a lease.
	(Trac #3200, git 50d91e4c069c6de13680bfaaee3c56b68d6e4ab1)

691.	[bug]		marcin
	libdhcp++: Created definitions for standard DHCPv4 options:
	tftp-server-name (66) and boot-file-name (67). Also, fixed definition
	of DHCPv4 option time-offset (2).
	(Trac #3199, git 6e171110c4dd9ae3b1be828b9516efc65c33460b)

690.	[bug]		tomek
	b10-dhcp4: Relay Agent Info option is now echoed back in
	DHCPv4 responses.
	(Trac #3184, git 287389c049518bff66bdf6a5a49bb8768be02d8e)

689.	[func]*		marcin
	b10-dhcp4 and b10-dhcp6 install callback functions which parse options
	in the received DHCP packets.
	(Trac #3180, git f73fba3cde9421acbeb9486c615900b0af58fa25)

688.	[func]		tomek
	b10-dhcp6: Prefix Delegation support is now extended to
	Renew and Release messages.
	(Trac #3153, #3154, git 3207932815f58045acea84ae092e0a5aa7c4bfd7)

687.	[func]		tomek
	b10-dhcp6: Prefix Delegation (IA_PD and IAPREFIX options) is now
	supported in Solicit and Request messages.
	(Trac #3152, git a0e73dd74658f2deb22fad2c7a1f56d122aa9021)

686.	[bug]		tomek
	b10-dhcp6 now sends back relayed traffic to proper port.
	(Trac #3177, git 6b33de4bea92eecb64b6c673bf1b8ae51f8edcf1)

685.	[func]		tomek
	libdhcpsrv: Allocation Engine is now able to handle IPv6 prefixes.
	This will be used in Prefix Delegation.
	(Trac #3171, git 7d1431b4c887f0c7ee1b26b9b82d3d3b8464b34f)

684.	[func]		muks, vorner
	API support to delete zone data has been added. With this,
	DomainTree and RdataSet which form the central zone data
	structures of b10-auth allow deletion of names and RR data
	respectively.
	(Trac #2750, git d3dbe8e1643358d4f88cdbb7a16a32fd384b85b1)
	(Trac #2751, git 7430591b4ae4c7052cab86ed17d0221db3b524a8)

683.	[bug]		stephen
	Modifications to fix problems running unit tests if they
	are statically linked.  This includes provision of an
	initialization function that must be called by user-written
	hooks libraries if they are loaded by a statically-linked
	image.
	(Trac #3113, git 3d19eee4dbfabc7cf7ae528351ee9e3a334cae92)

682.	[func]		naokikambe
	New statistics items added into b10-xfrin : ixfr_running,
	axfr_running, and soa_in_progress.  Their values can be
	obtained by invoking "Stats show Xfrin" via bindctl when
	b10-xfrin is running.
	(Trac #2274, git ca691626a2be16f08754177bb27983a9f4984702)

681.	[func]		tmark
	Added support for prefix delegation configuration to b10-dhcp6
	subnets.
	(Trac# 3151, git 79a22be33825bafa1a0cdfa24d5cb751ab1ae2d3)

680.	[func]		marcin
	perfdhcp: Added support for requesting IPv6 prefixes using IA_PD
	option being sent to the server.
	(Trac #3173, git 4cc844f7cc82c8bd749296a2709ef67af8d9ba87)

679.	[func]		tmark
	b10-dhcp-ddns: Finite state machine logic was refactored
	into its own class, StateModel.
	(Trac# 3156, git 6e9227b1b15448e834d1f60dd655e5633ff9745c)

678.	[func]		tmark
	MySQL backend used by b10-dhcp6 now uses lease type as a
	filtering parameter in all IPv6 lease queries.
	(Trac# 3147, git 65b6372b783cb1361fd56efe2b3247bfdbdc47ea)

677.	[func]		tomek
	libdhcpsrv: CfgMgr is now able to store IA, TA and PD pools in
	Subnet6 structures.
	(Trac #3150, git e6f0e89162bac0adae3ce3141437a282d5183162)

676.	[bug]		muks
	We now also allow the short name ("hmac-md5"), along with the long
	name ("hmac-md5.sig-alg.reg.int") that was allowed before for
	HMAC-MD5, so that it is more convenient to configure TSIG keys
	using it.
	(Trac #2762, git c543008573eba65567e9c189824322954c6dd43b)

675.	[func]		vorner
	If there's an exception not handled in a Python BIND10 component,
	it is now stored in a temporary file and properly logged, instead
	of dumping to stderr.
	(Trac #3095, git 18cf54ed89dee1dd1847053c5210f0ca220590c2)

674.	[func]		tomek
	Preparatory work for prefix delegation in LeaseMgr. getLease6()
	renamed to getLeases6(). It now can return more than one lease.
	(Trac #3146, git 05a05d810be754e7a4d8ca181550867febf6dcc6)

673.	[func]		tomek
	libdhcp: Added support for IA_PD and IAPREFIX options. New class
	for IAPREFIX (Option6_IAPrefix) has been added.
	(Trac #3145, git 3a844e85ecc3067ccd1c01841f4a61366cb278f4)

672.	[func]		tmark
	Added b10-dhcp-ddns transaction base class, NameChangeTransaction.
	This class provides the common structure and methods to implement
	the state models described in the DHCP_DDNS design, plus
	integration with DNSClient and its callback mechanism for
	asynchronous IO with the DNS servers.
	(Trac #3086, git 079b862c9eb21056fdf957e560b8fe7b218441b6)

671.	[func]		dclink, tomek
	The memfile backend now supports getLease4(hwaddr) and
	getLease4(client-id) methods. Thanks to David Carlier for
	contributing a patch.
	(Trac #2592, git a11683be53db2f9f8f9b71c1d1c163511e0319b3)

670.	[func]		marcin
	libdhcpsrv: Added support to MySQL lease database backend to
	store FQDN data for the lease.
	(Trac #3084, git 79b7d8ee017b57a81cec5099bc028e1494d7e2e9)

669.	[func]		tmark
	Added main process event loop to D2Process which is the primary
	application object in b10-dhcp-ddns. This allows DHCP-DDNS
	to queue requests received from clients for processing while
	listening for command control events.
	(Trac #3075 git e2f9d2e4c1b36f01eb5bfa2c4f8d55cf139c7e02)

668.	[func]		marcin
	libdhcpsrv: Implemented changes to lease allocation engine to
	propagate information about client's FQDN.
	(Trac #3083, git 37af28303d1cd61f675faea969cd1159df65bf9d)

667.	[func]		tomek
	Additional hooks (buffer4_receive, lease4_renew,
	lease4_release, buffer4_send) added to the DHCPv4 server.
	(Trac #2983, git fd47f18f898695b98623a63a0a1c68d2e4b37568)

666.	[func]		vorner
	The CmdCtl's command "print_settings" was removed. It served no real
	purpose and was just experimental leftover from early development.
	(Trac #3028, git 0d22246092ad4822d48f5a52af5f644f5ae2f5e2)

665.	[doc]		stephen
	Added the "Hook's Maintenance Guide" to the BIND 10 developer
	documentation.
	(Trac #3063, git 5d1ee7b7470fc644b798ac47db1811c829f5ac24)

664.	[bug]		tmark
	Corrects a bug in Hooks processing that was improperly
	creating a new callout handle on every call, rather
	than maintaining it throughout the context of the
	packet being processed.
	(Trac #3062, git 28684bcfe5e54ad0421d75d4445a04b75358ce77)

663.	[func]		marcin
	b10-dhcp6: Server processes the DHCPv6 Client FQDN Option
	sent by a client and generates the response. The DHCPv6 Client
	FQDN Option is represented by the new class in the libdhcp++.
	As a result of FQDN Option processing, the server generates
	NameChangeRequests which represent changes to DNS mappings for
	a particular lease (addition or removal of DNS mappings).
	Currently all generated NameChangeRequests are dropped. Sending
	them to b10-dhcp-ddns will be implemented with the future tickets.
	(Trac #3036, git 209f3964b9f12afbf36f3fa6b62964e03049ec6e)

662.	[func]		marcin
	libdhcp++: Implemented an Option4ClientFqdn class which represents
	DHCPv4 Client FQDN Option (code 81) defined in RFC4702. This class
	supports the domain name encoding in canonical FQDN format as well
	as in deprecated ASCII format.
	(Trac# 3082, git 1b434debfbf4a43070eb480fa0975a6eff6429d4)

661.	[func]		stephen
	Copy additional header files to the BIND 10 installation directory
	to allow the building of DHCP hooks libraries against an installed
	version of BIND 10.
	(Trac #3092, git e9beef0b435ba108af9e5979476bd2928808b342)

660.	[func]		fujiwara
	src/lib/cc: Integer size of C++ CC library is changed to int64_t.
	b10-auth: The size of statistics counters is changed to uint64_t.
	b10-auth sends lower 63 bit of counter values to b10-stats.
	(Trac #3015,  git e5b3471d579937f19e446f8a380464e0fc059567
	 and Trac #3016, git ffbcf9833ebd2f1952664cc0498608b988628d53)

659.	[func]		stephen
	Added capability to configure the hooks libraries for the
	b10-dhcp4 and b10-dhcp6 servers through the BIND 10
	configuration mechanism.
	(Trac #2981, git aff6b06b2490fe4fa6568e7575a9a9105cfd7fae)

658.	[func]*		vorner
	The resolver, being experimental, is no longer installed by default.
	If you really want to use it, even when it is known to be buggy, use
	the ./configure --enable-experimental-resolver option.
	(Trac #3064, git f5f07c976d2d42bdf80fea4433202ecf1f260648)

657.	[bug]		vorner
	Due to various problems with older versions of boost and
	shared memory, the server rejects to compile with combination
	of boost < 1.48 and shared memory enabled. Most users don't
	need shared memory, admins of large servers are asked to
	upgrade boost.
	(Trac #3025, git 598e458c7af7d5bb81131112396e4c5845060ecd)

656.	[func]		tomek
	Additional hooks (buffer6_receive, lease6_renew,
	lease6_release, buffer6_send) added to the DHCPv6 server.
	(Trac #2984, git 540dd0449121094a56f294c500c2ed811f6016b6)

655.	[func]		tmark
	Added D2UpdateMgr class to b10-dhcp-ddns. This class is
	the b10-dhcp-ddns task master, instantiating and supervising
	transactions that carry out the DNS updates needed to
	fulfill the requests (NameChangeRequests) received from
	b10-dhcp-ddns clients (e.g. DHCP servers).
	(Trac #3059 git d72675617d6b60e3eb6160305738771f015849ba)

654.	[bug]		stephen
	Always clear "skip" flag before calling any callouts on a hook.
	(Trac# 3050, git ff0b9b45869b1d9a4b99e785fbce421e184c2e93)

653.	[func]		tmark
	Added initial implementation of D2QueueMgr to
	b10-dhcp-ddns.  This class manages the receipt and
	queueing of requests received by b10-dhcp-ddns from
	its clients (e.g. DHCP servers)
	(Trac# 3052, git a970f6c5255e000c053a2dc47926cea7cec2761c)

652.	[doc]		stephen
	Added the "Hook Developer's Guide" to the BIND 10 developer
	documentation.
	(Trac# 2982, git 26a805c7e49a9ec85ee825f179cda41a2358f4c6)

651.	[bug]		muks
	A race condition when creating cmdctl certificates caused corruption
	of these certificates in rare cases. This has now been fixed.
	(Trac# 2962, git 09f557d871faef090ed444ebeee7f13e142184a0)

650.	[func]		muks
	The DomainTree rebalancing code has been updated to be more
	understandable. This ChangeLog entry is made just to make a note
	of this change. The change should not cause any observable
	difference whatsoever.
	(Trac# 2811, git 7c0bad1643af13dedf9356e9fb3a51264b7481de)

649.	[func]		muks
	The default b10-xfrout also_notify port has been changed from
	0 to 53.
	(Trac# 2925, git 8acbf043daf590a9f2ad003e715cd4ffb0b3f979)

648.	[func]		tmark
	Moved classes pertaining to sending and receiving
	NameChangeRequests from src/bin/d2 into their own library,
	libdhcp_ddns, in src/lib/dhcp_ddns.  This allows the
	classes to be shared between DHDCP-DDNS and its clients,
	such as the DHCP servers.
	(Trac# 3065, git 3d39bccaf3f0565152ef73ec3e2cd03e77572c56)

647.	[func]		tmark
	Added initial implementation of classes for sending
	and receiving NameChangeRequests between DHCP-DDNS
	and its clients such as DHCP. This includes both
	abstract classes and a derivation which traffics
	requests across UDP sockets.
	(Trac #3008, git b54530b4539cec4476986442e72c047dddba7b48)

646.	[func]		stephen
	Extended the hooks framework to add a "validate libraries" function.
	This will be used to check libraries specified during BIND 10
	configuration.
	(Trac #3054, git 0f845ed94f462dee85b67f056656b2a197878b04)

645.	[func]		tomek
	Added initial set of hooks (pkt4_receive, subnet4_select,
	lease4_select, pkt4_send) to the DHCPv4 server.
	(Trac #2994, git be65cfba939a6a7abd3c93931ce35c33d3e8247b)

644.	[func]		marcin
	b10-dhcp4, b10-dhcp6: Implemented selection of the interfaces
	that server listens on, using Configuration Manager. It is
	possible to specify interface names explicitly or use asterisk
	to specify that server should listen on all available interfaces.
	Sockets are reopened according to the new configuration as
	soon as it is committed.
	(Trac #1555, git f48a3bff3fbbd15584d788a264d5966154394f04)

643.	[bug]		muks
	When running some unittests as root that depended on insufficient
	file permissions, the tests used to fail because the root user
	could still access such files. Such tests are now skipped when
	they are run as the root user.
	(Trac #3056, git 92ebabdbcf6168666b03d7f7fbb31f899be39322)

642.	[func]		tomek
	Added initial set of hooks (pkt6_receive, subnet6_select,
	lease6_select, pkt6_send) to the DHCPv6 server.
	(Trac #2995, git d6de376f97313ba40fef989e4a437d184fdf70cc)

641.	[func]		stephen
	Added the hooks framework. This allows shared libraries of
	user-written functions to be loaded at run-time and the
	functions called during packet processing.
	(Trac #2980, git 82c997a72890a12af135ace5b9ee100e41c5534e)

640.	[func]		marcin
	b10-dhcp-ddns: Implemented DNSClient class which implements
	asynchronous DNS updates using UDP. The TCP and TSIG support
	will be	implemented at later time. Nevertheless, class API
	accommodates the use of TCP and TSIG.
	(Trac #2977, git 5a67a8982baa1fd6b796c063eeb13850c633702c)

639.	[bug]		muks
	Added workaround for build failure on Fedora 19 between GCC 4.8.x
	and boost versions less than 1.54. Fedora 19 currently ships
	boost-1.53.
	(Trac #3039, git 4ef6830ed357ceb859ebb3e5e821a064bd8797bb)

638.	[bug]*		naokikambe
	Per-zone statistics counters are distinguished by zone class,
	e.g. IN, CH, and HS. A class name is added onto a zone name in
	structure of per-zone statistics.
	(Trac #2884, git c0153581c3533ef045a92e68e0464aab00947cbb)

637.	[func]		tmark
	Added initial implementation of NameChangeRequest,
	which embodies DNS update requests sent to DHCP-DDNS
	by its clients.
	(trac3007 git f33bdd59c6a8c8ea883f11578b463277d01c2b70)

636.	[func]		tmark
	Added the initial implementation of configuration parsing for
	DHCP-DDNS.
	(Trac #2957, git c04fb71fa44c2a458aac57ae54eeb1711c017a49)

635.	[func]		marcin
	b10-dhcp-ddns: Implemented DNS Update message construction.
	(Trac #2796, git eac5e751473e238dee1ebf16491634a1fbea25e2)

634.	[bug]		muks
	When processing DDNS updates, we now check the zone more
	thoroughly with the received zone data updates to check if it is
	valid.  If the zone fails validation, we reply with SERVFAIL
	rcode. So, while previously we may have allowed more zone data
	cases without checking which resulted in invalid zones, such
	update requests are now rejected.
	(Trac #2759, git d8991bf8ed720a316f7506c1dd9db7de5c57ad4d)

633.	[func]		jinmei
	b10-memmgr: a new BIND 10 module that manages shared memory
	segments for DNS zone data.  At this point it's runnable but does
	nothing really meaningful for end users; it was added to the
	master branch for further development.
	(Trac #2854, git d05d7aa36d0f8f87b94dba114134b50ca37eabff)

632.	[bug]		marcin
	perfdhcp: Fixed a bug in whereby the application was sporadically
	crashing when timed out packets were garbage collected.
	(Trac #2979, git 6d42b333f446eccc9d0204bcc04df38fed0c31db)

631.	[bug]		muks
	Applied a patch by Tomas Hozza to fix a couple of compile errors
	on Fedora 19 development release.
	(Trac #3001, git 6e42b90971b377261c72d51c38bf4a8dc336664a)

630.	[bug]		muks
	If there is a problem loading the backend module for a type of
	data source, b10-auth would not serve any zones. This behaviour
	has been changed now so that it serves zones from all other usable
	data sources that were configured.
	(Trac #2947, git 9a3ddf1e2bfa2546bfcc7df6d9b11bfbdb5cf35f)

629.	[func]		stephen
	Added first part of the hooks framework.
	(Trac #2794, git d2b107586db7c2deaecba212c891d231d7e54a07)

628.	[func]		y-aharen
	b10-auth: A new statistics item 'qryrecursion' has been introduced.
	The counter is for the number of queries (OpCode=Query) with Recursion
	Desired (RD) bit on.
	(Trac #2796, git 3d291f42cdb186682983aa833a1a67cb9e6a8434)

627.	[func]		tmark
	Logger name for DHCP-DDNS has been changed from "d2_logger" to
	"dhcpddns".  In addition, its log messages now use two suffixes,
	DCTL_ for logs the emanate from the underlying base classes, and
	DHCP_DDNS_ for logs which emanate from DHCP-DDNS specific code
	(Trac #2978, git 5aec5fb20b0486574226f89bd877267cb9116921)

626.	[func]		tmark
	Created the initial implementation of DHCP-DDNS service
	controller class, D2Controller, and the abstract class from
	which it derives, DControllerBase. D2Controller manages the
	lifecycle and BIND10 integration of the DHCP-DDNS application
	process, D2Process. Also note, module name is now
	b10-dhcp-ddns.
	(Trac #2956, git a41cac582e46213c120b19928e4162535ba5fe76)

625.	[bug]*		jinmei
	b10-xfrin/b10-loadzone: b10-xfrin now refers to the unified
	"data_sources" module configuration instead of almost-deprecated
	the Auth/database_file configuration (Note: zonemgr still uses the
	latter, so a secondary server would still need it for the moment).
	Due to this change, b10-xfrin does not auto-generate an initial
	zone for the very first transfer anymore; b10-loadzone has been
	extended with a new -e option for the initial setup.
	(Trac #2946, git 8191aec04c5279c199909f00f0a0b2b8f7bede94)

624.	[bug]		jinmei
	logging: prevented multiple BIND 10 processes from generating
	multiple small log files when they dumped logs to files and try
	to roll over them simultaneously.  This fix relies on a feature of
	underling logging library (log4cplus) version 1.1.0 or higher,
	so the problem can still happen if BIND 10 is built with an older
	version of log4cplus. (But this is expected to happen rarely in
	any case unless a verbose debug level is specified).
	(Trac #1622, git 5da8f8131b1224c99603852e1574b2a1adace236)

623.	[func]		tmark
	Created the initial, bare-bones implementation of DHCP-DDNS
	service process class, D2Process, and the abstract class
	from which it derives, DProcessBase. D2Process will provide
	the DHCP-DDNS specific event loop and business logic.
	(Trac #2955, git dbe4772246039a1257b6492936fda2a8600cd245)

622.	[func]*		jinmei
	b10-xfrin now has tighter control on the choice of IXFR or AXFR
	through zones/request_ixfr configuration item.  It includes
	the new "IXFR only" behavior for some special cases.  b10-xfrin
	now also uses AXFR whenever necessary, so it is now safe to try
	IXFR by default and it's made the default.  The previous
	use_ixfr configuration item was deprecated and triggers startup
	failure if specified; configuration using use_ixfr should be
	updated.
	(Trac #2911, git 8118f8e4e9c0ad3e7b690bbce265a163e4f8767a)

621.	[func]		team
	libdns++: All Rdata classes now use the generic lexer in
	constructors from text. This means that the name fields in such
	RRs in a zone file can now be non-absolute (the origin name in that
	context will be used), e.g., when loaded by b10-loadzone. Note
	that the existing string constructors for these Rdata classes also
	use the generic lexer, and they now expect an absolute name (with
	the trailing '.') in the name fields.
	(Trac #2522, git ea97070cf6b41299351fc29af66fa39c6465d56a)
	(Trac #2521, git c6603decaadcd33ccf9aee4a7b22447acec4b7f6)
	(See also ChangeLog 594, 564, 545)

620.	[bug]		jinmei
	b10-auth now returns SERVFAIL to queries for a zone that is
	configured to be loaded in-memory but isn't due to load time
	errors (missing zone file or errors in the zone file, etc).
	Such zones were previously treated as non existent and would
	result in REFUSED or unintentional match against less specific
	zones.  The revised behavior is also compatible with BIND 9.
	(Trac #2905, git 56ee9810fdfb5f86bd6948e6bf26545ac714edd8)

619.	[bug]		jinmei
	b10-xfrout now uses blocking send for xfr response messages
	to prevent abrupt termination of the stream due to a slower
	client or narrower network bandwidth.
	(Trac #2934, git bde0e94518469557c8b455ccbecc079a38382afd)

618.	[func]*		marcin
	b10-dhcp4: Added the ability for the server to respond to a
	directly connected client which does not yet have an IP address.
	On Linux, the server will unicast the response to the client's
	hardware address and the 'yiaddr' (the client's new IP
	address). Sending a response to the unicast address prevents other
	(not interested) hosts from receiving the server response. This
	capability is not yet implemented on non-Linux Operating Systems
	where, in all cases, the server responds to the broadcast
	address. The logic conforms to section 4.1 of RFC 2131.
	(Trac #2902, git c2d40e3d425f1e51647be6a717c4a97d7ca3c29c)

617.	[bug]		marcin
	b10-dhcp4: Fixed a bug whereby the domain-name option was encoded
	as FQDN (using technique described in RFC1035) instead of a string.
	Also, created new class which represents an option carrying a single
	string value. This class is now used for all standard options of
	this kind.
	(Trac #2786, git 96b1a7eb31b16bf9b270ad3d82873c0bd86a3530)

616.	[doc]		stephen
	Added description to the DHCP "Database Back-Ends" section of the
	BIND 10 Developer's Guide about how to set up a MySQL database for
	testing the DHCP MySQL backend.
	(Trac #2653, git da3579feea036aa2b7d094b1c260a80a69d2f9aa)

615.	[bug]		jinmei
	b10-auth: Avoid referencing to a freed object when authoritative
	server addresses are reconfigured.  It caused a crash on a busy
	server during initial startup time, and the same crash could also
	happen if listen_on parameters are reconfigured at run time.
	(Trac #2946, git d5f2a0d0954acd8bc33aabb220fab31652394fcd)

614.	[func]		tmark
	b10-d2: Initial DHCP-DDNS (a.k.a. D2) module implemented.
	Currently it does nothing useful, except for providing the
	skeleton implementation to be expanded in the future.
	(Trac #2954, git 392c5ec5d15cd8c809bc9c6096b9f2bfe7b8c66a)

613.	[func]		jinmei
	datasrc: Error handling in loading zones into memory is now more
	consistent and convenient: data source configuration does not fail
	due to zones configured to be loaded into memory but not available
	in the data source, just like the case of missing zone file for
	the MasterFiles type of data source.  Also, zones that aren't
	loaded into memory due to errors can now be reloaded for b10-auth
	using the bindctl Auth loadzone command after fixing the error,
	without reconfiguring the entire data source.
	(Trac #2851, git a3d4fe8a32003534150ed076ea0bbf80e1fcc43c)

612.	[func]		tomek
	b10-dhcp6: Support for relayed DHCPv6 traffic has been added.
	(Trac #2898, git c3f6b67fa16a07f7f7ede24dd85feaa7c157e1cb)

611.	[func]		naokikambe
	Added Xfrin statistics items such as the number of successful
	transfers.  These are per-zone type counters.  Their values can be
	obtained with zone names by invoking "Stats show Xfrin" via bindctl
	while Xfrin is running.
	(Trac #2252, git e1a0ea8ef5c51b9b25afa111fbfe9347afbe5413)

bind10-1.1.0beta2 released on May 10, 2013

610.	[bug]		muks
	When the sqlite3 program is not available on the system (in
	PATH), we no longer attempt to run some tests which depend
	on it.
	(Trac #1909, git f85b274b85b57a094d33ca06dfbe12ae67bb47df)

609.	[bug]		jinmei
	Handled some rare error cases in DNS server classes correctly.
	This fix specifically solves occasional crash of b10-auth due to
	errors caused by TCP DNS clients.  Also, as a result of cleanups
	with the fix, b10-auth should now be a little bit faster in
	handling UDP queries: in some local experiments it ran about 5%
	faster.
	(Trac #2903, git 6d3e0f4b36a754248f8a03a29e2c36aef644cdcc)

608.	[bug]		jinmei
	b10-cmdctl: fixed a hangup problem on receiving the shutdown
	command from bindctl.  Note, however, that cmdctl is defined as
	a "needed" module by default, so shutting down cmdctl would cause
	shutdown of the entire BIND 10 system anyway, and is therefore
	still not very useful in practice.
	(Trac #2712, git fa392e8eb391a17d30550d4b290c975710651d98)

607.	[bug]		jinmei
	Worked around some unit test regressions on FreeBSD 9.1 due to
	a binary compatibility issue between standard and system
	libraries (http://www.freebsd.org/cgi/query-pr.cgi?pr=175453).
	While not all tests still pass, main BIND 10 programs should
	generally work correctly.  Still, there can be odd run time
	behavior such as abrupt crash instead of graceful shutdown
	when some fatal event happens, so it's generally discouraged to
	use BIND 10 on FreeBSD 9.1 RELEASE.  According to the above
	bug report for FreeBSD, it seems upgrading or downgrading the
	FreeBSD version will solve this problem.
	(Trac #2887, git 69dfb4544d9ded3c10cffbbfd573ae05fdeb771f)

606.	[bug]		jinmei
	b10-xfrout now correctly stops sending notify requests once it
	receives a valid response.  It previously handled it as if the
	requests are timed out and resent it a few times in a short
	period.
	(Trac #2879, git 4c45f29f28ae766a9f7dc3142859f1d0000284e1)

605.	[bug]		tmark
	Modified perfdhcp to calculate the times displayed for packet sent
	and received as time elapsed since perfdhcp process start time.
	Previously these were times since the start of the epoch.
	However the large numbers involved caused loss of precision
	in the calculation of the test statistics.
	(Trac #2785, git e9556924dcd1cf285dc358c47d65ed7c413e02cf)

604.	[func]		marcin
	libdhcp++: abstracted methods which open sockets and send/receive
	DHCP4 packets to a separate class. Other classes will be derived
	from it to implement OS-specific methods of DHCPv4 packets filtering.
	The primary purpose for this change is to add support for Direct
	DHCPv4 response to a client which doesn't have an address yet on
	different OSes.
	(Trac #991, git 33ffc9a750cd3fb34158ef676aab6b05df0302e2)

603.	[func]		tmark
	The directory in which the b10-dhcp4 and b10-dhcp6 server id files has
	been changed from the local state directory (set by the "configure"
	--localstatedir switch) to the "bind10" subdirectory of it. After an
	upgrade, server id files in the former location will be orphaned and
	should be manually removed.
	(Trac #2770, git a622140d411b3f07a68a1451e19df36118a80650)

602.	[bug]		tmark
	Perfdhcp will now exit gracefully if the command line argument for
	IP version (-4 or -6) does not match the command line argument
	given for the server. Prior to this perfdhcp would core when given
	an IP version of -6 but a valid IPv4 address for server.
	(Trac #2784, git 96b66c0c79dccf9a0206a45916b9b23fe9b94f74)

601.	[bug]*		jinmei, vorner
	The "delete record" interface of the database based data source
	was extended so that the parameter includes reversed name in
	addition to the actual name.  This may help the underlying
	accessor implementation if reversed names are more convenient
	for the delete operation.  This was the case for the SQLite3
	accessor implementation, and it now performs delete operations
	much faster.  At a higher level, this means IXFR and DDNS Updates
	to the sqlite3 database are no longer so slow on large zones as
	they were before.
	(Trac #2877, git 33bd949ac7288c61ed0a664b7329b50b36d180e5)

600.	[bug]		tmark
	Changed mysql_lease_mgr to set the SQL mode option to STRICT. This
	causes mysql it to treat invalid input data as an error. Rather than
	"successfully" inserting a too large value by truncating it, the
	insert will fail, and the lease manager will throw an exception.
	Also, attempts to create a HWAddr (hardware address) object with
	too long an array of data now throw an exception.
	(Trac #2387, git cac02e9290600407bd6f3071c6654c1216278616)

599.	[func]		tomek
	libdhcp++: Pkt6 class is now able to parse and build relayed DHCPv6
	messages.
	(Trac #2827, git 29c3f7f4e82d7e85f0f5fb692345fd55092796b4)

bind10-1.1.0beta1 released on April 4, 2013

598.	[func]*		jinmei
	The separate "static" data source is now deprecated as it can be
	served in the more generic "MasterFiles" type of data source.
	This means existing configuration may not work after an update.
	If "config show data_sources/classes/CH[0]" on bindctl contains a
	"static" type of data source, you'll need to update it as follows:
	> config set data_sources/classes/CH[0]/type MasterFiles
	> config set data_sources/classes/CH[0]/params {"BIND": =>
	  "<the value of current data_sources/classes/CH[0]/params>"}
	> config set data_sources/classes/CH[0]/cache-enable true
	> config commit
	(Same for CH[1], CH[2], IN[0], etc, if applicable, although it
	should be very unlikely in practice.  Also note: '=>' above
	indicates the next line is actually part of the command.  Do
	not type in this "arrow").
	(Part of Trac #2833, git 0363b4187fe3c1a148ad424af39e12846610d2d7)

597.	[func]		tmark
	b10-dhcp6: Added unit tests for handling requests when no
	IPv6 subnets are configured/defined. Testing these conditions
	was overlooked during implementation of Trac #2719.
	(Trac #2721, git ce7f53b2de60e2411483b4aa31c714763a36da64)

596.	[bug]		jinmei
	Added special handling for the case where b10-auth receives a
	NOTIFY message, but zonemgr isn't running. Previously this was
	logged as a communications problem at the ERROR level, resulting
	in increasing noise when zonemgr is intentionally stopped. Other
	than the log level there is no change in externally visible
	behavior.
	(Trac #2562, git 119eed9938b17cbad3a74c823aa9eddb7cd337c2)

595.	[bug]		tomek
	All DHCP components now gracefully refuse to handle too short
	DUIDs and client-id.
	(Trac #2723, git a043d8ecda6aff57922fe98a33c7c3f6155d5d64)

594.	[func]		muks, pselkirk
	libdns++: the NSEC, DS, DLV, and AFSDB Rdata classes now use the
	generic lexer in constructors from text.  This means that the name
	fields in such RRs in a zone file can now be non-absolute (the
	origin name in that context will be used), e.g., when loaded by
	b10-loadzone.
	(Trac #2386, git dc0f34afb1eccc574421a802557198e6cd2363fa)
	(Trac #2391, git 1450d8d486cba3bee8be46e8001d66898edd370c)

593.	[func]		jelte
	Address + port output and logs is now consistent according to our
	coding guidelines, e.g. <address>:<port> in the case of IPv4, and
	[<address>]:<port> in the case of IPv6, instead of <address>#<port>
	(Trac #1086, git bcefe1e95cdd61ee4a09b20522c3c56b315a1acc)

592.	[bug]		jinmei
	b10-auth and zonemgr now handle some uncommon NOTIFY messages more
	gracefully: auth immediately returns a NOTAUTH response if the
	server does not have authority for the zone (the behavior
	compatible with BIND 9) without bothering zonemgr; zonemgr now
	simply skips retransfer if the specified zone is not in its
	secondary zone list, instead of producing noisy error logs.
	(Trac #1938, git 89d7de8e2f809aef2184b450e7dee1bfec98ad14)

591.	[func]		vorner
	Ported the remaining tests from the old shell/perl based system to
	lettuce. Make target `systest' is now gone. Currently, the lettuce
	tests are in git only, not part of the release tarball.
	(Trac #2624, git df1c5d5232a2ab551cd98b77ae388ad568a683ad)

590.	[bug]		tmark
	Modified "include" statements in DHCP MySQL lease manager code to
	fix build problems if MySQL is installed in a non-standard location.
	(Trac #2825, git 4813e06cf4e0a9d9f453890557b639715e081eca)

589.	[bug]		jelte
	b10-cmdctl now automatically re-reads the user accounts file when
	it is updated.
	(Trac #2710, git 16e8be506f32de668699e6954f5de60ca9d14ddf)

588.	[bug]*		jreed
	b10-xfrout: Log message id XFROUT_QUERY_QUOTA_EXCCEEDED
	changed to XFROUT_QUERY_QUOTA_EXCEEDED.
	(git be41be890f1349ae4c870a887f7acd99ba1eaac5)

587.	[bug]		jelte
	When used from python, the dynamic datasource factory now
	explicitly loads the logging messages dictionary, so that correct
	logging messages does not depend on incidental earlier import
	statements. Also, the sqlite3-specific log messages have been moved
	from the general datasource library to the sqlite3 datasource
	(which also explicitly loads its messages).
	(Trac #2746, git 1c004d95a8b715500af448683e4a07e9b66ea926)

586.	[func]		marcin
	libdhcp++: Removed unnecessary calls to the function which
	validates option definitions used to create instances of options
	being decoded in the received packets. Eliminating these calls
	lowered the CPU utilization by the server by approximately 10%.
	Also, added the composite search indexes on the container used to
	store DHCP leases by Memfile backend. This resulted in the
	significant performance rise when using this backend to store
	leases.
	(Trac #2701, git b96a30b26a045cfaa8ad579b0a8bf84f5ed4e73f)

585.	[func]		jinmei, muks
	The zone data loader now accepts RRs in any order during load.
	Before it used to reject adding non-consecutive RRsets. It
	expected records for a single owner name and its type to be
	grouped together. These restrictions are now removed.  It now also
	suppresses any duplicate RRs in the zone file when loading them
	into memory.
	(Trac #2440, git 232307060189c47285121f696d4efb206f632432)
	(Trac #2441, git 0860ae366d73314446d4886a093f4e86e94863d4)

584.	[bug]		jinmei
	Fixed build failure with Boost 1.53 (and probably higher) in the
	internal utility library.  Note that with -Werror it may still
	fail, but it's due to a Boost bug that is reportedly fixed in their
	development trunk.  See https://svn.boost.org/trac/boost/ticket/8080
	Until the fix is available in a released Boost version you may need
	to specify the --without-werror configure option to build BIND 10.
	(Trac #2764, git ca1da8aa5de24358d7d4e7e9a4625347457118cf)

583.	[func]*		jelte
	b10-cmdctl-usermgr has been updated and its options and arguments
	have changed; it now defaults to the same accounts file as
	b10-cmdctl defaults to. It can now be used to remove users from the
	accounts file as well, and it now accepts command-line arguments to
	specify the username and password to add or remove, in which case
	it will not prompt for them.
	Note that using a password on the command line is not recommended,
	as this can be viewed by other users.
	(Trac #2713, git 9925af3b3f4daa47ba8c2eb66f556b01ed6f0502)

582.	[func]		naokikambe
	New statistics items related unixdomain sockets added into Xfrout :
	open, openfail, close, bindfail, acceptfail, accept, senderr, and
	recverr.  Their values can be obtained by invoking "Stats show Xfrout"
	via bindctl while Xfrout is running.
	(Trac #2225, git 6df60554683165adacc2d1c3d29aa42a0c9141a1)

581.	[func]*		y-aharen
	Added statistics items in b10-auth based on
	http://bind10.isc.org/wiki/StatisticsItems. Qtype counters are
	dropped as it requires further spec design discussion.
	(Trac #2154, Trac #2155,
	             git 61d7c3959eb991b22bc1c0ef8f4ecb96b65d9325)
	(Trac #2157, git e653adac032f871cbd66cd500c37407a56d14589)

bind10-1.0.0-rc released on February 14, 2013

580.	[func]*		muks
	There is no longer a default user account. The old default account
	with username 'root' has been removed. In a fresh installation of
	BIND 10, the administrator has to configure a user account using
	the b10-cmdctl-usermgr program.
	(Trac #2641, git 54e8f4061f92c2f9e5b8564240937515efa6d934)

579.	[bug]		jinmei
	libdatasrc/b10-auth: corrected some corner cases in query handling
	of in-memory data source that led to the following invalid/odd
	responses from b10-auth:
	- duplicate RRs in answer and additional for type ANY query
	- incorrect NSEC for no error, no data (NXRRSET) response that
	  matches a wildcard
	(Trac #2585, git abe78fae4ba3aca5eb01806dd4e05607b1241745)

578.	[bug]		jinmei
	b10-auth now returns closest encloser NSEC3 proof to queries for
	an empty non terminal derived from an Opt-Out NSEC3 RR, as clarified
	in errata 3441 for RFC5155.  Previously it regarded such case as
	broken zone and returned SERVFAIL.
	(Trac #2659, git 24c235cb1b379c6472772d340e21577c3460b742)

577.	[func]		muks
	Added an SQLite3 index on records(rname, rdtype). This decreases
	insert performance by ~28% and adds about ~20% to the file size,
	but increases zone iteration performance. As it introduces a new
	index, a database upgrade would be required.
	(Trac #1756, git 9b3c959af13111af1fa248c5010aa33ee7e307ee)

576.	[bug]		tmark, tomek
	b10-dhcp6: Fixed bug when the server aborts operation when
	receiving renew and there are no IPv6 subnets configured.
	(Trac #2719, git 3132b8b19495470bbfd0f2ba0fe7da443926034b)

575.	[bug]		marcin
	b10-dhcp6: Fixed the bug whereby the subnet for the incoming
	packet was selected using only its source address. The subnet
	is now selected using either source address or the name of the
	server's interface on which the packet has been received.
	(Trac #2704, git 1cbacf19a28bdae50bb9bd3767bca0147fde37ed)

574.	[func]		tmark
	b10-dhcp4, b10-dhcp6: Composite key indexes were added to the lease
	tables to reduce lease search time. The lease4 table now has two
	additional indexes: a) hwaddr/subnet_id and b) client_id/subnet_id.
	The lease6 now has the one additional index: iaid/subnet_id/duid.
	Adding these indexes significantly improves lease acquisition
	performance.
	(Trac #2699, #2703, git 54bbed5fcbe237c5a49b515ae4c55148723406ce)

573.	[bug]		stephen
	Fixed problem whereby the DHCP server crashed if it ran out of
	addresses.  Such a condition now causes a packet to be returned
	to the client refusing the allocation of an address.
	(Trac #2681, git 87ce14cdb121b37afb5b1931af51bed7f6323dd6)

572.	[bug]		marcin
	perfdhcp: Fixed bug where the command line switches used to
	run the perfdhcp where printed as ASCII codes.
	(Trac #2700, git b8d6b949eb7f4705e32fbdfd7694ca2e6a6a5cdc)

571.	[build]		jinmei
	The ./configure script can now handle output from python-config
	--ldflags that contains a space after -L switches.  This fixes
	failure reported on some Solaris environments.
	(Trac #2661, git e6f86f2f5eec8e6003c13d36804a767a840d96d6)

570.	[bug]		tmark, marcin, tomek
	b10-dhcp4: Address renewal now works properly for DHCPv4 clients
	that do not send client ID.
	(Trac #2702, git daf2abe68ce9c111334a15c14e440730f3a085e2)

569.	[bug]		tomek
	b10-dhcp4: Fix bug whereby a DHCP packet without a client ID
	could crash the MySQL lease database backend.
	(Trac #2697, git b5e2be95d21ed750ad7cf5e15de2058aa8bc45f4)

568.	[func]		muks
	Various message IDs have been renamed to remove the word 'ERROR'
	from them when they are not logged at ERROR severity level.
	(Trac #2672, git 660a0d164feaf055677f375977f7ed327ead893e)

567.	[doc]		marcin, stephen, tomek
	Update DHCP sections of the BIND 10 guide.
	(Trac #2657, git 1d0c2004865d1bf322bf78d13630d992e39179fd)

566.	[func]*		jinmei
	libdns++/Python isc.dns: In Python isc.dns, function style
	constants for RRType, RRClass, Rcode and Opcode were deprecated
	and replaced with straightforward object constants, e.g., from
	RRType.AAAA() to RRType.AAAA.  This is a backward incompatible
	change (see the Trac ticket for a conversion script if needed).
	Also, these constants are now more consistent between C++
	and Python, and RRType constants for all currently standardized
	types are now supported (even if Rdata for these are not yet
	available).
	(Trac #1866 and #2409, git e5005185351cf73d4a611407c2cfcd163f80e428)

565.	[func]*		jelte
	The main initializer script (formerly known as either 'bind10',
	'boss', or 'bob'), has been renamed to b10-init (and Init in
	configuration). Configuring which components are run is henceforth
	done through '/Init/components', and the sbin/bind10 script is now
	simply a shellscript that runs b10-init. Existing configuration is
	automatically updated. NOTE: once configuration with this update
	has been saved (by committing any new change with bindctl), you
	cannot run older versions of BIND 10 anymore with this configuration.
	(Trac #1901, git bae3798603affdb276f370c1ac6b33b011a5ed4f)

564.	[func]		muks
	libdns++: the CNAME, DNAME, MX, NS, PTR and SRV Rdata classes now
	use the generic lexer in constructors from text.  This means that
	the name fields in such RRs in a zone file can now be non-absolute
	(the origin name in that context will be used), e.g., when loaded
	by b10-loadzone. One additional change to the libdns++ API is that
	the existing string constructors for these Rdata classes also use
	the generic lexer, and they now expect an absolute name (with the
	trailing '.') in the name fields.
	(Trac #2390, git a01569277cda3f78b1171bbf79f15ecf502e81e2)
	(Trac #2656, git 5a0d055137287f81e23fbeedd35236fee274596d)

563.	[build]		jinmei
	Added --disable-rpath configure option to avoid embedding library
	paths to binaries.  Patch from Adam Tkac.
	(Trac #2667, git 1c50c5a6ee7e9675e3ab154f2c7f975ef519fca2)

562.	[func]*		vorner
	The b10-xfrin now performs basic sanity check on just received
	zone. It'll reject severely broken zones (such as missing NS
	records).
	(Trac #2439, git 44699b4b18162581cd1dd39be5fb76ca536012e6)

561.	[bug]		kambe, jelte
	b10-stats-httpd no longer dumps request information to the console,
	but uses the bind10 logging system. Additionally, the logging
	identifiers have been changed from STATHTTPD_* to STATSHTTPD_*
	(Trac #1897, git 93716b025a4755a8a2cbf250a9e4187741dbc9bb)

560.	[bug]		jinmei
	b10-auth now sets the TTL of SOA RR for negative responses to
	the minimum of the RR TTL and the minimum TTL of the SOA RDATA
	as specified in RFC2308; previously the RR TTL was always used.
	The ZoneFinder class was extended partly for implementing this
	and partly for allowing further optimization.
	(Trac #2309 and #2635, git ee17e979fcde48b59d91c74ac368244169065f3b)

559.	[bug]		jelte
	b10-cmdctl no longer aborts on basic file issues with its https
	certificate or private key file. It performs additional checks, and
	provides better error logs if these fail. Additionally, bindctl
	provides a better error report if it is unable to connect over
	https connection. This issue could occur if BIND 10 was installed
	with root privileges but then started as a normal user.
	(Trac #2595, git 09b1a2f927483b407d70e98f5982f424cc872149)

558.	[func]		marcin
	b10-dhcp4: server now adds configured options to its
	responses to a client when client requests them.
	A few basic options: Routers, Domain Name, Domain
	Name Servers and Subnet Mask are added regardless
	if client requested them or not.
	(Trac #2591, git aeec2dc1b9c511d17971ac63138576c37e7c5164)

557.	[doc]		stephen
	Update DHCP sections of the BIND 10 guide.
	(Trac #2642, git e5faeb5fa84b7218fde486347359504cf692510e)

556.	[bug]		marcin
	Fixed DHCP servers configuration whereby the servers did not
	receive a configuration stored in the database on their startup.
	Also, the configuration handler function now uses full configuration
	instead of partial to configure the server. This guarantees that
	dependencies between various configuration parameters are
	fulfilled.
	(Trac #2637, git 91aa998226f1f91a232f2be59a53c9568c4ece77)

555.	[func]		marcin
	The encapsulated option space name can be specified for
	a DHCP option. It comprises sub-options being sent within
	an option that encapsulates this option space.
	(Trac #2314, git 27e6119093723a1e46a239ec245a8b4b10677635)

554.	[func]		jinmei
	b10-loadzone: improved completion log message and intermediate
	reports: It now logs the precise number of loaded RRs on
	completion, and intermediate reports show additional information
	such as the estimated progress in percentage and estimated time
	to complete.
	(Trac #2574, git 5b8a824054313bdecb8988b46e55cb2e94cb2d6c)

553.	[func]		stephen
	Values of the parameters to access the DHCP server lease database
	can now be set through the BIND 10 configuration mechanism.
	(Trac #2559, git 6c6f405188cc02d2358e114c33daff58edabd52a)

552.	[bug]		shane
	Build on Raspberry PI.
	The main issue was use of char for reading from input streams,
	which is incorrect, as EOF is returned as an int -1, which would
	then get cast into a char -1.
	A number of other minor issues were also fixed.
	(Trac #2571, git 525333e187cc4bbbbde288105c9582c1024caa4a)

551.	[bug]		shane
	Kill msgq if we cannot connect to it on startup.
	When the boss process was unable to connect to the msgq, it would
	exit. However, it would leave the msgq process running. This has
	been fixed, and the msgq is now stopped in this case.
	(Trac #2608, git 016925ef2437e0396127e135c937d3a55539d224)

550.	[func]		tomek
	b10-dhcp4: The DHCPv4 server now generates a server identifier
	the first time it is run. The identifier is preserved in a file
	across server restarts.
	b10-dhcp6: The server identifier is now preserved in a file across
	server restarts.
	(Trac #2597, git fa342a994de5dbefe32996be7eebe58f6304cff7)

549.	[func]		tomek
	b10-dhcp6: It is now possible to specify that a configured subnet
	is reachable locally over specified interface (see "interface"
	parameter in Subnet6 configuration).
	(Trac #2596, git a70f6172194a976b514cd7d67ce097bbca3c2798)

548.	[func]		vorner
	The message queue daemon now appears on the bus. This has two
	effects, one is it obeys logging configuration and logs to the
	correct place like the rest of the modules. The other is it
	appears in bindctl as module (but it doesn't have any commands or
	configuration yet).
	(Trac #2582, git ced31d8c5a0f2ca930b976d3caecfc24fc04634e)

547.	[func]*		vorner
	The b10-loadzone now performs more thorough sanity check on the
	loaded data.  Some of the checks are now fatal and zone failing
	them will be rejected.
	(Trac #2436, git 48d999f1cb59f308f9f30ba2639521d2a5a85baa)

546.	[func]		marcin
	DHCP option definitions can be now created using the
	Configuration Manager. The option definition specifies
	the option code, name and the types of the data being
	carried by the option.  The Configuration Manager
	reports an error on attempt to override standard DHCP
	option definition.
	(Trac #2317, git 71e25eb81e58a695cf3bad465c4254b13a50696e)

545.	[func]		jinmei
	libdns++: the SOA Rdata class now uses the generic lexer in
	constructors from text.  This means that the MNAME and RNAME of an
	SOA RR in a zone file can now be non absolute (the origin name
	in that context will be used), e.g., when loaded by b10-loadzone.
	(Trac #2500, git 019ca218027a218921519f205139b96025df2bb5)

544.	[func]		tomek
	b10-dhcp4: Allocation engine support for IPv4 added. Currently
	supported operations are server selection (Discover/Offer),
	address assignment (Request/Ack), address renewal (Request/Ack),
	and address release (Release). Expired leases can be reused.
	Some options (e.g. Router Option) are still hardcoded, so the
	DHCPv4 server is not yet usable, although its address allocation
	is operational.
	(Trac #2320, git 60606cabb1c9584700b1f642bf2af21a35c64573)

543.	[func]*		jelte
	When calling getFullConfig() as a module, , the configuration is now
	returned as properly-structured JSON.  Previously, the structure had
	been flattened, with all data being labelled by fully-qualified
	element names.
	(Trac #2619, git bed3c88c25ea8f7e951317775e99ebce3340ca22)

542.	[func]		marcin
	Created OptionSpace and OptionSpace6 classes to represent DHCP
	option spaces. The option spaces are used to group instances
	and definitions of options having unique codes. A special type
	of option space is the so-called "vendor specific option space"
	which groups sub-options sent within Vendor Encapsulated Options.
	The new classes are not used yet but they will be used once
	the creation of option spaces by configuration manager is
	implemented.
	(Trac #2313, git 37a27e19be874725ea3d560065e5591a845daa89)

541.	[func]		marcin
	Added routines to search for configured DHCP options and their
	definitions using name of the option space they belong to.
	New routines are called internally from the DHCPv4 and DHCPv6
	servers code.
	(Trac #2315, git 741fe7bc96c70df35d9a79016b0aa1488e9b3ac8)

540.	[func]		marcin
	DHCP Option values can be now specified using a string of
	tokens separated with comma sign. Subsequent tokens are used
	to set values for corresponding data fields in a particular
	DHCP option. The format of the token matches the data type
	of the corresponding option field: e.g. "192.168.2.1" for IPv4
	address, "5" for integer value etc.
	(Trac #2545, git 792c129a0785c73dd28fd96a8f1439fe6534a3f1)

539.	[func]		stephen
	Add logging to the DHCP server library.
	(Trac #2524, git b55b8b6686cc80eed41793c53d1779f4de3e9e3c)

538.	[bug]		muks
	Added escaping of special characters (double-quotes, semicolon,
	backslash, etc.) in text-like RRType's toText() implementation.
	Without this change, some TXT and SPF RDATA were incorrectly
	stored in SQLite3 datasource as they were not escaped.
	(Trac #2535, git f516fc484544b7e08475947d6945bc87636d4115)

537.	[func]		tomek
	b10-dhcp6: Support for RELEASE message has been added. Clients
	are now able to release their non-temporary IPv6 addresses.
	(Trac #2326, git 0974318566abe08d0702ddd185156842c6642424)

536.	[build]		jinmei
	Detect a build issue on FreeBSD with g++ 4.2 and Boost installed via
	FreeBSD ports at ./configure time.  This seems to be a bug of
	FreeBSD	ports setup and has been reported to the maintainer:
	http://www.freebsd.org/cgi/query-pr.cgi?pr=174753
	Until it's fixed, you need to build BIND 10 for FreeBSD that has
	this problem with specifying --without-werror, with clang++
	(development version), or with manually extracted Boost header
	files (no compiled Boost library is necessary).
	(Trac #1991, git 6b045bcd1f9613e3835551cdebd2616ea8319a36)

535.	[bug]		jelte
	The log4cplus internal logging mechanism has been disabled, and no
	output from the log4cplus library itself should be printed to
	stderr anymore. This output can be enabled by using the
	compile-time option --enable-debug.
	(Trac #1081, git db55f102b30e76b72b134cbd77bd183cd01f95c0)

534.	[func]*		vorner
	The b10-msgq now uses the same logging format as the rest
	of the system. However, it still doesn't obey the common
	configuration, as due to technical issues it is not able
	to read it yet.
	(git 9e6e821c0a33aab0cd0e70e51059d9a2761f76bb)

bind10-1.0.0-beta released on December 20, 2012

533.	[build]*		jreed
	Changed the package name in configure.ac from bind10-devel
	to bind10. This means the default sub-directories for
	etc, include, libexec, share, share/doc, and var are changed.
	If upgrading from a previous version, you may need to move
	and update your configurations or change references for the
	old locations.
	(git bf53fbd4e92ae835280d49fbfdeeebd33e0ce3f2)

532.	[func]		marcin
	Implemented configuration of DHCPv4 option values using
	the configuration manager. In order to set values for the
	data fields carried by a particular option, the user
	specifies a string of hexadecimal digits that is converted
	to binary data and stored in the option buffer. A more
	user-friendly way of specifying option content is planned.
	(Trac #2544, git fed1aab5a0f813c41637807f8c0c5f8830d71942)

531.	[func]		tomek
	b10-dhcp6: Added support for expired leases. Leases for IPv6
	addresses that are past their valid lifetime may be recycled, i.e.
	relocated to other clients if needed.
	(Trac #2327, git 62a23854f619349d319d02c3a385d9bc55442d5e)

530.	[func]*		team
	b10-loadzone was fully overhauled.  It now uses C++-based zone
	parser and loader library, performing stricter checks, having
	more complete support for master file formats, producing more
	helpful logs, is more extendible for various types of data
	sources, and yet much faster than the old version.  In
	functionality the new version should be generally backwards
	compatible to the old version, but there are some
	incompatibilities: name fields of RDATA (in NS, SOA, etc) must
	be absolute for now; due to the stricter checks some input that was
	(incorrectly) accepted by the old version may now be rejected;
	command line options and arguments are not compatible.
	(Trac #2380, git 689b015753a9e219bc90af0a0b818ada26cc5968)

529.	[func]*		team
	The in-memory data source now uses a more complete master
	file parser to load textual zone files.  As of this change
	it supports multi-line RR representation and more complete
	support for escaped and quoted strings.  It also produces
	more helpful log messages when there is an error in the zone
	file.  It will be enhanced as more specific tasks in the
	#2368 meta ticket are completed.  The new parser is generally
	backward compatible to the previous one, but due to the
	tighter checks some input that has been accepted so far
	could now be rejected, so it's advisable to check if you
	use textual zone files directly loaded to memory.
	(Trac #2470, git c4cf36691115c15440b65cac16f1c7fcccc69521)

528.	[func]		marcin
	Implemented definitions for DHCPv4 option definitions identified
	by option codes: 1 to 63, 77, 81-82, 90-92, 118-119, 124-125.
	These definitions are now used by the DHCPv4 server to parse
	options received from a client.
	(Trac #2526, git 50a73567e8067fdbe4405b7ece5b08948ef87f98)

527.	[bug]		jelte
	Fixed a bug in the synchronous UDP server code where unexpected
	errors from ASIO or the system libraries could cause b10-auth to
	stop. In asynchronous mode these errors would be ignored
	completely. Both types have been updated to report the problem with
	an ERROR log message, drop the packet, and continue service.
	(Trac #2494, git db92f30af10e6688a7dc117b254cb821e54a6d95)

526.	[bug]		stephen
	Miscellaneous fixes to DHCP code including rationalisation of
	some methods in LeaseMgr and resolving some Doxygen/cppcheck
	issues.
	(Trac #2546, git 0140368ed066c722e5d11d7f9cf1c01462cf7e13)

525.	[func]		tomek
	b10-dhcp4: DHCPv4 server is now able to parse configuration. It
	is possible to specify IPv4 subnets with dynamic pools within
	them. Although configuration is accepted, it is not used yet. This
	will be implemented shortly.
	(Trac #2270, git de29c07129d41c96ee0d5eebdd30a1ea7fb9ac8a)

524.	[func]		tomek
	b10-dhcp6 is now able to handle RENEW messages. Leases are
	renewed and REPLY responses are sent back to clients.
	(Trac #2325, git 7f6c9d057cc0a7a10f41ce7da9c8565b9ee85246)

523.	[bug]		muks
	Fixed a problem in inmem NSEC3 lookup (for, instance when using a
	zone with no non-apex names) which caused exceptions when the zone
	origin was not added as an explicit NSEC3 record.
	(Trac #2503, git 6fe86386be0e7598633fe35999112c1a6e3b0370)

522.	[func]*		jelte
	Configuration of TSIG keys for b10-xfrin has changed; instead of
	specifying the full TSIG key (<name>:<base64>:<algo>) it now expects
	just the name, and uses the global TSIG Key Ring like all the other
	components (configuration list /tsig_keys/keys).
	Note: this is not automatically updated, so if you use TSIG in
	xfrin, you need to update your configuration.
	(Trac #1351, git e65b7b36f60f14b7abe083da411e6934cdfbae7a)

521.	[func]		marcin
	Implemented definitions for DHCPv6 standard options identified
	by codes up to 48. These definitions are now used by the DHCPv6
	server to create instances of options being sent to a client.
	(Trac #2491, git 0a4faa07777189ed9c25211987a1a9b574015a95)

520.	[func]		jelte
	The system no longer prints initial log messages to stdout
	regardless of what logging configuration is present, but it
	temporarily stores any log messages until the configuration is
	processed. If there is no specific configuration, or if the
	configuration cannot be accessed, it will still fall back to stdout.
	Note that there are still a few instances where output is printed,
	these shall be addressed separately.
	Note also that, currently, in case it falls back to stdout (such as
	when it cannot connect to b10-cfgmgr), all log messages are always
	printed (including debug messages), regardless of whether -v was
	used. This shall also be addressed in a future change.
	(Trac #2445, git 74a0abe5a6d10b28e4a3e360e87b129c232dea68)

519.	[bug]		muks
	Fixed a problem in inmem NSEC lookup which caused returning an
	incorrect NSEC record or (in rare cases) assert failures
	when a non-existent domain was queried, which was a sub-domain of
	a domain that existed.
	(Trac #2504, git 835553eb309d100b062051f7ef18422d2e8e3ae4)

518.	[func]		stephen
	Extend DHCP MySQL backend to handle IPv4 addresses.
	(Trac #2404, git ce7db48d3ff5d5aad12b1da5e67ae60073cb2607)

517.	[func]		stephen
	Added IOAddress::toBytes() to get byte representation of address.
	Also added convenience methods for V4/V6 address determination.
	(Trac #2396, git c23f87e8ac3ea781b38d688f8f7b58539f85e35a)

516.	[bug]		marcin
	Fixed 'make distcheck' failure when running perfdhcp unit tests.
	The unit tests used to read files from the folder specified
	with the path relative to current folder, thus when the test was
	run from a different folder the files could not be found.
	(Trac #2479, git 4e8325e1b309f1d388a3055ec1e1df98c377f383)

515.	[bug]		jinmei
	The in-memory data source now accepts an RRSIG provided without
	a covered RRset in loading.  A subsequent query for its owner name
	of the covered type would generally result in NXRRSET; if the
	covered RRset is of type NSEC3, the corresponding NSEC3 processing
	would result in SERVFAIL.
	(Trac #2420, git 6744c100953f6def5500bcb4bfc330b9ffba0f5f)

514.	[bug]		jelte
	b10-msgq now handles socket errors more gracefully when sending data
	to clients. It no longer exits with 'broken pipe' errors, and is
	also better at resending data on temporary error codes from send().
	(Trac #2398, git 9f6b45ee210a253dca608848a58c824ff5e0d234)

513.	[func]		marcin
	Implemented the OptionCustom class for DHCPv4 and DHCPv6.
	This class represents an option which has a defined
	structure: a set of data fields of specific types and order.
	It is used to represent those options that can't be
	represented by any other specialized class.
	(Trac #2312, git 28d885b457dda970d9aecc5de018ec1120143a10)

512.	[func]		jelte
	Added a new tool b10-certgen, to check and update the self-signed
	SSL certificate used by b10-cmdctl. The original certificate
	provided has been removed, and a fresh one is generated upon first
	build. See the b10-certgen manpage for information on how to update
	existing installed certificates.
	(Trac #1044, git 510773dd9057ccf6caa8241e74a7a0b34ca971ab)

511.	[bug]		stephen
	Fixed a race condition in the DHCP tests whereby the test program
	spawned a subprocess and attempted to read (without waiting) from
	the interconnecting pipe before the subprocess had written
	anything.  The lack of output was being interpreted as a test
	failure.
	(Trac #2410, git f53e65cdceeb8e6da4723730e4ed0a17e4646579)

510.	[func]		marcin
	DHCP option instances can be created using a collection of strings.
	Each string represents a value of a particular data field within
	an option. The data field values, given as strings, are validated
	against the actual types of option fields specified in the options
	definitions.
	(Trac #2490, git 56cfd6612fcaeae9acec4a94e1e5f1a88142c44d)

509.	[func]		muks
	Log messages now include the pid of the process that logged the
	message.
	(Trac #1745, git fc8bbf3d438e8154e7c2bdd322145a7f7854dc6a)

508.	[bug]		stephen
	Split the DHCP library into two directories, each with its own
	Makefile.  This properly solves the problem whereby a "make"
	operation with multiple threads could fail because of the
	dependencies between two libraries in the same directory.
	(Trac #2475, git 834fa9e8f5097c6fd06845620f68547a97da8ff8)

bind10-devel-20121115 released on November 15, 2012

507.	[doc]		jelte
	Added a chapter about the use of the bindctl command tool to
	to the BIND 10 guide.
	(Trac #2305, git c4b0294b5bf4a9d32fb18ab62ca572f492788d72)

506.	[security]		jinmei
	Fixed a use-after-free case in handling DNAME record with the
	in-memory data source.  This could lead to a crash of b10-auth
	if it serves a zone containing a DNAME RR from the in-memory
	data source.  This bug was introduced at bind10-devel-20120927.
	(Trac #2471, git 2b1793ac78f972ddb1ae2fd092a7f539902223ff)

505.	[bug]		jelte
	Fixed a bug in b10-xfrin where a wrong call was made during the
	final check of a TSIG-signed transfer, incorrectly rejecting the
	transfer.
	(Trac #2464, git eac81c0cbebee72f6478bdb5cda915f5470d08e1)

504.	[bug]*		naokikambe
	Fixed an XML format viewed from b10-stats-httpd. Regarding
	per-zone counters as zones of Xfrout, a part of the item
	values wasn't an exact XML format. A zone name can be
	specified in URI as
	/bind10/statistics/xml/Xfrout/zones/example.org/xfrreqdone.
	XSD and XSL formats are also changed to constant ones due
	to these changes.
	(Trac #2298, git 512d2d46f3cb431bcdbf8d90af27bff8874ba075)

503.	[func]		Stephen
	Add initial version of a MySQL backend for the DHCP code.  This
	implements the basic IPv6 lease access functions - add lease, delete
	lease and update lease.  The backend is enabled by specifying
	--with-dhcp-mysql on the "configure" command line: without this
	switch, the MySQL code is not compiled, so leaving BIND 10 able to
	be built on systems without MySQL installed.
	(Trac #2342, git c7defffb89bd0f3fdd7ad2437c78950bcb86ad37)

502.	[func]		vorner
	TTLs can be specified with units as well as number of seconds now.
	This allows specifications like "1D3H".
	(Trac #2384, git 44c321c37e17347f33ced9d0868af0c891ff422b)

501.	[func]		tomek
	Added DHCPv6 allocation engine, now used in the processing of DHCPv6
	messages.
	(Trac #2414, git b3526430f02aa3dc3273612524d23137b8f1fe87)

500.	[bug]		jinmei
	Corrected the autoconf example in the examples directory so it can
	use the configured path to Boost to check availability of the BIND 10
	library.  Previously the sample configure script could fail if
	Boost is installed in an uncommon place.  Also, it now provides a
	helper m4 function and example usage for embedding the library
	path to executable (using linker options like -Wl,-R) to help
	minimize post-build hassles.
	(Trac #2356, git 36514ddc884c02a063e166d44319467ce6fb1d8f)

499.	[func]		team
	The b10-auth 'loadzone' command now uses the internal thread
	introduced in 495 to (re)load a zone in the background, so that
	query processing isn't blocked while loading a zone.
	(Trac #2213, git 686594e391c645279cc4a95e0e0020d1c01fba7e)

498.	[func]		marcin
	Implemented DHCPv6 option values configuration using configuration
	manager. In order to set values for data fields carried by the
	particular option, user specifies the string of hexadecimal digits
	that is in turn converted to binary data and stored into option
	buffer. More user friendly way of option content specification is
	planned.
	(Trac #2318, git e75c686cd9c14f4d6c2a242a0a0853314704fee9)

497.	[bug]		jinmei
	Fixed several issues in isc-sysinfo:
	- make sure it doesn't report a negative value for free memory
	  size (this happened on FreeBSD, but can possibly occur on other
	  BSD variants)
	- correctly identifies the SMP support in kernel on FreeBSD
	- print more human readable uptime as well as the time in seconds
	(Trac #2297, git 59a449f506948e2371ffa87dcd19059388bd1657)

496.	[func]		tomek
	DHCPv6 Allocation Engine implemented. It allows address allocation
	from the configured subnets/pools. It currently features a single
	allocator: IterativeAllocator, which assigns addresses iteratively.
	Other allocators (hashed, random) are planned.
	(Trac #2324, git 8aa188a10298e3a55b725db36502a99d2a8d638a)

495.	[func]		team
	b10-auth now handles reconfiguration of data sources in
	background using a separate thread.  This means even if the new
	configuration includes a large amount of data to be loaded into
	memory (very large zones and/or a very large number of zones),
	the reconfiguration doesn't block query handling.
	(Multiple Trac tickets up to #2211)

494.	[bug]		jinmei
	Fixed a problem that shutting down BIND 10 kept some of the
	processes alive.  It was two-fold: when the main bind10 process
	started as a root, started b10-sockcreator with the privilege, and
	then dropped the privilege, the bind10 process cannot kill the
	sockcreator via signal any more (when it has to), but it kept
	sending the signal and didn't stop.  Also, when running on Python
	3.1 (or older), the sockcreator had some additional file
	descriptor open, which prevented it from exiting even after the
	bind10 process terminated.  Now the bind10 process simply gives up
	killing a subprocess if it fails due to lack of permission, and it
	makes sure the socket creator is spawned without any unnecessary
	FDs open.
	(Trac #1858, git 405d85c8a0042ba807a3a123611ff383c4081ee1)

493.	[build]		jinmei
	Fixed build failure with newer versions of clang++.  These
	versions are stricter regarding "unused variable" and "unused
	(driver) arguments" warnings, and cause fatal build error
	with -Werror.  The affected versions of clang++ include Apple's
	customized version 4.1 included in Xcode 4.5.1.  So this fix
	will solve build errors for Mac OS X that uses newer versions of
	Xcode.
	(Trac #2340, git 55be177fc4f7537143ab6ef5a728bd44bdf9d783,
	3e2a372012e633d017a97029d13894e743199741 and commits before it
	with [2340] in the commit log)

492.	[func]		tomek
	libdhcpsrv: The DHCP Configuration Manager is now able to store
	information about IPv4 subnets and pools. It is still not possible
	to configure that information. Such capability will be implemented
	in a near future.
	(Trac #2237, git a78e560343b41f0f692c7903c938b2b2b24bf56b)

491.	[func]		tomek
	b10-dhcp6: Configuration for DHCPv6 has been implemented.
	Currently it is possible to configure IPv6 subnets and pools
	within those subnets, global and per subnet values of renew,
	rebind, preferred and valid lifetimes. Configured parameters
	are accepted, but are not used yet by the allocation engine yet.
	(Trac #2269, git 028bed9014b15facf1a29d3d4a822c9d14fc6411)

490.	[func]		tomek
	libdhcpsrv: An abstract API for lease database has been
	implemented. It offers a common interface to all concrete
	database backends.
	(Trac #2140, git df196f7609757253c4f2f918cd91012bb3af1163)

489.	[func]		muks
	The isc::dns::RRsetList class has been removed. It was now unused
	inside the BIND 10 codebase, and the interface was considered
	prone to misuse.
	(Trac #2266, git 532ac3d0054f6a11b91ee369964f3a84dabc6040)

488.	[build]		jinmei
	On configure, changed the search order for Python executable.
	It first tries more specific file names such as "python3.2" before
	more generic "python3".  This will prevent configure failure on
	Mac OS X that installs Python3 via recent versions of Homebrew.
	(Trac #2339, git 88db890d8d1c64de49be87f03c24a2021bcf63da)

487.	[bug]		jinmei
	The bind10 process now terminates a component (subprocess) by the
	"config remove Boss/components" bindctl command even if the
	process crashes immediately before the command is sent to bind10.
	Previously this led to an inconsistent state between the
	configuration and an internal component list of bind10, and bind10
	kept trying to restart the component.  A known specific case of
	this problem is that b10-ddns could keep failing (due to lack of
	dependency modules) and the administrator couldn't stop the
	restart via bindctl.
	(Trac #2244, git 7565788d06f216ab254008ffdfae16678bcd00e5)

486.	[bug]*		jinmei
	All public header files for libb10-dns++ are now installed.
	Template configure.ac and utility AC macros for external projects
	using the library are provided under the "examples" directory.
	The src/bin/host was moved as part of the examples (and not
	installed with other BIND 10 programs any more).
	(Trac #1870, git 4973e638d354d8b56dcadf71123ef23c15662021)

485.	[bug]		jelte
	Several bugs have been fixed in bindctl; tab-completion now works
	within configuration lists, the problem where sometimes the
	completion added a part twice has been solved, and it no longer
	suggests the confusing value 'argument' as a completion-hint for
	configuration items. Additionally, bindctl no longer crashes upon
	input like 'config remove Boss'.
	(Trac #2254, git 9047de5e8f973e12e536f7180738e6b515439448)

484.	[func]		tomek
	A new library (libb10-dhcpsrv) has been created. At present, it
	only holds the code for the DHCP Configuration Manager. Currently
	this object only supports basic configuration storage for the DHCPv6
	server, but that capability will be expanded.
	(Trac #2238, git 6f29861b92742da34be9ae76968e82222b5bfd7d)

bind10-devel-20120927 released on September 27, 2012

483.	[func]		marcin
	libdhcp++: Added new parameter to define sub-second timeout
	for DHCP packet reception. The total timeout is now specified
	by two parameters:  first specifies integral number of
	seconds, second (which defaults to 0) specifies fractional
	seconds with microsecond resolution.
	(Trac #2231, git 15560cac16e4c52129322e3cb1787e0f47cf7850)

482.	[func]		team
	Memory footprint of the in-memory data source has been
	substantially improved.  For example, b10-auth now requires much
	less memory than BIND 9 named for loading and serving the same
	zone in-memory.  This is a transparent change in terms of user
	operation; there's no need to update or change the configuration
	to enable this feature.
	Notes: multiple instances of b10-auth still make separate copies
	of the memory image.  Also, loading zones in memory still suspends
	query processing, so manual reloading or reloading after incoming
	transfer may cause service disruption for huge zones.
	(Multiple Trac tickets, Summarized in Trac #2101)

481.	[bug]		vorner
	The abbreviated form of IP addresses in ACLs is accepted
	(eg. "from": ["127.0.0.1", "::1"] now works).
	(Trac #2191, git 48b6e91386b46eed383126ad98dddfafc9f7e75e)

480.	[doc]		vorner
	Added documentation about global TSIG key ring to the Guide.
	(Trac #2189, git 52177bb31f5fb8e134aecb9fd039c368684ad2df)

479.	[func]		marcin
	Refactored perfdhcp tool to C++, added missing unit tests and removed
	the old code. The new code uses libdhcp++ (src/lib/dhcp) for DHCP
	packet management, network interface management and packet
	transmission.
	(Trac #1954, git 8d56105742f3043ed4b561f26241f3e4331f51dc)
	(Trac #1955, git 6f914bb2c388eb4dd3e5c55297f8988ab9529b3f)
	(Trac #1956, git 6f914bb2c388eb4dd3e5c55297f8988ab9529b3f)
	(Trac #1957, git 7fca81716ad3a755bf5744e88c3adeef15b04450)
	(Trac #1958, git 94e17184270cda58f55e6da62e845695117fede3)
	(Trac #1959, git a8cf043db8f44604c7773e047a9dc2861e58462a)
	(Trac #1960, git 6c192e5c0903f349b4d80cf2bb6cd964040ae7da)

478.	[func]		naokikambe
	New statistics items added into b10-xfrout: ixfr_running and
	axfr_running.  Their values can be obtained by invoking "Stats show
	Xfrout" via bindctl while b10-xfrout is running.
	(Trac #2222, git 91311bdbfea95f65c5e8bd8294ba08fac12405f1)

477.	[bug]		jelte
	Fixed a problem with b10-msgq on OSX when using a custom Python
	installation, that offers an unreliable select.poll() interface.
	(Trac #2190, git e0ffa11d49ab949ee5a4ffe7682b0e6906667baa)

476.	[bug]		vorner
	The Xfrin now accepts transfers with some TSIG signatures omitted, as
	allowed per RFC2845, section 4.4. This solves a compatibility
	issues with Knot and NSD.
	(Trac #1357, git 7ca65cb9ec528118f370142d7e7b792fcc31c9cf)

475.	[func]		naokikambe
	Added Xfrout statistics counters: notifyoutv4, notifyoutv6,
	xfrrej, and xfrreqdone. These are per-zone type counters.
	The value of these counters can be seen with zone name by
	invoking "Stats show Xfrout" via bindctl.
	(Trac #2158, git e68c127fed52e6034ab5309ddd506da03c37a08a)

474.	[func]		stephen
	DHCP servers now use the BIND 10 logging system for messages.
	(Trac #1545, git de69a92613b36bd3944cb061e1b7c611c3c85506)

473.	[bug]		jelte
	TCP connections now time out in b10-auth if no (or not all) query
	data is sent by the client. The timeout value defaults to 5000
	milliseconds, but is configurable in Auth/tcp_recv_timeout.
	(Trac #357, git cdf3f04442f8f131542bd1d4a2228a9d0bed12ff)

472.	[build]		jreed
	All generated documentation is removed from the git repository.
	The ./configure --enable-man option is removed. A new option
	-enable-generate-docs is added; it checks for required
	documentation building dependencies. Dummy documentation is
	built and installed if not used. Distributed tarballs will
	contain the generated documentation.
	(Trac #1687, git 2d4063b1a354f5048ca9dfb195e8e169650f43d0)

471.	[bug]		vorner
	Fixed a problem when b10-loadzone tried to tread semicolon
	in string data as start of comment, which caused invalid
	data being loaded.
	(Trac #2188, git 12efec3477feb62d7cbe36bdcfbfc7aa28a36f57)

470.	[func]		naokikambe
	The stats module now supports partial statistics updates. Each
	module can return only statistics data which have been updated since
	the last time it sent them to the stats module. The purpose of partial
	updates is to reduce the amount of statistics data sent through the
	message queue.
	(Trac #2179, git d659abdd9f3f369a29830831297f64484ac7b051)

469.	[bug]		jelte
	libdatasrc: the data source client list class now ignores zone
	content problems (such as out-of-zone data) in MasterFiles type
	zones, instead of aborting the entire configuration.  It only logs
	an error, and all other zones and datasources are still loaded. The
	error log message has been improved to include the zone origin and
	source file name.  As a result of this change, b10-auth no longer
	exits upon encountering such errors during startup.
	(Trac #2178, git a75ed413e8a1c8e3702beea4811a46a1bf519bbd)

468.	[func]*		naokikambe, fujiwara
	b10-stats polls the bind10 and b10-auth with new 'getstats' command
	to retrieve statistics data.  The "poll-interval" parameter in
	b10-stats is for configuring the polling interval.  All statistics
	data collected once are preserved while b10-stats is running.
	The "sendstats" command was removed from bind10 and b10-auth. The
	"statistics-interval" configuration item was removed from b10-auth.
	(Trac #2136, git dcb5ce50b4b4e50d28247d5f8b5cb8d90bda942a)
	(Trac #2137, git d53bb65a43f6027b15a6edc08c137951e3ce5e0e)
	(Trac #2138, git b34e3313460eebc9c272ca8c1beb27297c195150)

bind10-devel-20120816 released on August 16, 2012

467.	[bug]		jelte
	For configurations, allow named sets to contain lists of items.
	(Trac #2114, git 712637513505f7afb8434292ca2a98c3517dffd3)

466.	[func]		jelte
	Allow bindctl to add and remove items to and from lists
	and dicts for items of type "any". This is for easier
	configurations.
	(Trac #2184, git ad2d728d1496a9ff59d622077850eed0638b54eb)

465.	[doc]		vorner
	Improved documentation about ACLs in the Guide.
	(Trac #2066, git 76f733925b3f3560cfc2ee96d2a19905b623bfc3)

464.	[func]		jelte, muks
	libdns++: The LabelSequence class has been extended with some new
	methods.  These are mainly intended for internal development, but
	the class is public, so interested users may want to look into the
	extensions.
	(Trac #2052, git 57c61f2^..dbef0e2)
	(Trac #2053, git 1fc2b06b57a008ec602daa2dac79939b3cc6b65d)
	(Trac #2086, git 3fac7d5579c5f51b8e952b50db510b45bfa986f3)
	(Trac #2087, git 49ad6346f574d00cfbd1d12905915fd0dd6a0bac)
	(Trac #2148, git 285c2845ca96e7ef89f9158f1dea8cda147b6566)

463.	[func]		jinmei
	Python isc.dns: the Name, RRType and RRClass classes are now
	hashable.  So, for example, objects of these classes can be used
	as a dictionary key.
	(Trac #1883, git 93ec40dd0a1df963c676037cc60c066c748b3030)

462.	[build]		jreed
	BIND 10 now compiles against googletest-1.6.0 versions that are
	installed on the system as source code. For such versions, use the
	--with-gtest-source configure switch.
	(Trac #1999, git 6a26d459a40d7eed8ebcff01835377b3394a78de)

461.	[bug]		muks
	We now set g+w and g+s permissions (mode 02770) during
	installation for the BIND 10 local state directory
	($prefix/var/bind10-devel/) so that permissions to files
	and sub-directories created in that directory are inherited.
	(Trac #2171, git ab4d20907abdb3ce972172463dcc73405b3dee79)

460.	[bug]		muks
	SSHFP's algorithm and fingerprint type checks have been relaxed
	such that they will accept any values in [0,255]. This is so that
	future algorithm and fingerprint types are accommodated.
	(Trac #2124, git 49e6644811a7ad09e1326f20dd73ab43116dfd21)

459.	[func]		tomek
	b10-dhcp6: DHCPv6 server component is now integrated into
	BIND 10 framework. It can be started from BIND 10 (using bindctl)
	and can receive commands. The only supported command for now
	is 'Dhcp6 shutdown'.
	b10-dhcp4: Command line-switch '-s' to disable msgq was added.
	b10-dhcp6: Command line-switch '-s' to disable msgq was added.
	(Trac #1708, git e0d7c52a71414f4de1361b09d3c70431c96daa3f)

458.	[build]*		jinmei
	BIND 10 now relies on Boost offset_ptr, which caused some new
	portability issues.  Such issues are detected at ./configure time.
	If ./configure stops due to this, try the following workaround:
	- If it's about the use of mutable for a reference with clang++,
	  upgrade Boost version to 1.44 or higher, or try a different
	  compiler (e.g. g++ generally seems to be free from this issue)
	- If it's about the use of "variadic templates", specify
	  --without-werror so the warning won't be promoted to an error.
	  Specifying BOOST_NO_USER_CONFIG in CXXFLAGS may also work
	  (which would be the case if Boost is installed via pkgsrc)
	(Trac #2147, git 30061d1139aad8716e97d6b620c259752fd0a3cd)

457.	[build]*		muks
	BIND 10 library names now have a "b10-" prefix. This is to avoid
	clashes with other similarly named libraries on the system.
	(Trac #2071, git ac20a00c28069804edc0a36050995df52f601efb)

456.	[build]		muks
	BIND 10 now compiles against log4cplus-1.1.0 (RC releases)
	also.  Note: some older versions of log4cplus don't work any more;
	known oldest workable version is 1.0.4.  Thanks to John Lumby for
	sending a patch.
	(Trac #2169, git 7d7e5269d57451191c0aef1b127d292d3615fe2c)

455.	[func]*		vorner
	The server now uses newer API for data sources. This would be an
	internal change, however, the data sources are now configured
	differently. Please, migrate your configuration to the top-level
	"data_sources" module.  Also the bind10 -n and --no-cache
	and b10-auth -n options are removed.
	(Trac #1976, git 0d4685b3e7603585afde1b587cbfefdfaf6a1bb3)

454.	[bug]		jelte
	b10-cfgmgr now loads its configuration check plugins directly from
	the plugin search path, as opposed to importing them from the
	general python system module path list; this prevents naming
	conflicts with real python modules.
	(Trac #2119, git 2f68d7ac5c3c7cc88a3663191113eece32d46a3d)

453.	[bug]		jelte
	b10-auth no longer tries to send DDNS UPDATE messages to b10-ddns if
	b10-ddns is not running. Sending an UPDATE to BIND 10 that is not
	configured to run DDNS will now result in a response with rcode
	NOTIMP instead of SERVFAIL.
	(Trac #1986, git bd6b0a5ed3481f78fb4e5cb0b18c7b6e5920f9f8)

452.	[func]		muks, jelte
	isc-sysinfo: An initial implementation of the isc-sysinfo
	tool is now available for Linux, OpenBSD, FreeBSD, and Mac
	OS X. It gathers and outputs system information which can
	be used by future tech support staff. This includes a
	generic Python "sysinfo" module.
	(Trac #2062, #2121, #2122, #2172,
	git 144e80212746f8d55e6a59edcf689fec9f32ae95)

451.	[bug]		muks, jinmei
	libdatasrc: the database-based data source now correctly returns
	glue records on (not under) a zone cut, such as in the case where
	the NS name of an NS record is identical to its owner name. (Note:
	libdatasrc itself doesn't judge what kind of record type can be a
	"glue"; it's the caller's responsibility.)
	(Trac #1771, git 483f1075942965f0340291e7ff7dae7806df22af)

450.	[func]		tomek
	b10-dhcp4: DHCPv4 server component is now integrated into
	BIND 10 framework. It can be started from BIND 10 (using bindctl)
	and can receive commands. The only supported command for now
	is 'Dhcp4 shutdown'.
	(Trac #1651, git 7e16a5a50d3311e63d10a224ec6ebcab5f25f62c)

bind10-devel-20120621 released on June 21, 2012

449.	[bug]		muks
	b10-xfin: fixed a bug where xfrin sent the wrong notification
	message to zonemgr on successful zone transfer. This also
	solves other reported problems such as too frequent attempts
	of zone refreshing (see Trac #1786 and #1834).
	(Trac #2023, git b5fbf8a408a047a2552e89ef435a609f5df58d8c)

448.	[func]		team
	b10-ddns is now functional and handles dynamic update requests
	per RFC 2136.  See BIND 10 guide for configuration and operation
	details.
	(Multiple Trac tickets)

447.	[bug]		jinmei
	Fixed a bug in b10-xfrout where a helper thread could fall into
	an infinite loop if b10-auth stops while the thread is waiting for
	forwarded requests from b10-auth.
	(Trac #988 and #1833, git 95a03bbefb559615f3f6e529d408b749964d390a)

446.	[bug]		muks
	A number of warnings reported by Python about unclosed file and
	socket objects were fixed. Some related code was also made safer.
	(Trac #1828, git 464682a2180c672f1ed12d8a56fd0a5ab3eb96ed)

445.	[bug]*		jinmei
	The pre-install check for older SQLite3 DB now refers to the DB
	file with the prefix of DESTDIR.  This ensures that 'make install'
	with specific DESTDIR works regardless of the version of the DB
	file installed in the default path.
	(Trac #1982, git 380b3e8ec02ef45555c0113ee19329fe80539f71)

444.	[bug]		jinmei
	libdatasrc: fixed ZoneFinder for database-based data sources so
	that it handles type DS query correctly, i.e., treating it as
	authoritative data even on a delegation point.
	(Trac #1912, git 7130da883f823ce837c10cbf6e216a15e1996e5d)

443.	[func]*		muks
	The logger now uses a lockfile named `logger_lockfile' that is
	created in the local state directory to mutually separate
	individual logging operations from various processes. This is
	done so that log messages from different processes don't mix
	together in the middle of lines. The `logger_lockfile` is created
	with file permission mode 0660. BIND 10's local state directory
	should be writable and perhaps have g+s mode bit so that the
	`logger_lockfile` can be opened by a group of processes.
	(Trac #1704, git ad8d445dd0ba208107eb239405166c5c2070bd8b)

442.	[func]		tomek
	b10-dhcp4, b10-dhcp6: Both DHCP servers now accept -p parameter
	that can be used to specify listening port number. This capability
	is useful only for testing purposes.
	(Trac #1503, git e60af9fa16a6094d2204f27c40a648fae313bdae)

441.	[func]		tomek
	libdhcp++: Stub interface detection (support for interfaces.txt
	file) was removed.
	(Trac #1281, git 900fc8b420789a8c636bcf20fdaffc60bc1041e0)

bind10-devel-20120517 released on May 17, 2012

440.	[func]		muks
	bindctl: improved some error messages so they will be more
	helpful.  Those include the one when the zone name is unspecified
	or the name is invalid in the b10-auth configuration.
	(Trac #1627, git 1a4d0ae65b2c1012611f4c15c5e7a29d65339104)

439.	[func]		team
	The in-memory data source can now load zones from the
	sqlite3 data source, so that zones stored in the database
	(and updated for example by xfrin) can be served from memory.
	(Trac #1789, #1790, #1792, #1793, #1911,
	git 93f11d2a96ce4dba9308889bdb9be6be4a765b27)

438.	[bug]		naokikambe
	b10-stats-httpd now sends the system a notification that
	it is shutting down if it encounters a fatal error during
	startup.
	(Trac #1852, git a475ef271d4606f791e5ed88d9b8eb8ed8c90ce6)

437.	[build]		jinmei
	Building BIND 10 may fail on MacOS if Python has been
	installed via Homebrew unless --without-werror is specified.
	The configure script now includes a URL that explains this
	issue when it detects failure that is possibly because of
	this problem.
	(Trac #1907, git 0d03b06138e080cc0391fb912a5a5e75f0f97cec)

436.	[bug]		jelte
	The --config-file option now works correctly with relative paths if
	--data-path is not given.
	(Trac #1889, git ce7d1aef2ca88084e4dacef97132337dd3e50d6c)

435.	[func]		team
	The in-memory datasource now supports NSEC-signed zones.
	(Trac #1802-#1810, git 2f9aa4a553a05aa1d9eac06f1140d78f0c99408b)

434.	[func]		tomek
	libdhcp++: Linux interface detection refactored. The code is
	now cleaner. Tests better support certain versions of ifconfig.
	(Trac #1528, git 221f5649496821d19a40863e53e72685524b9ab2)

433.	[func]		tomek
	libdhcp++: Option6 and Pkt6 now follow the same design as
	options and packet for DHCPv4. General code refactoring after
	end of 2011 year release.
	(Trac #1540, git a40b6c665617125eeb8716b12d92d806f0342396)

432.	[bug]*		muks
	BIND 10 now installs its header files in a BIND 10 specific
	sub-directory in the install prefix.
	(Trac #1930, git fcf2f08db9ebc2198236bfa25cf73286821cba6b)

431.	[func]*		muks
	BIND 10 no longer starts b10-stats-httpd by default.
	(Trac #1885, git 5c8bbd7ab648b6b7c48e366e7510dedca5386f6c)

430.	[bug]		jelte
	When displaying configuration data, bindctl no longer treats
	optional list items as an error, but shows them as an empty list.
	(Trac #1520, git 0f18039bc751a8f498c1f832196e2ecc7b997b2a)

429.	[func]		jelte
	Added an 'execute' component to bindctl, which executes either a set
	of commands from a file or a built-in set of commands. Currently,
	only 'init_authoritative_server' is provided as a built-in set, but
	it is expected that more will be added later.
	(Trac #1843, git 551657702a4197ef302c567b5c0eaf2fded3e121)

428.	[bug]		marcin
	perfdhcp: bind to local address to allow reception of
	replies from IPv6 DHCP servers.
	(Trac #1908, git 597e059afaa4a89e767f8f10d2a4d78223af3940)

427.	[bug]		jinmei
	libdatasrc, b10-xfrin: the zone updater for database-based data
	sources now correctly distinguishes NSEC3-related RRs (NSEC3 and
	NSEC3-covering RRSIG) from others, and the SQLite3 implementation
	now manipulates them in the separate table for the NSEC3 namespace.
	As a result b10-xfrin now correctly updates NSEC3-signed zones by
	inbound zone transfers.
	(Trac #1781, #1788, #1891,
	git 672f129700dae33b701bb02069cf276238d66be3)

426.	[bug]		vorner
	The NSEC3 records are now included when transferring a
	signed zone out.
	(Trac #1782, git 36efa7d10ecc4efd39d2ce4dfffa0cbdeffa74b0)

425.	[func]*		muks
	Don't autostart b10-auth, b10-xfrin, b10-xfrout and b10-zonemgr in
	the default configuration.
	(Trac #1818, git 31de885ba0409f54d9a1615eff5a4b03ed420393)

424.	[bug]		jelte
	Fixed a bug in bindctl where in some cases, configuration settings
	in a named set could disappear, if a child element is modified.
	(Trac #1491, git 00a36e752802df3cc683023d256687bf222e256a)

423.	[bug]		jinmei
	The database based zone iterator now correctly resets mixed TTLs
	of the same RRset (when that happens) to the lowest one.  The
	previous implementation could miss lower ones if it appears in a
	later part of the RRset.
	(part of Trac #1791, git f1f0bc00441057e7050241415ee0367a09c35032)

422.	[bug]		jinmei
	The database based zone iterator now separates RRSIGs of the same
	name and type but for different covered types.
	(part of Trac #1791, git b4466188150a50872bc3c426242bc7bba4c5f38d)

421.	[build]		jinmei
	Made sure BIND 10 can be built with clang++ 3.1.  (It failed on
	MacOS 10.7 using Xcode 4.3, but it's more likely to be a matter of
	clang version.)
	(Trac #1773, git ceaa247d89ac7d97594572bc17f005144c5efb8d)

420.	[bug]*		jinmei, stephen
	Updated the DB schema used in the SQLite3 data source so it can
	use SQL indices more effectively.  The previous schema had several
	issues in this sense and could be very slow for some queries on a
	very large zone (especially for negative answers).  This change
	requires a major version up of the schema; use b10-dbutil to
	upgrade existing database files.  Note: 'make install' will fail
	unless old DB files installed in the standard location have been
	upgraded.
	(Trac #324, git 8644866497053f91ada4e99abe444d7876ed00ff)

419.	[bug]		jelte
	JSON handler has been improved; escaping now works correctly
	(including quotes in strings), and it now rejects more types of
	malformed input.
	(Trac #1626, git 3b09268518e4e90032218083bcfebf7821be7bd5)

418.	[bug]		vorner
	Fixed crash in bindctl when config unset was called.
	(Trac #1715, git 098da24dddad497810aa2787f54126488bb1095c)

417.	[bug]		jelte
	The notify-out code now looks up notify targets in their correct
	zones (and no longer just in the zone that the notify is about).
	(Trac #1535, git 66300a3c4769a48b765f70e2d0dbf8bbb714435b)

416.	[func]*		jelte
	The implementations of ZoneFinder::find() now throw an OutOfZone
	exception when the name argument is not in or below the zone this
	zonefinder contains.
	(Trac #1535, git 66300a3c4769a48b765f70e2d0dbf8bbb714435b)

bind10-devel-20120329 released on March 29, 2012

415.	[doc]		jinmei, jreed
	BIND 10 Guide updated to now describe the in-memory data source
	configurations for b10-auth.
	(Trac #1732, git 434d8db8dfcd23a87b8e798e5702e91f0bbbdcf6)

414.	[bug]		jinmei
	b10-auth now correctly handles delegation from an unsigned zone
	(defined in the in-memory data source) when the query has DNSSEC
	DO bit on.  It previously returned SERVFAIL.
	(Trac #1836, git 78bb8f4b9676d6345f3fdd1e5cc89039806a9aba)

413.	[func]		stephen, jelte
	Created a new tool b10-dbutil, that can check and upgrade database
	schemas, to be used when incompatible changes are introduced in the
	backend database schema. Currently it only supports sqlite3 databases.
	Note: there's no schema change that requires this utility as of
	the March 29th release.  While running it shouldn't break
	an existing database file, it should be even more advisable not to
	run it at the moment.
	(Trac #963, git 49ba2cf8ac63246f389ab5e8ea3b3d081dba9adf)

412.	[func]		jelte
	Added a command-line option '--clear-config' to bind10, which causes
	the system to create a backup of the existing configuration database
	file, and start out with a clean default configuration. This can be
	used if the configuration file is corrupted to the point where it
	cannot be read anymore, and BIND 10 refuses to start. The name of
	the backup file can be found in the logs (CFGMGR_RENAMED_CONFIG_FILE).
	(Trac #1443, git 52b36c921ee59ec69deefb6123cbdb1b91dc3bc7)

411.	[func]		muks
	Add a -i/--no-kill command-line argument to bind10, which stops
	it from sending SIGTERM and SIGKILL to other b10 processes when
	they're shutting down.
	(Trac #1819, git 774554f46b20ca5ec2ef6c6d5e608114f14e2102)

410.	[bug]		jinmei
	Python CC library now ensures write operations transmit all given
	data (unless an error happens).  Previously it didn't check the
	size of transmitted data, which could result in partial write on
	some systems (notably on OpenBSD) and subsequently cause system
	hang up or other broken state.  This fix specifically solves start
	up failure on OpenBSD.
	(Trac #1829, git 5e5a33213b60d89e146cd5e47d65f3f9833a9297)

409.	[bug]		jelte
	Fixed a parser bug in bindctl that could make bindctl crash. Also
	improved 'command help' output; argument order is now shown
	correctly, and parameter descriptions are shown as well.
	(Trac #1172, git bec26c6137c9b0a59a3a8ca0f55a17cfcb8a23de)

408.	[bug]		stephen, jinmei
	b10-auth now filters out duplicate RRsets when building a
	response message using the new query handling logic.  It's
	currently only used with the in-memory data source, but will
	also be used for others soon.
	(Trac #1688, git b77baca56ffb1b9016698c00ae0a1496d603d197)

407.	[build]		haikuo
	Remove "--enable-boost-threads" switch in configure command. This
	thread lock mechanism is useless for bind10 and causes performance
	hits.
	(Trac #1680, git 9c4d0cadf4adc802cc41a2610dc2c30b25aad728)

406.	[bug]		muks
	On platforms such as OpenBSD where pselect() is not available,
	make a wrapper around select() in perfdhcp.
	(Trac #1639, git 6ea0b1d62e7b8b6596209291aa6c8b34b8e73191)

405.	[bug]		jinmei
	Make sure disabling Boost threads if the default configuration is
	to disable it for the system.  This fixes a crash and hang up
	problem on OpenBSD, where the use of Boost thread could be
	different in different program files depending on the order of
	including various header files, and could introduce inconsistent
	states between a library and a program.  Explicitly forcing the
	original default throughout the BIND 10 build environment will
	prevent this from happening.
	(Trac #1727, git 23f9c3670b544c5f8105958ff148aeba050bc1b4)

404.	[bug]		naokikambe
	The statistic counters are now properly accumulated across multiple
	instances of b10-auth (if there are multiple instances), instead of
	providing result for random instance.
	(Trac #1751, git 3285353a660e881ec2b645e1bc10d94e5020f357)

403.	[build]*		jelte
	The configure option for botan (--with-botan=PATH) is replaced by
	--with-botan-config=PATH, which takes a full path to a botan-config
	script, instead of the botan 'install' directory. Also, if not
	provided, configure will try out config scripts and pkg-config
	options until it finds one that works.
	(Trac #1640, git 582bcd66dbd8d39f48aef952902f797260280637)

402.	[func]		jelte
	b10-xfrout now has a visible command to send out notifies for
	a given zone, callable from bindctl. Xfrout notify <zone> [class]
	(Trac #1321, git 0bb258f8610620191d75cfd5d2308b6fc558c280)

401.	[func]*		jinmei
	libdns++: updated the internal implementation of the
	MessageRenderer class.  This is mostly a transparent change, but
	the new version now doesn't allow changing compression mode in the
	middle of rendering (which shouldn't be an issue in practice).
	On the other hand, name compression performance was significantly
	improved: depending on the number of names, micro benchmark tests
	showed the new version is several times faster than the previous
	version .
	(Trac #1603, git 9a2a86f3f47b60ff017ce1a040941d0c145cfe16)

400.	[bug]		stephen
	Fix crash on Max OS X 10.7 by altering logging so as not to allocate
	heap storage in the static initialization of logging objects.
	(Trac #1698, git a8e53be7039ad50d8587c0972244029ff3533b6e)

399.	[func]		muks
	Add support for the SSHFP RR type (RFC 4255).
	(Trac #1136, git ea5ac57d508a17611cfae9d9ea1c238f59d52c51)

398.	[func]		jelte
	The b10-xfrin module now logs more information on successful
	incoming transfers. In the case of IXFR, it logs the number of
	changesets, and the total number of added and deleted resource
	records. For AXFR (or AXFR-style IXFR), it logs the number of
	resource records. In both cases, the number of overhead DNS
	messages, runtime, amount of wire data, and transfer speed are logged.
	(Trac #1280, git 2b01d944b6a137f95d47673ea8367315289c205d)

397.	[func]		muks
	The boss process now gives more helpful description when a
	sub-process exits due to a signal.
	(Trac #1673, git 1cd0d0e4fc9324bbe7f8593478e2396d06337b1e)

396.	[func]*		jinmei
	libdatasrc: change the return type of ZoneFinder::find() so it can
	contain more context of the search, which can be used for
	optimizing post find() processing.  A new method getAdditional()
	is added to it for finding additional RRsets based on the result
	of find().  External behavior shouldn't change.  The query
	handling code of b10-auth now uses the new interface.
	(Trac #1607, git 2e940ea65d5b9f371c26352afd9e66719c38a6b9)

395.	[bug]		jelte
	The log message compiler now errors (resulting in build failures) if
	duplicate log message identifiers are found in a single message file.
	Renamed one duplicate that was found (RESOLVER_SHUTDOWN, renamed to
	RESOLVER_SHUTDOWN_RECEIVED).
	(Trac #1093, git f537c7e12fb7b25801408f93132ed33410edae76)
	(Trac #1741, git b8960ab85c717fe70ad282e0052ac0858c5b57f7)

394.	[bug]		jelte
	b10-auth now catches any exceptions during response building; if any
	datasource either throws an exception or causes an exception to be
	thrown, the message processing code will now catch it, log a debug
	message, and return a SERVFAIL response.
	(Trac #1612, git b5740c6b3962a55e46325b3c8b14c9d64cf0d845)

393.	[func]		jelte
	Introduced a new class LabelSequence in libdns++, which provides
	lightweight accessor functionality to the Name class, for more
	efficient comparison of parts of names.
	(Trac #1602, git b33929ed5df7c8f482d095e96e667d4a03180c78)

392.	[func]*		jinmei
	libdns++: revised the (Abstract)MessageRenderer class so that it
	has a default internal buffer and the buffer can be temporarily
	switched.  The constructor interface was modified, and a new
	method setBuffer() was added.
	(Trac #1697, git 9cabc799f2bf9a3579dae7f1f5d5467c8bb1aa40)

391.	[bug]*		vorner
	The long time unused configuration options of Xfrout "log_name",
	"log_file", "log_severity", "log_version" and "log_max_bytes" were
	removed, as they had no effect (Xfrout uses the global logging
	framework).  However, if you have them set, you need to remove
	them from the configuration file or the configuration will be
	rejected.
	(Trac #1090, git ef1eba02e4cf550e48e7318702cff6d67c1ec82e)

bind10-devel-20120301 released on March 1, 2012

390.	[bug]		vorner
	The UDP IPv6 packets are now correctly fragmented for maximum
	guaranteed MTU, so they won't get lost because being too large
	for some hop.
	(Trac #1534, git ff013364643f9bfa736b2d23fec39ac35872d6ad)

389.	[func]*		vorner
	Xfrout now uses the global TSIG keyring, instead of its own. This
	means the keys need to be set only once (in tsig_keys/keys).
	However, the old configuration of Xfrout/tsig_keys need to be
	removed for Xfrout to work.
	(Trac #1643, git 5a7953933a49a0ddd4ee1feaddc908cd2285522d)

388.	[func]		jreed
	Use prefix "sockcreator-" for the private temporary directory
	used for b10-sockcreator communication.
	(git b98523c1260637cb33436964dc18e9763622a242)

387.	[build]		muks
	Accept a --without-werror configure switch so that some builders can
	disable the use of -Werror in CFLAGS when building.
	(Trac #1671, git 8684a411d7718a71ad9fb616f56b26436c4f03e5)

386.	[bug]		jelte
	Upon initial sqlite3 database creation, the 'diffs' table is now
	always created. This already happened most of the time, but there
	are a few cases where it was skipped, resulting in potential errors
	in xfrout later.
	(Trac #1717, git 30d7686cb6e2fa64866c983e0cfb7b8fabedc7a2)

385.	[bug]		jinmei
	libdns++: masterLoad() didn't accept comments placed at the end of
	an RR.  Due to this the in-memory data source cannot load a master
	file for a signed zone even if it's preprocessed with BIND 9's
	named-compilezone.
	Note: this fix is considered temporary and still only accepts some
	limited form of such comments.  The main purpose is to allow the
	in-memory data source to load any signed or unsigned zone files as
	long as they are at least normalized with named-compilezone.
	(Trac #1667, git 6f771b28eea25c693fe93a0e2379af924464a562)

384.	[func]		jinmei, jelte, vorner, haikuo, kevin
	b10-auth now supports NSEC3-signed zones in the in-memory data
	source.
	(Trac #1580, #1581, #1582, #1583, #1584, #1585, #1587, and
	other related changes to the in-memory data source)

383.	[build]		jinmei
	Fixed build failure on MacOS 10.7 (Lion) due to the use of
	IPV6_PKTINFO; the OS requires a special definition to make it
	visible to the compiler.
	(Trac #1633, git 19ba70c7cc3da462c70e8c4f74b321b8daad0100)

382.	[func]		jelte
	b10-auth now also experimentally supports statistics counters of
	the rcode responses it sends. The counters can be shown as
	rcode.<code name>, where code name is the lowercase textual
	representation of the rcode (e.g. "noerror", "formerr", etc.).
	Same note applies as for opcodes, see changelog entry 364.
	(Trac #1613, git e98da500d7b02e11347431a74f2efce5a7d622aa)

381.	[bug]		jinmei
	b10-auth: honor the DNSSEC DO bit in the new query handler.
	(Trac #1695, git 61f4da5053c6a79fbc162fb16f195cdf8f94df64)

380.	[bug]		jinmei
	libdns++: miscellaneous bug fixes for the NSECPARAM RDATA
	implementation, including incorrect handling for empty salt and
	incorrect comparison logic.
	(Trac #1638, git 966c129cc3c538841421f1e554167d33ef9bdf25)

379.	[bug]		jelte
	Configuration commands in bindctl now check for list indices if
	the 'identifier' argument points to a child element of a list
	item. Previously, it was possible to 'get' non-existent values
	by leaving out the index, e.g. "config show Auth/listen_on/port,
	which should be config show Auth/listen_on[<index>]/port, since
	Auth/listen_on is a list. The command without an index will now
	show an error. It is still possible to show/set the entire list
	("config show Auth/listen_on").
	(Trac #1649, git 003ca8597c8d0eb558b1819dbee203fda346ba77)

378.	[func]		vorner
	It is possible to start authoritative server or resolver in multiple
	instances, to use more than one core. Configuration is described in
	the guide.
	(Trac #1596, git 17f7af0d8a42a0a67a2aade5bc269533efeb840a)

377.	[bug]		jinmei
	libdns++: miscellaneous bug fixes for the NSEC and NSEC3 RDATA
	implementation, including a crash in NSEC3::toText() for some RR
	types, incorrect handling of empty NSEC3 salt, and incorrect
	comparison logic in NSEC3::compare().
	(Trac #1641, git 28ba8bd71ae4d100cb250fd8d99d80a17a6323a2)

376.	[bug]		jinmei, vorner
	The new query handling module of b10-auth did not handle type DS
	query correctly: It didn't look for it in the parent zone, and
	it incorrectly returned a DS from the child zone if it
	happened to exist there.  Both were corrected, and it now also
	handles the case of having authority for the child and a grand
	ancestor.
	(Trac #1570, git 2858b2098a10a8cc2d34bf87463ace0629d3670e)

375.	[func]		jelte
	Modules now inform the system when they are stopping. As a result,
	they are removed from the 'active modules' list in bindctl, which
	can then inform the user directly when it tries to send them a
	command or configuration update.  Previously this would result
	in a 'not responding' error instead of 'not running'.
	(Trac #640, git 17e78fa1bb1227340aa9815e91ed5c50d174425d)

374.	[func]*		stephen
	Alter RRsetPtr and ConstRRsetPtr to point to AbstractRRset (instead
	of RRset) to allow for specialised implementations of RRsets in
	data sources.
	(Trac #1604, git 3071211d2c537150a691120b0a5ce2b18d010239)

373.	[bug]		jinmei
	libdatasrc: the in-memory data source incorrectly rejected loading
	a zone containing a CNAME RR with RRSIG and/or NSEC.
	(Trac #1551, git 76f823d42af55ce3f30a0d741fc9297c211d8b38)

372.	[func]		vorner
	When the allocation of a socket fails for a different reason than the
	socket not being provided by the OS, the b10-auth and b10-resolver
	abort, as the system might be in inconsistent state after such error.
	(Trac #1543, git 49ac4659f15c443e483922bf9c4f2de982bae25d)

371.	[bug]		jelte
	The new query handling module of b10-auth (currently only used with
	the in-memory data source) now correctly includes the DS record (or
	the denial of its existence if NSEC is used) when returning a
	delegation from a signed zone.
	(Trac #1573, git bd7a3ac98177573263950303d4b2ea7400781d0f)

370.	[func]		jinmei
	libdns++: a new class NSEC3Hash was introduced as a utility for
	calculating NSEC3 hashes for various purposes.  Python binding was
	provided, too.  Also fixed a small bug in the NSEC3PARAM RDATA
	implementation that empty salt in text representation was
	rejected.
	(Trac #1575, git 2c421b58e810028b303d328e4e2f5b74ea124839)

369.	[func]		vorner
	The SocketRequestor provides more information about what error
	happened when it throws, by using subclasses of the original
	exception. This way a user not interested in the difference can
	still use the original exception, while it can be recognized if
	necessary.
	(Trac #1542, git 2080e0316a339fa3cadea00e10b1ec4bc322ada0)

368.	[func]*		jinmei
	libdatasrc: the interface of ZoneFinder() was changed: WILDCARD
	related result codes were deprecated and removed, and the
	corresponding information is now provided via a separate accessor
	method on FindResult.  Other separate FindResult methods will
	also tell the caller whether the zone is signed with NSEC or NSEC3
	(when necessary and applicable).
	(Trac #1611, git c175c9c06034b4118e0dfdbccd532c2ebd4ba7e8)

367.	[bug]		jinmei
	libdatasrc: in-memory data source could incorrectly reject to load
	zones containing RRSIG records.  For example, it didn't allow
	RRSIG that covers a CNAME RR.  This fix also makes sure find()
	will return RRsets with RRSIGs if they are signed.
	(Trac #1614, git e8241ea5a4adea1b42a60ee7f2c5cfb87301734c)

366.	[bug]		vorner
	Fixed problem where a directory named "io" conflicted with the python3
	standard module "io" and caused the installation to fail.  The
	offending directory has been renamed to "cio".
	(Trac #1561, git d81cf24b9e37773ba9a0d5061c779834ff7d62b9)

365.	[bug]		jinmei
	libdatasrc: in-memory datasource incorrectly returned delegation
	for DS lookups.
	(Trac #1571, git d22e90b5ef94880183cd652e112399b3efb9bd67)

364.	[func]		jinmei
	b10-auth experimentally supports statistics counters of incoming
	requests per opcode.  The counters can be (e.g.) shown as
	opcode.<code name> in the output of the bindctl "Stats show"
	command, where <code name> is lower-cased textual representation
	of opcodes ("query", "notify", etc).
	Note: This is an experimental attempt of supporting more
	statistics counters for b10-auth, and the interface and output may
	change in future versions.
	(Trac #1399, git 07206ec76e2834de35f2e1304a274865f8f8c1a5)

bind10-devel-20120119 released on January 19, 2012

363.	[func]		jelte
	Added dummy DDNS module b10-ddns. Currently it does not
	provide any functionality, but it is a skeleton implementation
	that will be expanded later.
	(Trac #1451, git b0d0bf39fbdc29a7879315f9b8e6d602ef3afb1b)

362.	[func]*		vorner
	Due to the socket creator changes, b10-auth and b10-resolver
	are no longer needed to start as root. They are started as
	the user they should be running, so they no longer have
	the -u flag for switching the user after initialization.
	Note: this change broke backward compatibility to boss component
	configuration.  If your b10-config.db contains "setuid" for
	Boss.components, you'll need to remove that entry by hand before
	starting BIND 10.
	(Trac #1508, #1509, #1510,
	git edc5b3c12eb45437361484c843794416ad86bb00)

361.	[func]		vorner, jelte, jinmei
	The socket creator is now used to provide sockets. It means you can
	reconfigure the ports and addresses at runtime even when the rest
	of the bind10 runs as non root user.
	(Trac #805, #1522, git 1830215f884e3b5efda52bd4dbb120bdca863a6a)

360.	[bug]		vorner
	Fixed problem where bindctl crashed when a duplicate non-string
	item was added  to a list.  This error is now properly reported.
	(Trac #1515, git a3cf5322a73e8a97b388c6f8025b92957e5d8986)

359.	[bug]		kevin
	Corrected SOA serial check in xfrout.  It now compares the SOA
	serial of an IXFR query with that of the server based serial
	number arithmetic, and replies with a single SOA record of the
	server's current version if the former is equal to or newer
	than the latter.
	(Trac #1462, git ceeb87f6d539c413ebdc66e4cf718e7eb8559c45)

358.	[bug]		jinmei
	b10-resolver ignored default configuration parameters if listen_on
	failed (this can easily happen especially for a test environment
	where the run time user doesn't have root privilege), and even if
	listen_on was updated later the resolver wouldn't work correctly
	unless it's fully restarted (for example, all queries would be
	rejected due to an empty ACL).
	(Trac #1424, git 2cba8cb83cde4f34842898a848c0b1182bc20597)

357.	[bug]		jinmei
	ZoneFinder::find() for database based data sources didn't
	correctly identify out-of-zone query name and could return a
	confusing result such as NXRRSET.  It now returns NXDOMAIN with an
	empty RRset.  Note: we should rather throw an exception in such a
	case, which should be revisited later (see Trac #1536).
	(Trac #1430, git b35797ba1a49c78246abc8f2387901f9690b328d)

356.	[doc]		tomek
	BIND 10 Guide updated. It now describes DHCPv4 and DHCPv6
	components, including their overview, usage, supported standard
	and limitations. libdhcp++ is also described.
	(Trac #1367, git 3758ab360efe1cdf616636b76f2e0fb41f2a62a0)

355.	[bug]		jinmei
	Python xfrin.diff module incorrectly combined RRSIGs of different
	type covered, possibly merging different TTLs.  As a result a
	secondary server could store different RRSIGs than those at the
	primary server if it gets these records via IXFR.
	(Trac #1502, git 57b06f8cb6681f591fa63f25a053eb6f422896ef)

354.	[func]		tomek
	dhcp4: Support for DISCOVER and OFFER implemented. b10-dhcp4 is
	now able to offer hardcoded leases to DHCPv4 clients.
	dhcp6: Code refactored to use the same approach as dhcp4.
	(Trac #1230, git aac05f566c49daad4d3de35550cfaff31c124513)

353.	[func]		tomek
	libdhcp++: Interface detection in Linux implemented. libdhcp++
	is now able (on Linux systems) to detect available network
	interfaces, its link-layer addresses, flags and configured
	IPv4 and IPv6 addresses. Interface detection on other
	systems is planned.
	(Trac #1237, git 8a040737426aece7cc92a795f2b712d7c3407513)

352.	[func]		tomek
	libdhcp++: Transmission and reception of DHCPv4 packets is now
	implemented. Low-level hacks are not implemented for transmission
	to hosts that don't have IPv4 address yet, so currently the code
	is usable for communication with relays only, not hosts on the
	same link.
	(Trac #1239, #1240, git f382050248b5b7ed1881b086d89be2d9dd8fe385)

351.	[func]		fdupont
	Alpha version of DHCP benchmarking tool added.  "perfdhcp" is able to
	test both IPv4 and IPv6 servers: it can time the four-packet exchange
	(DORA and SARR) as well as time the initial two-packet exchange (DO
	and SA).  More information can be obtained by invoking the utility
	(in tests/tools/perfdhcp) with the "-h" flag.
	(Trac #1450, git 85083a76107ba2236732b45524ce7018eefbaf90)

350.	[func]*		vorner
	The target parameter of ZoneFinder::find is no longer present, as the
	interface was awkward. To get all the RRsets of a single domain, use
	the new findAll method (the same applies to python version, the method
	is named find_all).
	(Trac #1483, #1484, git 0020456f8d118c9f3fd6fc585757c822b79a96f6)

349.	[bug]		dvv
	resolver: If an upstream server responds with FORMERR to an EDNS
	query, try querying it without EDNS.
	(Trac #1386, git 99ad0292af284a246fff20b3702fbd7902c45418)

348.	[bug]		stephen
	By default the logging output stream is now flushed after each write.
	This fixes a problem seen on some systems where the log output from
	different processes was jumbled up.  Flushing can be disabled by
	setting the appropriate option in the logging configuration.
	(Trac #1405, git 2f0aa20b44604b671e6bde78815db39381e563bf)

347.	[bug]		jelte
	Fixed a bug where adding Zonemgr/secondary_zones without explicitly
	setting the class value of the added zone resulted in a cryptic
	error in bindctl ("Error: class"). It will now correctly default to
	IN if not set. This also adds better checks on the name and class
	values, and better errors if they are bad.
	(Trac #1414, git 7b122af8489acf0f28f935a19eca2c5509a3677f)

346.	[build]*		jreed
	Renamed libdhcp to libdhcp++.
	(Trac #1446, git d394e64f4c44f16027b1e62b4ac34e054b49221d)

345.	[func]		tomek
	dhcp4: Dummy DHCPv4 component implemented. Currently it does
	nothing useful, except providing skeleton implementation that can
	be expanded in the future.
	(Trac #992, git d6e33479365c8f8f62ef2b9aa5548efe6b194601)

344.	[func]		y-aharen
	src/lib/statistics: Added statistics counter library for entire server
	items and per zone items. Also, modified b10-auth to use it. It is
	also intended to use in the other modules such as b10-resolver.
	(Trac #510, git afddaf4c5718c2a0cc31f2eee79c4e0cc625499f)

343.	[func]		jelte
	Added IXFR-out system tests, based on the first two test sets of
	http://bind10.isc.org/wiki/IxfrSystemTests.
	(Trac #1314, git 1655bed624866a766311a01214597db01b4c7cec)

342.	[bug]		stephen
	In the resolver, a FORMERR received from an upstream nameserver
	now results in a SERVFAIL being returned as a response to the original
	query.  Additional debug messages added to distinguish between
	different errors in packets received from upstream nameservers.
	(Trac #1383, git 9b2b249d23576c999a65d8c338e008cabe45f0c9)

341.	[func]		tomek
	libdhcp++: Support for handling both IPv4 and IPv6 added.
	Also added support for binding IPv4 sockets.
	(Trac #1238, git 86a4ce45115dab4d3978c36dd2dbe07edcac02ac)

340.	[build]		jelte
	Fixed several linker issues related to recent gcc versions, botan
	and gtest.
	(Trac #1442, git 91fb141bfb3aadfdf96f13e157a26636f6e9f9e3)

339.	[bug]		jinmei
	libxfr, used by b10-auth to share TCP sockets with b10-xfrout,
	incorrectly propagated ASIO specific exceptions to the application
	if the given file name was too long.  This could lead to
	unexpected shut down of b10-auth.
	(Trac #1387, git a5e9d9176e9c60ef20c0f5ef59eeb6838ed47ab2)

338.	[bug]		jinmei
	b10-xfrin didn't check SOA serials of SOA and IXFR responses,
	which resulted in unnecessary transfer or unexpected IXFR
	timeouts (these issues were not overlooked but deferred to be
	fixed until #1278 was completed).  Validation on responses to SOA
	queries were tightened, too.
	(Trac #1299, git 6ff03bb9d631023175df99248e8cc0cda586c30a)

337.	[func]		tomek
	libdhcp++: Support for DHCPv4 option that can store a single
	address or a list of IPv4 addresses added. Support for END option
	added.
	(Trac #1350, git cc20ff993da1ddb1c6e8a98370438b45a2be9e0a)

336.	[func]		jelte
	libdns++ (and its python wrapper) now includes a class Serial, for
	SOA SERIAL comparison and addition. Operations on instances of this
	class follow the specification from RFC 1982.
	Rdata::SOA::getSerial() now returns values of this type (and not
	uint32_t).
	(Trac #1278, git 2ae72d76c74f61a67590722c73ebbf631388acbd)

335.	[bug]*		jelte
	The DataSourceClientContainer class that dynamically loads
	datasource backend libraries no longer provides just a .so file name
	to its call to dlopen(), but passes it an absolute path. This means
	that it is no longer an system implementation detail that depends on
	[DY]LD_LIBRARY_PATH which file is chosen, should there be multiple
	options (for instance, when test-running a new build while a
	different version is installed).
	These loadable libraries are also no longer installed in the default
	library path, but in a subdirectory of the libexec directory of the
	target ($prefix/libexec/[version]/backends).
	This also removes the need to handle b10-xfin and b10-xfrout as
	'special' hardcoded components, and they are now started as regular
	components as dictated by the configuration of the boss process.
	(Trac #1292, git 83ce13c2d85068a1bec015361e4ef8c35590a5d0)

334.	[bug]		jinmei
	b10-xfrout could potentially create an overflow response message
	(exceeding the 64KB max) or could create unnecessarily small
	messages.  The former was actually unlikely to happen due to the
	effect of name compression, and the latter was marginal and at least
	shouldn't cause an interoperability problem, but these were still
	potential problems and were fixed.
	(Trac #1389, git 3fdce88046bdad392bd89ea656ec4ac3c858ca2f)

333.	[bug]		dvv
	Solaris needs "-z now" to force non-lazy binding and prevent
	g++ static initialization code from deadlocking.
	(Trac #1439, git c789138250b33b6b08262425a08a2a0469d90433)

332.	[bug]		vorner
	C++ exceptions in the isc.dns.Rdata wrapper are now converted
	to python ones instead of just aborting the interpreter.
	(Trac #1407, git 5b64e839be2906b8950f5b1e42a3fadd72fca033)

bind10-devel-20111128 released on November 28, 2011

331.	[bug]		shane
	Fixed a bug in data source library where a zone with more labels
	than an out-of-bailiwick name server would cause an exception to
	be raised.
	(Trac #1430, git 81f62344db074bc5eea3aaf3682122fdec6451ad)

330.	[bug]		jelte
	Fixed a bug in b10-auth where it would sometimes fail because it
	tried to check for queued msgq messages before the session was
	fully running.
	(git c35d0dde3e835fc5f0a78fcfcc8b76c74bc727ca)

329.	[doc]		vorner, jreed
	Document the bind10 run control configuration in guide and
	manual page.
	(Trac #1341, git c1171699a2b501321ab54207ad26e5da2b092d63)

328.	[func]		jelte
	b10-auth now passes IXFR requests on to b10-xfrout, and no longer
	responds to them with NOTIMPL.
	(Trac #1390, git ab3f90da16d31fc6833d869686e07729d9b8c135)

327.	[func]		jinmei
	b10-xfrout now supports IXFR.  (Right now there is no user
	configurable parameter about this feature; b10-xfrout will
	always respond to IXFR requests according to RFC1995).
	(Trac #1371 and #1372, git 80c131f5b0763753d199b0fb9b51f10990bcd92b)

326.	[build]*		jinmei
	Added a check script for the SQLite3 schema version.  It will be
	run at the beginning of 'make install', and if it detects an old
	version of schema, installation will stop.  You'll then need to
	upgrade the database file by following the error message.
	(Trac #1404, git a435f3ac50667bcb76dca44b7b5d152f45432b57)

325.	[func]		jinmei
	Python isc.datasrc: added interfaces for difference management:
	DataSourceClient.get_updater() now has the 'journaling' parameter
	to enable storing diffs to the data source, and a new class
	ZoneJournalReader was introduced to retrieve them, which can be
	created by the new DataSourceClient.get_journal_reader() method.
	(Trac #1333, git 3e19362bc1ba7dc67a87768e2b172c48b32417f5,
	git 39def1d39c9543fc485eceaa5d390062edb97676)

324.	[bug]		jinmei
	Fixed reference leak in the isc.log Python module.  Most of all
	BIND 10 Python programs had memory leak (even though the pace of
	leak may be slow) due to this bug.
	(Trac #1359, git 164d651a0e4c1059c71f56b52ea87ac72b7f6c77)

323.	[bug]		jinmei
	b10-xfrout incorrectly skipped adding TSIG RRs to some
	intermediate responses (when TSIG is to be used for the
	responses).  While RFC2845 optionally allows to skip intermediate
	TSIGs (as long as the digest for the skipped part was included
	in a later TSIG), the underlying TSIG API doesn't support this
	mode of signing.
	(Trac #1370, git 76fb414ea5257b639ba58ee336fae9a68998b30d)

322.	[func]		jinmei
	datasrc: Added C++ API for retrieving difference of two versions
	of a zone.  A new ZoneJournalReader class was introduced for this
	purpose, and a corresponding factory method was added to
	DataSourceClient.
	(Trac #1332, git c1138d13b2692fa3a4f2ae1454052c866d24e654)

321.	[func]*		jinmei
	b10-xfrin now installs IXFR differences into the underlying data
	source (if it supports journaling) so that the stored differences
	can be used for subsequent IXFR-out transactions.
	Note: this is a backward incompatibility change for older sqlite3
	database files.  They need to be upgraded to have a "diffs" table.
	(Trac #1376, git 1219d81b49e51adece77dc57b5902fa1c6be1407)

320.	[func]*		vorner
	The --brittle switch was removed from the bind10 executable.
	It didn't work after change #316 (Trac #213) and the same
	effect can be accomplished by declaring all components as core.
	(Trac #1340, git f9224368908dd7ba16875b0d36329cf1161193f0)

319.	[func]		naokikambe
	b10-stats-httpd was updated. In addition of the access to all
	statistics items of all modules, the specified item or the items
	of the specified module name can be accessed.  For example, the
	URI requested by using the feature is showed as
	"/bind10/statistics/xml/Auth" or
	"/bind10/statistics/xml/Auth/queries.tcp". The list of all possible
	module names and all possible item names can be showed in the
	root document, whose URI is "/bind10/statistics/xml".  This change
	is not only for the XML documents but also is for the XSD and
	XSL documents.
	(Trac #917, git b34bf286c064d44746ec0b79e38a6177d01e6956)

318.	[func]		stephen
	Add C++ API for accessing zone difference information in
	database-based data sources.
	(Trac #1330, git 78770f52c7f1e7268d99e8bfa8c61e889813bb33)

317.	[func]		vorner
	datasrc: the getUpdater method of DataSourceClient supports an
	optional 'journaling' parameter to indicate the generated updater
	to store diffs.  The database based derived class implements this
	extension.
	(Trac #1331, git 713160c9bed3d991a00b2ea5e7e3e7714d79625d)

316.	[func]*		vorner
	The configuration of what parts of the system run is more
	flexible now.  Everything that should run must have an
	entry in Boss/components.
	(Trac #213, git 08e1873a3593b4fa06754654d22d99771aa388a6)

315.	[func]		tomek
	libdhcp: Support for DHCPv4 packet manipulation is now implemented.
	All fixed fields are now supported. Generic support for DHCPv4
	options is available (both parsing and assembly). There is no code
	that uses this new functionality yet, so it is not usable directly
	at this time. This code will be used by upcoming b10-dhcp4 daemon.
	(Trac #1228, git 31d5a4f66b18cca838ca1182b9f13034066427a7)

314.	[bug]		jelte
	b10-xfrin would previously initiate incoming transfers upon
	receiving NOTIFY messages from any address (if the zone was
	known to b10-xfrin, and using the configured address). It now
	only starts a transfer if the source address from the NOTIFY
	packet matches the configured master address and port. This was
	really already fixed in release bind10-devel-20111014, but there
	were some deferred cleanups to add.
	(Trac #1298, git 1177bfe30e17a76bea6b6447e14ae9be9e1ca8c2)

313.	[func]		jinmei
	datasrc: Added C++ API for adding zone differences to database
	based data sources.  It's intended to be used for the support for
	IXFR-in and dynamic update (so they can subsequently be retrieved
	for IXFR-out).  The addRecordDiff method of the DatabaseAccessor
	defines the interface, and a concrete implementation for SQLite3
	was provided.
	(Trac #1329, git 1aa233fab1d74dc776899df61181806679d14013)

312.	[func]		jelte
	Added an initial framework for doing system tests using the
	cucumber-based BDD tool Lettuce. A number of general steps are
	included,  for instance running bind10 with specific
	configurations, sending queries, and inspecting query answers. A
	few very basic tests are included as well.
	(Trac #1290, git 6b75c128bcdcefd85c18ccb6def59e9acedd4437)

311.	[bug]		jelte
	Fixed a bug in bindctl where tab-completion for names that
	contain a hyphen resulted in unexpected behaviour, such as
	appending the already-typed part again.
	(Trac #1345, git f80ab7879cc29f875c40dde6b44e3796ac98d6da)

310.	[bug]		jelte
	Fixed a bug where bindctl could not set a value that is optional
	and has no default, resulting in the error that the setting
	itself was unknown. bindctl now correctly sees the setting and
	is able to set it.
	(Trac #1344, git 0e776c32330aee466073771600390ce74b959b38)

309.	[bug]		jelte
	Fixed a bug in bindctl where the removal of elements from a set
	with default values was not stored, unless the set had been
	modified in another way already.
	(Trac #1343, git 25c802dd1c30580b94345e83eeb6a168ab329a33)

308.	[build]		jelte
	The configure script will now use pkg-config for finding
	information about the Botan library. If pkg-config is unavailable,
	or unaware of Botan, it will fall back to botan-config. It will
	also use botan-config when a specific botan library directory is
	given using the '--with-botan=' flag
	(Trac #1194, git dc491833cf75ac1481ba1475795b0f266545013d)

307.	[func]		vorner
	When zone transfer in fails with IXFR, it is retried with AXFR
	automatically.
	(Trac #1279, git cd3588c9020d0310f949bfd053c4d3a4bd84ef88)

306.	[bug]		stephen
	Boss process now waits for the configuration manager to initialize
	itself before continuing with startup.  This fixes a race condition
	whereby the Boss could start the configuration manager and then
	immediately start components that depended on that component being
	fully initialized.
	(Trac #1271, git 607cbae949553adac7e2a684fa25bda804658f61)

305.	[bug]		jinmei
	Python isc.dns, isc.datasrc, xfrin, xfrout: fixed reference leak
	in Message.get_question(), Message.get_section(),
	RRset.get_rdata(), and DataSourceClient.get_updater().
	The leak caused severe memory leak in b10-xfrin, and (although no
	one reported it) should have caused less visible leak in
	b10-xfrout.  b10-xfrin had its own leak, which was also fixed.
	(Trac #1028, git a72886e643864bb6f86ab47b115a55e0c7f7fcad)

304.	[bug]		jelte
	The run_bind10.sh test script now no longer runs processes from
	an installed version of BIND 10, but will correctly use the
	build tree paths.
	(Trac #1246, git 1d43b46ab58077daaaf5cae3c6aa3e0eb76eb5d8)

303.	[bug]		jinmei
	Changed the installation path for the UNIX domain file used
	for the communication between b10-auth and b10-xfrout to a
	"@PACKAGE@" subdirectory (e.g. from /usr/local/var to
	/usr/local/var/bind10-devel).  This should be transparent change
	because this file is automatically created and cleaned up, but
	if the old file somehow remains, it can now be safely removed.
	(Trac #869, git 96e22f4284307b1d5f15e03837559711bb4f580c)

302.	[bug]		jelte
	msgq no longer crashes if the remote end is closed while msgq
	tries to send data. It will now simply drop the message and close
	the connection itself.
	(Trac #1180, git 6e68b97b050e40e073f736d84b62b3e193dd870a)

301.	[func]		stephen
	Add system test for IXFR over TCP.
	(Trac #1213, git 68ee3818bcbecebf3e6789e81ea79d551a4ff3e8)

300.	[func]*		tomek
	libdhcp: DHCP packet library was implemented. Currently it handles
	packet reception, option parsing, option generation and output
	packet building. Generic and specialized classes for several
	DHCPv6 options (IA_NA, IAADDR, address-list) are available. A
	simple code was added that leverages libdhcp. It is a skeleton
	DHCPv6 server. It receives incoming SOLICIT and REQUEST messages
	and responds with proper ADVERTISE and REPLY. Note that since
	LeaseManager is not implemented, server assigns the same
	hardcoded lease for every client. This change removes existing
	DHCPv6 echo server as it was only a proof of concept code.
	(Trac #1186, git 67ea6de047d4dbd63c25fe7f03f5d5cc2452ad7d)

299.	[build]		jreed
	Do not install the libfake_session, libtestutils, or libbench
	libraries. They are used by tests within the source tree.
	Convert all test-related makefiles to build test code at
	regular make time to better work with test-driven development.
	This reverts some of #1901. (The tests are ran using "make
	check".)
	(Trac #1286, git cee641fd3d12341d6bfce5a6fbd913e3aebc1e8e)

bind10-devel-20111014 released on October 14, 2011

298.	[doc]		jreed
	Shorten README. Include plain text format of the Guide.
	(git d1897d3, git 337198f)

297.	[func]		dvv
	Implement the SPF rrtype according to RFC4408.
	(Trac #1140, git 146934075349f94ee27f23bf9ff01711b94e369e)

296.	[build]		jreed
	Do not install the unittest libraries. At this time, they
	are not useful without source tree (and they may or may
	not have googletest support). Also, convert several makefiles
	to build tests at "check" time and not build time.
	(Trac #1091, git 2adf4a90ad79754d52126e7988769580d20501c3)

295.	[bug]		jinmei
	__init__.py for isc.dns was installed in the wrong directory,
	which would now make xfrin fail to start.  It was also bad
	in that it replaced any existing __init__.py in th public
	site-packages directory.  After applying this fix You may want to
	check if the wrong init file is in the wrong place, in which
	case it should be removed.
	(Trac #1285, git af3b17472694f58b3d6a56d0baf64601b0f6a6a1)

294.	[func]		jelte, jinmei, vorner
	b10-xfrin now supports incoming IXFR.  See BIND 10 Guide for
	how to configure it and operational notes.
	(Trac #1212, multiple git merges)

293.	[func]*		tomek
	b10-dhcp6: Implemented DHCPv6 echo server. It joins DHCPv6
	multicast groups and listens to incoming DHCPv6 client messages.
	Received messages are then echoed back to clients. This
	functionality is limited, but it can be used to test out client
	resiliency to unexpected messages. Note that network interface
	detection routines are not implemented yet, so interface name
	and its address must be specified in interfaces.txt.
	(Trac #878, git 3b1a604abf5709bfda7271fa94213f7d823de69d)

292.	[func]		dvv
	Implement the DLV rrtype according to RFC4431.
	(Trac #1144, git d267c0511a07c41cd92e3b0b9ee9bf693743a7cf)

291.	[func]		naokikambe
	Statistics items are specified by each module's spec file.
	Stats module can read these through the config manager. Stats
	module and stats httpd report statistics data and statistics
	schema by each module via both bindctl and HTTP/XML.
	(Trac #928, #929, #930, #1175,
	git 054699635affd9c9ecbe7a108d880829f3ba229e)

290.	[func]		jinmei
	libdns++/pydnspp: added an option parameter to the "from wire"
	methods of the Message class.  One option is defined,
	PRESERVE_ORDER, which specifies the parser to handle each RR
	separately, preserving the order, and constructs RRsets in the
	message sections so that each RRset contains only one RR.
	(Trac #1258, git c874cb056e2a5e656165f3c160e1b34ccfe8b302)

289.	[func]*		jinmei
	b10-xfrout: ACLs for xfrout can now be configured per zone basis.
	A per zone ACL is part of a more general zone configuration.  A
	quick example for configuring an ACL for zone "example.com" that
	rejects any transfer request for that zone is as follows:
	> config add Xfrout/zone_config
	> config set Xfrout/zone_config[0]/origin "example.com"
	> config add Xfrout/zone_config[0]/transfer_acl
	> config set Xfrout/zone_config[0]/transfer_acl[0] {"action": "REJECT"}
	The previous global ACL (query_acl) was renamed to transfer_acl,
	which now works as the default ACL.  Note: backward compatibility
	is not provided, so an existing configuration using query_acl
	needs to be updated by hand.
	Note: the per zone configuration framework is a temporary
	workaround.  It will eventually be redesigned as a system wide
	configuration.
	(Trac #1165, git 698176eccd5d55759fe9448b2c249717c932ac31)

288.	[bug]		stephen
	Fixed problem whereby the order in which component files appeared in
	rdataclass.cc was system dependent, leading to problems on some
	systems where data types were used before the header file in which
	they were declared was included.
	(Trac #1202, git 4a605525cda67bea8c43ca8b3eae6e6749797450)

287.	[bug]*		jinmei
	Python script files for log messages (xxx_messages.py) should have
	been installed under the "isc" package.  This fix itself should
	be a transparent change without affecting existing configurations
	or other operational practices, but you may want to clean up the
	python files from the common directly (such as "site-packages").
	(Trac #1101, git 0eb576518f81c3758c7dbaa2522bd8302b1836b3)

286.	[func]		ocean
	libdns++: Implement the HINFO rrtype support according to RFC1034,
	and RFC1035.
	(Trac #1112, git 12d62d54d33fbb1572a1aa3089b0d547d02924aa)

285.	[bug]		jelte
	sqlite3 data source: fixed a race condition on initial startup,
	when the database has not been initialized yet, and multiple
	processes are trying to do so, resulting in one of them failing.
	(Trac #326, git 5de6f9658f745e05361242042afd518b444d7466)

284.	[bug]		jerry
	b10-zonemgr: zonemgr will not terminate on empty zones, it will
	log a warning and try to do zone transfer for them.
	(Trac #1153, git 0a39659638fc68f60b95b102968d7d0ad75443ea)

283.	[bug]		zhanglikun
	Make stats and boss processes wait for answer messages from each
	other in block mode to avoid orphan answer messages, add an internal
	command "getstats" to boss process for getting statistics data from
	boss.
	(Trac #519, git 67d8e93028e014f644868fede3570abb28e5fb43)

282.	[func]		ocean
	libdns++: Implement the NAPTR rrtype according to RFC2915,
	RFC2168 and RFC3403.
	(Trac #1130, git 01d8d0f13289ecdf9996d6d5d26ac0d43e30549c)

bind10-devel-20110819 released on August 19, 2011

281.	[func]		jelte
	Added a new type for configuration data: "named set". This allows for
	similar configuration as the current "list" type, but with strings
	instead of indices as identifiers. The intended use is for instance
	/foo/zones/example.org/bar instead of /foo/zones[2]/bar. Currently
	this new type is not in use yet.
	(Trac #926, git 06aeefc4787c82db7f5443651f099c5af47bd4d6)

280.	[func]		jerry
	libdns++: Implement the MINFO rrtype according to RFC1035.
	(Trac #1113, git 7a9a19d6431df02d48a7bc9de44f08d9450d3a37)

279.	[func]		jerry
	libdns++: Implement the AFSDB rrtype according to RFC1183.
	(Trac #1114, git ce052cd92cd128ea3db5a8f154bd151956c2920c)

278.	[doc]		jelte
	Add logging configuration documentation to the guide.
	(Trac #1011, git 2cc500af0929c1f268aeb6f8480bc428af70f4c4)

277.	[func]		jerry
	libdns++: Implement the SRV rrtype according to RFC2782.
	(Trac #1128, git 5fd94aa027828c50e63ae1073d9d6708e0a9c223)

276.	[func]		stephen
	Although the top-level loggers are named after the program (e.g.
	b10-auth, b10-resolver), allow the logger configuration to omit the
	"b10-" prefix and use just the module name.
	(Trac #1003, git a01cd4ac5a68a1749593600c0f338620511cae2d)

275.	[func]		jinmei
	Added support for TSIG key matching in ACLs.  The xfrout ACL can
	now refer to TSIG key names using the "key" attribute.  For
	example, the following specifies an ACL that allows zone transfer
	if and only if the request is signed with a TSIG of a key name
	"key.example":
	> config set Xfrout/query_acl[0] {"action": "ACCEPT", \
	                                  "key": "key.example"}
	(Trac #1104, git 9b2e89cabb6191db86f88ee717f7abc4171fa979)

274.	[bug]		naokikambe
	add unittests for functions xml_handler, xsd_handler and xsl_handler
	respectively to make sure their behaviors are correct, regardless of
	whether type which xml.etree.ElementTree.tostring() after Python3.2
	returns is str or byte.
	(Trac #1021, git 486bf91e0ecc5fbecfe637e1e75ebe373d42509b)

273.	[func]		vorner
	It is possible to specify ACL for the xfrout module. It is in the ACL
	configuration key and has the usual ACL syntax. It currently supports
	only the source address. Default ACL accepts everything.
	(Trac #772, git 50070c824270d5da1db0b716db73b726d458e9f7)

272.	[func]		jinmei
	libdns++/pydnspp: TSIG signing now handles truncated DNS messages
	(i.e. with TC bit on) with TSIG correctly.
	(Trac #910, 8e00f359e81c3cb03c5075710ead0f87f87e3220)

271.	[func]		stephen
	Default logging for unit tests changed to severity DEBUG (level 99)
	with the output routed to /dev/null.  This can be altered by setting
	the B10_LOGGER_XXX environment variables.
	(Trac #1024, git 72a0beb8dfe85b303f546d09986461886fe7a3d8)

270.	[func]		jinmei
	Added python bindings for ACLs using the DNS request as the
	context.  They are accessible via the isc.acl.dns module.
	(Trac #983, git c24553e21fe01121a42e2136d0a1230d75812b27)

269.	[bug]		y-aharen
	Modified IntervalTimerTest not to rely on the accuracy of the timer.
	This fix addresses occasional failure of build tests.
	(Trac #1016, git 090c4c5abac33b2b28d7bdcf3039005a014f9c5b)

268.	[func]		stephen
	Add environment variable to allow redirection of logging output during
	unit tests.
	(Trac #1071, git 05164f9d61006869233b498d248486b4307ea8b6)

bind10-devel-20110705 released on July 05, 2011

267.	[func]		tomek
	Added a dummy module for DHCP6. This module does not actually
	do anything at this point, and BIND 10 has no option for
	starting it yet. It is included as a base for further
	development.
	(Trac #990, git 4a590df96a1b1d373e87f1f56edaceccb95f267d)

266.	[func]		Multiple developers
        Convert various error messages, debugging and other output
        to the new logging interface, including for b10-resolver,
        the resolver library, the CC library, b10-auth, b10-cfgmgr,
        b10-xfrin, and b10-xfrout. This includes a lot of new
        documentation describing the new log messages.
        (Trac #738, #739, #742, #746, #759, #761, #762)

265.	[func]*		jinmei
	b10-resolver: Introduced ACL on incoming queries.  By default the
	resolver accepts queries from ::1 and 127.0.0.1 and rejects all
	others.  The ACL can be configured with bindctl via the
	"Resolver/query_acl" parameter.  For example, to accept queries
	from 192.0.2.0/24 (in addition to the default list), do this:
	> config add Resolver/query_acl
	> config set Resolver/query_acl[2]/action "ACCEPT"
	> config set Resolver/query_acl[2]/from "192.0.2.0/24"
	> config commit
	(Trac #999, git e0744372924442ec75809d3964e917680c57a2ce,
	also based on other ACL related work done by stephen and vorner)

264.	[bug]		jerry
	b10-xfrout: fixed a busy loop in its notify-out subthread.  Due to
	the loop, the thread previously woke up every 0.5 seconds throughout
	most of the lifetime of b10-xfrout, wasting the corresponding CPU
	time.
	(Trac #1001, git fb993ba8c52dca4a3a261e319ed095e5af8db15a)

263.	[func]		jelte
	Logging configuration can now also accept a * as a first-level
	name (e.g. '*', or '*.cache'), indicating that every module
	should use that configuration, unless overridden by an explicit
	logging configuration for that module
	(Trac #1004, git 0fad7d4a8557741f953eda9fed1d351a3d9dc5ef)

262.	[func]		stephen
	Add some initial documentation about the logging framework.
	Provide BIND 10 Messages Manual in HTML and DocBook? XML formats.
	This provides all the log message descriptions in a single document.
	A developer tool, tools/system_messages.py (available in git repo),
	was written to generate this.
	(Trac #1012, git 502100d7b9cd9d2300e78826a3bddd024ef38a74)

261.	[func]		stephen
	Add new-style logging messages to b10-auth.
	(Trac #738, git c021505a1a0d6ecb15a8fd1592b94baff6d115f4)

260.	[func]		stephen
	Remove comma between message identification and the message
	text in the new-style logging messages.
	(Trac #1031, git 1c7930a7ba19706d388e4f8dcf2a55a886b74cd2)

259.	[bug]		stephen
	Logging now correctly initialized in b10-auth.  Also, fixed
	bug whereby querying for "version.bind txt ch" would cause
	b10-auth to crash if BIND 10 was started with the "-v" switch.
	(Trac #1022, #1023, git 926a65fa08617be677a93e9e388df0f229b01067)

258.	[build]		jelte
	Now builds and runs with Python 3.2
	(Trac #710, git dae1d2e24f993e1eef9ab429326652f40a006dfb)

257.	[bug]		y-aharen
	Fixed a bug an instance of IntervalTimerImpl may be destructed
	while deadline_timer is holding the handler. This fix addresses
	occasional failure of IntervalTimerTest.destructIntervalTimer.
	(Trac #957, git e59c215e14b5718f62699ec32514453b983ff603)

256.	[bug]		jerry
	src/bin/xfrin: update xfrin to check TSIG before other part of
	incoming message.
	(Trac #955, git 261450e93af0b0406178e9ef121f81e721e0855c)

255.	[func]		zhang likun
	src/lib/cache:  remove empty code in lib/cache and the corresponding
	suppression rule in	src/cppcheck-suppress.lst.
	(Trac #639, git 4f714bac4547d0a025afd314c309ca5cb603e212)

254.	[bug]		jinmei
	b10-xfrout: failed to send notifies over IPv6 correctly.
	(Trac #964, git 3255c92714737bb461fb67012376788530f16e40)

253.	[func]		jelte
	Add configuration options for logging through the virtual module
	Logging.
	(Trac #736, git 9fa2a95177265905408c51d13c96e752b14a0824)

252.	[func]		stephen
	Add syslog as destination for logging.
	(Trac #976, git 31a30f5485859fd3df2839fc309d836e3206546e)

251.	[bug]*		jinmei
	Make sure bindctl private files are non readable to anyone except
	the owner or users in the same group.  Note that if BIND 10 is run
	with changing the user, this change means that the file owner or
	group will have to be adjusted.  Also note that this change is
	only effective for a fresh install; if these files already exist,
	their permissions must be adjusted by hand (if necessary).
	(Trac #870, git 461fc3cb6ebabc9f3fa5213749956467a14ebfd4)

250.	[bug]		ocean
	src/lib/util/encode, in some conditions, the DecodeNormalizer's
	iterator may reach the end() and when later being dereferenced
	it will cause crash on some platform.
	(Trac #838, git 83e33ec80c0c6485d8b116b13045b3488071770f)

249.	[func]		jerry
	xfrout: add support for TSIG verification.
	(Trac #816, git 3b2040e2af2f8139c1c319a2cbc429035d93f217)

248.	[func]		stephen
	Add file and stderr as destinations for logging.
	(Trac #555, git 38b3546867425bd64dbc5920111a843a3330646b)

247.	[func]		jelte
	Upstream queries from the resolver now set EDNS0 buffer size.
	(Trac #834, git 48e10c2530fe52c9bde6197db07674a851aa0f5d)

246.	[func]		stephen
	Implement logging using log4cplus (http://log4cplus.sourceforge.net)
	(Trac #899, git 31d3f525dc01638aecae460cb4bc2040c9e4df10)

245.	[func]		vorner
	Authoritative server can now sign the answers using TSIG
	(configured in tsig_keys/keys, list of strings like
	"name:<base64-secret>:sha1-hmac"). It doesn't use them for
	ACL yet, only verifies them and signs if the request is signed.
	(Trac #875, git fe5e7003544e4e8f18efa7b466a65f336d8c8e4d)

244.	[func]		stephen
	In unit tests, allow the choice of whether unhandled exceptions are
	caught in the unit test program (and details printed) or allowed to
	propagate to the default exception handler.  See the bind10-dev thread
	https://lists.isc.org/pipermail/bind10-dev/2011-January/001867.html
	for more details.
	(Trac #542, git 1aa773d84cd6431aa1483eb34a7f4204949a610f)

243.	[func]*		feng
	Add optional hmac algorithm SHA224/384/512.
	(Trac #782, git 77d792c9d7c1a3f95d3e6a8b721ac79002cd7db1)

bind10-devel-20110519 released on May 19, 2011

242.	[func]		jinmei
	xfrin: added support for TSIG verify.  This change completes TSIG
	support in b10-xfrin.
	(Trac #914, git 78502c021478d97672232015b7df06a7d52e531b)

241.	[func]		jinmei
	pydnspp: added python extension for the TSIG API introduced in
	change 235.
	(Trac #905, git 081891b38f05f9a186814ab7d1cd5c572b8f777f)
	(Trac #915, git 0555ab65d0e43d03b2d40c95d833dd050eea6c23)

240.	[func]*		jelte
	Updated configuration options to Xfrin, so that you can specify
	a master address, port, and TSIG key per zone. Still only one per
	zone at this point, and TSIG keys are (currently) only specified
	by their full string representation. This replaces the
	Xfrin/master_addr, Xfrin/master_port, and short-lived
	Xfrin/tsig_key configurations with a Xfrin/zones list.
	(Trac #811, git 88504d121c5e08fff947b92e698a54d24d14c375)

239.	[bug]		jerry
	src/bin/xfrout: If a zone doesn't have notify slaves (only has
	one apex ns record - the primary master name server) will cause
	b10-xfrout uses 100% of CPU.
	(Trac #684, git d11b5e89203a5340d4e5ca51c4c02db17c33dc1f)

238.	[func]		zhang likun
	Implement the simplest forwarder, which pass everything through
	except QID, port number. The response will not be cached.
	(Trac #598_new, git 8e28187a582820857ef2dae9b13637a3881f13ba)

237.	[bug]		naokikambe
	Resolved that the stats module wasn't configurable in bindctl in
	spite of its having configuration items. The configuration part
	was removed from the original spec file "stats.spec" and was
	placed in a new spec file "stats-schema.spec". Because it means
	definitions of statistics items. The command part is still
	there. Thus stats module currently has no its own configuration,
	and the items in "stats-schema.spec" are neither visible nor
	configurable through bindctl. "stats-schema.spec" is shared with
	stats module and stats-httpd module, and maybe with other
	statistical modules in future. "stats.spec" has own configuration
	and commands of stats module, if it requires.
	(Trac #719, git a234b20dc6617392deb8a1e00eb0eed0ff353c0a)

236.	[func]		jelte
	C++ client side of configuration now uses BIND 10 logging system.
	It also has improved error handling when communicating with the
	rest of the system.
	(Trac #743, git 86632c12308c3ed099d75eb828f740c526dd7ec0)

235.	[func]		jinmei
	libdns++: added support for TSIG signing and verification.  It can
	be done using a newly introduced TSIGContext class.
	Note: we temporarily disabled support for truncated signature
	and modified some part of the code introduced in #226 accordingly.
	We plan to fix this pretty soon.
	(Trac #812, git ebe0c4b1e66d359227bdd1bd47395fee7b957f14)
	(Trac #871, git 7c54055c0e47c7a0e36fcfab4b47ff180c0ca8c8)
	(Trac #813, git ffa2f0672084c1f16e5784cdcdd55822f119feaa)
	(Trac #893, git 5aaa6c0f628ed7c2093ecdbac93a2c8cf6c94349)

234.	[func]		jerry
	src/bin/xfrin: update xfrin to use TSIG. Currently it only supports
	sending a signed TSIG request or SOA request.
	(Trac #815, git a892818fb13a1839c82104523cb6cb359c970e88)

233.	[func]		stephen
	Added new-style logging statements to the NSAS code.
	(Trac #745, git ceef68cd1223ae14d8412adbe18af2812ade8c2d)

232.	[func]		stephen
	To facilitate the writing of extended descriptions in
	message files, altered the message file format.  The message
	is now flagged with a "%" as the first non-blank character
	in the line and the lines in the extended description are
	no longer preceded by a "+".
	(Trac #900, git b395258c708b49a5da8d0cffcb48d83294354ba3)

231.	[func]*		vorner
	The logging interface changed slightly. We use
	logger.foo(MESSAGE_ID).arg(bar); instead of logger.foo(MESSAGE_ID,
	bar); internally. The message definitions use '%1,%2,...'
	instead of '%s,%d', which allows us to cope better with
	mismatched placeholders and allows reordering of them in
	case of translation.
	(Trac #901, git 4903410e45670b30d7283f5d69dc28c2069237d6)

230.	[bug]		naokikambe
	Removed too repeated verbose messages in two cases of:
	 - when auth sends statistics data to stats
	 - when stats receives statistics data from other modules
	(Trac #620, git 0ecb807011196eac01f281d40bc7c9d44565b364)

229.	[doc]		jreed
	Add manual page for b10-host.
	(git a437d4e26b81bb07181ff35a625c540703eee845)

228.	[func]*		jreed
	The host tool is renamed to b10-host. While the utility is
	a work in progress, it is expected to now be shipped with
	tarballs. Its initial goal was to be a host(1) clone,
	rewritten in C++ from scratch and using BIND 10's libdns++.
	It now supports the -a (any), -c class, -d (verbose) switches
	and has improved output.
	(Trac #872, git d846851699d5c76937533adf9ff9d948dfd593ca)

227.	[build]		jreed
	Add missing libdns++ rdata files for the distribution (this
	fixes distcheck error). Change three generated libdns++
	headers to "nodist" so they aren't included in the distribution
	(they were mistakenly included in last tarball).

226.	[func]*		jelte
	Introduced an API for cryptographic operations. Currently it only
	supports HMAC, intended for use with TSIG. The current
	implementation uses Botan as the backend library.
	This introduces a new dependency, on Botan.  Currently only Botan
	1.8.x works; older or newer versions don't.
	(Trac #781, git 9df42279a47eb617f586144dce8cce680598558a)

225.	[func]		naokikambe
	Added the HTTP/XML interface (b10-stats-httpd) to the
	statistics feature in BIND 10. b10-stats-httpd is a standalone
	HTTP server and it requests statistics data to the stats
	daemon (b10-stats) and sends it to HTTP clients in XML
	format. Items of the data collected via b10-stats-httpd
	are almost equivalent to ones which are collected via
	bindctl. Since it also can send XSL (Extensible Stylesheet
	Language) document and XSD (XML Schema definition) document,
	XML document is human-friendly to view through web browsers
	and its data types are strictly defined.
	(Trac #547, git 1cbd51919237a6e65983be46e4f5a63d1877b1d3)

224.	[bug]		jinmei
	b10-auth, src/lib/datasrc: inconsistency between the hot spot
	cache and actual data source could cause a crash while query
	processing.  The crash could happen, e.g., when an sqlite3 DB file
	is being updated after a zone transfer while b10-auth handles a
	query using the corresponding sqlite3 data source.
	(Trac #851, git 2463b96680bb3e9a76e50c38a4d7f1d38d810643)

223.	[bug]		feng
	If ip address or port isn't usable for name server, name
	server process won't exist and give end user chance to
	reconfigure them.
	(Trac #775, git 572ac2cf62e18f7eb69d670b890e2a3443bfd6e7)

222.	[bug]*		jerry
	src/lib/zonemgr: Fix a bug that xfrin not checking for new
	copy of zone on startup.  Imposes some random jitters to
	avoid many zones need to do refresh at the same time. This
	removed the Zonemgr/jitter_scope setting and introduced
	Zonemgr/refresh_jitter and Zonemgr/reload_jitter.
	(Trac #387, git 1241ddcffa16285d0a7bb01d6a8526e19fbb70cb)

221.	[func]*		jerry
	src/lib/util: Create C++ utility library.
	(Trac #749, git 084d1285d038d31067f8cdbb058d626acf03566d)

220.	[func]		stephen
	Added the 'badpacket' program for testing; it sends a set of
	(potentially) bad packets to a nameserver and prints the responses.
	(Trac #703, git 1b666838b6c0fe265522b30971e878d9f0d21fde)

219.	[func]		ocean
	src/lib: move some dns related code out of asiolink library to
	asiodns library
	(Trac #751, git 262ac6c6fc61224d54705ed4c700dadb606fcb1c)

218.	[func]		jinmei
	src/lib/dns: added support for RP RDATA.
	(Trac #806, git 4e47d5f6b692c63c907af6681a75024450884a88)

217.	[bug]		jerry
	src/lib/dns/python: Use a signed version of larger size of
	integer and perform more strict range checks with
	PyArg_ParseTuple() in case of overflows.
	(Trac #363, git ce281e646be9f0f273229d94ccd75bf7e08d17cf)

216.	[func]		vorner
	The BIND10_XFROUT_SOCKET_FILE environment variable can be
	used to specify which socket should be used for communication
	between b10-auth and b10-xfrout. Mostly for testing reasons.
	(Trac #615, git 28b01ad5bf72472c824a7b8fc4a8dc394e22e462)

215.	[func]		vorner
	A new process, b10-sockcreator, is added, which will create
	sockets for the rest of the system.  It is the only part
	which will need to keep the root privileges. However, only
	the process exists, nothing can talk to it yet.
	(Trac #366, git b509cbb77d31e388df68dfe52709d6edef93df3f)

214.	[func]*		vorner
	Zone manager no longer thinks it is secondary master for
	all zones in the database. They are listed in
	Zonemgr/secondary_zones configuration variable (in the form
	[{"name": "example.com", "class": "IN"}]).
	(Trac #670, git 7c1e4d5e1e28e556b1d10a8df8d9486971a3f052)

213.	[bug]		naokikambe
	Solved incorrect datetime of "bind10.boot_time" and also
	added a new command "sendstats" for Bob. This command is
	to send statistics data to the stats daemon immediately.
	The solved problem is that statistics data doesn't surely
	reach to the daemon because Bob sent statistics data to
	the daemon while it is starting. So the daemon invokes the
	command for Bob after it starts up. This command is also
	useful for resending statistics data via bindctl manually.
	(Trac #521, git 1c269cbdc76f5dc2baeb43387c4d7ccc6dc863d2)

212.	[bug]		naokikambe
	Fixed that the ModuleCCSession object may group_unsubscribe in the
	closed CC session in being deleted.
	(Trac #698, git 0355bddc92f6df66ef50b920edd6ec3b27920d61)

211.	[func]		shane
	Implement "--brittle" option, which causes the server to exit
	if any of BIND 10's processes dies.
	(Trac #788, git 88c0d241fe05e5ea91b10f046f307177cc2f5bc5)

210.	[bug]		jerry
	src/bin/auth: fixed a bug where type ANY queries don't provide
	additional glue records for ANSWER section.
	(Trac #699, git 510924ebc57def8085cc0e5413deda990b2abeee)

bind10-devel-20110322 released on March 22, 2011

209.	[func]		jelte
	Resolver now uses the NSAS when looking for a nameserver to
	query for any specific zone. This also includes keeping track of
	the RTT for that nameserver.
	(Trac #495, git 76022a7e9f3ff339f0f9f10049aa85e5784d72c5)

208.	[bug]*		jelte
	Resolver now answers REFUSED on queries that are not for class IN.
	This includes the various CH TXT queries, which will be added
	later.
	(git 012f9e78dc611c72ea213f9bd6743172e1a2ca20)

207.	[func]		jelte
	Resolver now starts listening on localhost:53 if no configuration
	is set.
	(Trac #471, git 1960b5becbba05570b9c7adf5129e64338659f07)

206.	[func]		shane
	Add the ability to list the running BIND 10 processes using the
	command channel. To try this, use "Boss show_processes".
	(Trac #648, git 451bbb67c2b5d544db2f7deca4315165245d2b3b)

205.	[bug]		jinmei
	b10-auth, src/lib/datasrc: fixed a bug where b10-auth could return
	an empty additional section for delegation even if some glue is
	crucial when it fails to find some other glue records in its data
	source.
	(Trac #646, git 6070acd1c5b2f7a61574eda4035b93b40aab3e2b)

204.	[bug]		jinmei
	b10-auth, src/lib/datasrc: class ANY queries were not handled
	correctly in the generic data source (mainly for sqlite3).  It
	could crash b10-auth in the worst case, and could result in
	incorrect responses in some other cases.
	(Trac #80, git c65637dd41c8d94399bd3e3cee965b694b633339)

203.	[bug]		zhang likun
	Fix resolver cache memory leak: when cache is destructed, rrset
	and message entries in it are not destructed properly.
	(Trac #643, git aba4c4067da0dc63c97c6356dc3137651755ffce)

202.	[func]		vorner
	It is possible to specify a different directory where we look for
	configuration files (by -p) and different configuration file to
	use (-c).  Also, it is possible to specify the port on which
	cmdctl should listen (--cmdctl-port).
	(Trac #615, git 5514dd78f2d61a222f3069fc94723ca33fb3200b)

201.	[bug]		jerry
	src/bin/bindctl: bindctl doesn't show traceback on shutdown.
	(Trac #588, git 662e99ef050d98e86614c4443326568a0b5be437)

200.	[bug]		Jelte
	Fixed a bug where incoming TCP connections were not closed.
	(Trac #589, git 1d88daaa24e8b1ab27f28be876f40a144241e93b)

199.	[func]		ocean
	Cache negative responses (NXDOMAIN/NODATA) from authoritative
	server for recursive resolver.
	(Trac #493, git f8fb852bc6aef292555063590c361f01cf29e5ca)

198.	[bug]		jinmei
	b10-auth, src/lib/datasrc: fixed a bug where hot spot cache failed
	to reuse cached SOA for negative responses.  Due to this bug
	b10-auth returned SERVFAIL when it was expected to return a
	negative response immediately after a specific SOA query for
	the zone.
	(Trac #626, git 721a53160c15e8218f6798309befe940b9597ba0)

197.	[bug]		zhang likun
	Remove expired message and rrset entries when looking up them
	in cache, touch or remove the rrset entry in cache properly
	when doing lookup or update.
	(Trac #661, git 9efbe64fe3ff22bb5fba46de409ae058f199c8a7)

196.	[bug]		jinmei
	b10-auth, src/lib/datasrc: the backend of the in-memory data
	source could not handle the root name.  As a result b10-auth could
	not work as a root server when using the in-memory data source.
	(Trac #683, git 420ec42bd913fb83da37b26b75faae49c7957c46)

195.	[func]		stephen
	Resolver will now re-try a query over TCP if a response to a UDP
	query has the TC bit set.
	(Trac #499, git 4c05048ba059b79efeab53498737abe94d37ee07)

194.	[bug]		vorner
	Solved a 100% CPU usage problem after switching addresses in b10-auth
	(and possibly, but unconfirmed, in b10-resolver). It was caused by
	repeated reads/accepts on closed socket (the bug was in the code for a
	long time, recent changes made it show).
	(Trac #657, git e0863720a874d75923ea66adcfbf5b2948efb10a)

193.	[func]*		jreed
	Listen on the IPv6 (::) and IPv4 (0.0.0.0) wildcard addresses
	for b10-auth. This returns to previous behavior prior to
	change #184. Document the listen_on configuration in manual.
	(Trac #649, git 65a77d8fde64d464c75917a1ab9b6b3f02640ca6)

192.	[func]*		jreed
	Listen on standard domain port 53 for b10-auth and
	b10-resolver.
	(Trac #617, #618, git 137a6934a14cf0c5b5c065e910b8b364beb0973f)

191.	[func]		jinmei
	Imported system test framework of BIND 9.  It can be run by
	'make systest' at the top source directory.  Notes: currently it
	doesn't work when built in a separate tree.  It also requires
	perl, an inherited dependency from the original framework.
	Also, mainly for the purpose of tests, a new option "--pid-file"
	was added to BoB, with which the boss process will dump its PID
	to the specified file.
	(Trac #606, git 6ac000df85625f5921e8895a1aafff5e4be3ba9c)

190.	[func]		jelte
	Resolver now sets random qids on outgoing queries using
	the boost::mt19937 prng.
	(Trac #583, git 5222b51a047d8f2352bc9f92fd022baf1681ed81)

189.	[bug]		jreed
	Do not install the log message compiler.
	(Trac #634, git eb6441aca464980d00e3ff827cbf4195c5a7afc5)

188.	[bug]		zhang likun
	Make the rrset trust level ranking algorithm used by
	isc::cache::MessageEntry::getRRsetTrustLevel() follow RFC2181
	section 5.4.1.
	(Trac #595 git 19197b5bc9f2955bd6a8ca48a2d04472ed696e81)

187.	[bug]		zhang likun
	Fix the assert error in class isc::cache::RRsetCache by adding the
	check for empty pointer and test case for it.
	(Trac #638, git 54e61304131965c4a1d88c9151f8697dcbb3ce12)

186.	[bug]		jelte
	b10-resolver could stop with an assertion failure on certain kinds
	of messages (there was a problem in error message creation). This
	fixes that.
	(Trac #607, git 25a5f4ec755bc09b54410fcdff22691283147f32)

185.	[bug]		vorner
	Tests use port from private range (53210), lowering chance of
	a conflict with something else (eg. running bind 10).
	(Trac #523, git 301da7d26d41e64d87c0cf72727f3347aa61fb40)

184.	[func]*		vorner
	Listening address and port configuration of b10-auth is the same as
	for b10-resolver now. That means, it is configured through bindctl
	at runtime, in the Auth/listen_on list, not through command line
	arguments.
	(Trac #575, #576, git f06ce638877acf6f8e1994962bf2dbfbab029edf)

183.	[bug]		jerry
	src/bin/xfrout: Enable parallel sessions between xfrout server and
	multi-Auth. The session needs to be created only on the first time
	or if an error occur.
	(Trac #419, git 1d60afb59e9606f312caef352ecb2fe488c4e751)

182.	[func]		jinmei
	Support cppcheck for static code check on C++ code.  If cppcheck
	is available, 'make cppcheck' on the top source directory will run
	the checker and should cleanly complete with an exit code of 0
	(at least with cppcheck 1.47).
	Note: the suppression list isn't included in the final
	distributions.  It should be created by hand or retrieved from
	the git repository.
	(Trac #613, git b973f67520682b63ef38b1451d309be9f4f4b218)

181.	[func]		feng
	Add stop interface into dns server, so we can stop each running
	server individually. With it, user can reconfigure her running server
	with different ip address or port.
	(Trac #388, git 6df94e2db856c1adc020f658cc77da5edc967555)

180.	[build]		jreed
	Fix custom DESTDIR for make install. Patch from Jan Engelhardt.
	(Trac #629, git 5ac67ede03892a5eacf42ce3ace1e4e376164c9f)

bind10-devel-20110224 released on February 24, 2011

179.	[func]		vorner
	It is possible to start and stop resolver and authoritative
	server without restart of the whole system. Change of the
	configuration (Boss/start_auth and Boss/start_resolver) is
	enough.
	(Trac #565, git 0ac0b4602fa30852b0d86cc3c0b4730deb1a58fe)

178.	[func]		jelte
	Resolver now makes (limited) use of the cache
	(Trac #491, git 8b41f77f0099ddc7ca7d34d39ad8c39bb1a8363c)

177.	[func]		stephen
	The upstream fetch code in asiolink is now protocol agnostic to
	allow for the addition of fallback to TCP if a fetch response
	indicates truncation.
	(Trac #554, git 9739cbce2eaffc7e80640db58a8513295cf684de)

176.	[func]		likun
	src/lib/cache: Rename one interface: from lookupClosestRRset()
	to lookupDeepestNS(), and remove one parameter of it.
	(Trac #492, git ecbfb7cf929d62a018dd4cdc7a841add3d5a35ae)

175.	[bug]		jerry
	src/bin/xfrout: Xfrout use the case-sensitive mode to compress
	names in an AXFR massage.
	(Trac #253, git 004e382616150f8a2362e94d3458b59bb2710182)

174.	[bug]*		jinmei
	src/lib/dns: revised dnssectime functions so that they don't rely
	on the time_t type (whose size varies on different systems, which
	can lead to subtle bugs like some form of "year 2038 problem").
	Also handled 32-bit wrap around issues more explicitly, with more
	detailed tests.  The function API has been changed, but the effect
	should be minimal because these functions are mostly private.
	(Trac #61, git 09ece8cdd41c0f025e8b897b4883885d88d4ba5d)

173.	[bug]		jerry
	python/isc/notify: A notify_out test fails without network
	connectivity, encapsulate the socket behavior using a mock
	socket class to fix it.
	(Trac #346, git 319debfb957641f311102739a15059f8453c54ce)

172.	[func]		jelte
	Improved the bindctl cli in various ways, mainly concerning
	list and map item addressing, the correct display of actual values,
	and internal help.
	(Trac #384, git e5fb3bc1ed5f3c0aec6eb40a16c63f3d0fc6a7b2)

171.	[func]		vorner
	b10-auth, src/lib/datasrc: in memory data source now works as a
	complete data source for authoritative DNS servers and b10-auth
	uses it.  It still misses major features, however, including
	DNSSEC support and zone transfer.
	(Last Trac #553, but many more,
	git 6f031a09a248e7684723c000f3e8cc981dcdb349)

170.	[bug]		jinmei
	Tightened validity checks in the NSEC3 constructors, both "from
	"text" and "from wire".  Specifically, wire data containing
	invalid type bitmaps or invalid lengths of salt or hash is now
	correctly rejected.
	(Trac #117, git 9c690982f24fef19c747a72f43c4298333a58f48)

169.	[func]		jelte
	Added a basic implementation for a resolver cache (though not
	used yet).
	(Trac #449, git 8aa3b2246ae095bbe7f855fd11656ae3bdb98986)

168.	[bug]		vorner
	Boss no longer has the -f argument, which was undocumented and
	stayed as a relict of previous versions, currently causing only
	strange behaviour.
	(Trac #572, git 17f237478961005707d649a661cc72a4a0d612d4)

167.	[bug]		naokikambe
	Fixed failure of termination of msgq_test.py with python3
	coverage (3.3.1).
	(Trac #573, git 0e6a18e12f61cc482e07078776234f32605312e5)

166.	[func]		jelte
	The resolver now sends back a SERVFAIL when there is a client
	timeout (timeout_client config setting), but it will not stop
	resolving (until there is a lookup timeout or a result).
	(Trac #497 and #489, git af0e5cd93bebb27cb5c4457f7759d12c8bf953a6)

165.	[func]		jelte
	The resolver now handles CNAMEs, it will follow them, and include
	them in the answer. The maximum length of CNAME chains that is
	supported is 16.
	(Trac #497, git af0e5cd93bebb27cb5c4457f7759d12c8bf953a6)

164.	[bug]		y-aharen
	IntervalTimer: Modified the interface to accept interval in
	milliseconds. It shortens the time of the tests of IntervalTimer.
	(Trac #452, git c9f6acc81e24c4b8f0eb351123dc7b43f64e0914)

163.	[func]		vorner
	The pimpl design pattern is used in UDPServer, with a shared
	pointer. This makes it smaller to copy (which is done a lot as a
	side effect of being coroutine) and speeds applications of this
	class (notably b10-auth) up by around 10%.
	(Trac #537, git 94cb95b1d508541201fc064302ba836164d3cbe6)

162.	[func]		stephen
	Added C++ logging, allowing logging at different severities.
	Code specifies the message to be logged via a symbol, and the
	logging code picks up the message from an in-built dictionary.
	The contents of the dictionary can be replaced at run-time by
	locale-specific messages.  A message compiler program is provided
	to create message header files and supply the default messages.
	(Trac #438, git 7b1606cea7af15dc71f5ec1d70d958b00aa98af7)

161.	[func]		stephen
	Added ResponseScrubber class to examine response from
	a server and to remove out-of-bailiwick RRsets.  Also
	does cross-section checks to ensure consistency.
	(Trac #496, git b9296ca023cc9e76cda48a7eeebb0119166592c5)

160.	[func]		jelte
	Updated the resolver to take 3 different timeout values;
	timeout_query for outstanding queries we sent while resolving
	timeout_client for sending an answer back to the client
	timeout_lookup for stopping the resolving
	(currently 2 and 3 have the same final effect)
	(Trac #489, git 578ea7f4ba94dc0d8a3d39231dad2be118e125a2)

159.	[func]		smann
	The resolver now has a configurable set of root servers to start
	resolving at (called root_addresses). By default these are not
	(yet) filled in. If empty, a hardcoded address for f-root will be
	used right now.
	(Trac #483, git a07e078b4feeb01949133fc88c9939254c38aa7c)

158.	[func]		jelte
	The Resolver module will now do (very limited) resolving, if not
	set to forwarding mode (i.e. if the configuration option
	forward_addresses is left empty). It only supports referrals that
	contain glue addresses at this point, and does no other processing
	of authoritative answers.
	(Trac #484, git 7b84de4c0e11f4a070e038ca4f093486e55622af)

157.	[bug]		vorner
	One frozen process no longer freezes the whole b10-msgq. It caused the
	whole system to stop working.
	(Trac #420, git 93697f58e4d912fa87bc7f9a591c1febc9e0d139)

156.	[func]		stephen
	Added ResponseClassifier class to examine response from
	a server and classify it into one of several categories.
	(Trac #487, git 18491370576e7438c7893f8551bbb8647001be9c)

bind10-devel-20110120 released on January 20, 2011

155.	[doc]		jreed
	Miscellaneous documentation improvements for man pages and
	the guide, including auth, resolver, stats, xfrout, and
	zonemgr.  (git c14c4741b754a1eb226d3bdc3a7abbc4c5d727c0)

154.	[bug]		jinmei
	b10-xfrin/b10-zonemgr: Fixed a bug where these programs didn't
	receive command responses from CC sessions.  Eventually the
	receive buffer became full, and many other components that rely
	on CC channels would stall (as noted in #420 and #513).  This is
	an urgent care fix due to the severity of the problem; we'll need
	to revisit it for cleaner fix later.
	(Trac #516, git 62c72fcdf4617e4841e901408f1e7961255b8194)

153.	[bug]		jelte
	b10-cfgmgr: Fixed a bug where configuration updates sometimes
	lost previous settings in the configuration manager.
	(Trac #427, git 2df894155657754151e0860e2ca9cdbed7317c70)

152.	[func]*		jinmei
	b10-auth: Added new configuration variable "statistics-interval"
	to allow the user to change the timer interval for periodic
	statistics updates.  The update can also be disabled by setting
	the value to 0.  Disabling statistics updates will also work as
	a temporary workaround of a known issue that b10-auth can block in
	sending statistics and stop responding to queries as a result.
	(Trac #513, git 285c5ee3d5582ed6df02d1aa00387f92a74e3695)

151.	[bug]		smann
	lib/log/dummylog.h:
	lib/log/dummylog.cc: Modify dlog so that it takes an optional
	2nd argument of type bool (true or false). This flag, if
	set, will cause the message to be printed whether or not
	-v is chosen.
        (Trac #432, git 880220478c3e8702d56d761b1e0b21b77d08ee5a)

150.	[bug]		jelte
	b10-cfgmgr: No longer save the configuration on exit. Configuration
	is already saved if it is changed successfully, so writing it on
	exit (and hence, when nothing has changed too) is unnecessary and
	may even cause problems.
	(Trac #435, git fd7baa38c08d54d5b5f84930c1684c436d2776dc)

149.	[bug]		jelte
	bindctl: Check if the user session has disappeared (either by a
	timeout or by a server restart), and reauthenticate if so. This
	fixes the 'cmdctl not running' problem.
        (Trac #431, git b929be82fec5f92e115d8985552f84b4fdd385b9)

148.	[func]		jelte
	bindctl: Command results are now pretty-printed (i.e. printed in
	a more readable form). Empty results are no longer printed at all
	(used to print '{}'), and the message
	'send the command to cmd-ctrl' has also been removed.
	(git 3954c628c13ec90722a2d8816f52a380e0065bae)

147.	[bug]		jinmei
	python/isc/config: Fixed a bug that importing custom configuration
	(in b10-config.db) of a remote module didn't work.
	(Trac #478, git ea4a481003d80caf2bff8d0187790efd526d72ca)

146.	[func]		jelte
	Command arguments were not validated internally against their
	specifications. This change fixes that (on the C++ side, Python
	side depends on an as yet planned addition). Note: this is only
	an added internal check, the cli already checks format.
	(Trac #473, git 5474eba181cb2fdd80e2b2200e072cd0a13a4e52)

145.	[func]*		jinmei
	b10-auth: added a new command 'loadzone' for (re)loading a
	specific zone.  The command syntax is generic but it is currently
	only feasible for class IN in memory data source.  To reload a
	zone "example.com" via bindctl, execute the command as follows:
	> Auth loadzone origin = example.com
	(Trac #467 git 4f7e1f46da1046de527ab129a88f6aad3dba7562
	from 1d7d3918661ba1c6a8b1e40d8fcbc5640a84df12)

144.	[build]		jinmei
	Introduced a workaround for clang++ build on FreeBSD (and probably
	some other OSes).  If building BIND 10 fails with clang++ due to
	a link error about "__dso_handle", try again from the configure
	script with CXX_LIBTOOL_LDFLAGS=-L/usr/lib (the path actually
	doesn't matter; the important part is the -L flag).  This
	workaround is not automatically enabled as it's difficult to
	detect the need for it dynamically, and must be enabled via the
	variable by hand.
	(Trac #474, git cfde436fbd7ddf3f49cbbd153999656e8ca2a298)

143.	[build]		jinmei
	Fixed build problems with clang++ in unit tests due to recent
	changes.  No behavior change. (Trac #448, svn r4133)

142.	[func]		jinmei
	b10-auth: updated query benchmark so that it can test in memory
	data source.  Also fixed a bug that the output buffer isn't
	cleared after query processing, resulting in misleading results
	or program crash.  This is a regression due to change #135.
	(Trac #465, svn r4103)

141.	[bug]		jinmei
	b10-auth: Fixed a bug that the authoritative server includes
	trailing garbage data in responses.  This is a regression due to
	change #135. (Trac #462, svn r4081)

140.	[func]		y-aharen
	src/bin/auth: Added a feature to count queries and send counter
	values to statistics periodically. To support it, added wrapping
	class of asio::deadline_timer to use as interval timer.
	The counters can be seen using the "Stats show" command from
	bindctl.  The result would look like:
	  ... "auth.queries.tcp": 1, "auth.queries.udp": 1 ...
	Using the "Auth sendstats" command you can make b10-auth send the
	counters to b10-stats immediately.
	(Trac #347, svn r4026)

139.	[build]		jreed
	Introduced configure option and make targets for generating
	Python code coverage report. This adds new make targets:
	report-python-coverage and clean-python-coverage. The C++
	code coverage targets were renamed to clean-cpp-coverage
	and report-cpp-coverage. (Trac #362, svn r4023)

138.	[func]*		jinmei
	b10-auth: added a configuration interface to support in memory
	data sources.  For example, the following command to bindctl
	will configure a memory data source containing the "example.com"
	zone with the zone file named "example.com.zone":
	> config set Auth/datasources/ [{"type": "memory", "zones": \
	 [{"origin": "example.com", "file": "example.com.zone"}]}]
	By default, the memory data source is disabled; it must be
	configured explicitly.  To disable it again, specify a null list
	for Auth/datasources:
	> config set Auth/datasources/ []
	Notes: it's currently for class IN only.  The zone files are not
	actually loaded into memory yet (which will soon be implemented).
	This is an experimental feature and the syntax may change in
	future versions.
	(Trac #446, svn r3998)

137.	[bug]		jreed
	Fix run_*.sh scripts that are used for development testing
	so they use a msgq socket file in the build tree.
	(Trac #226, svn r3989)

136.	[bug]		jelte
	bindctl (and the configuration manager in general) now no longer
	accepts 'unknown' data; i.e. data for modules that it does not know
	about, or configuration items that are not specified in the .spec
	files.
	(Trac #202, svn r3967)

135.	[func]		each
	Add b10-resolver. This is an example recursive server that
	currently does forwarding only and no caching.
	(Trac #327, svn r3903)

134.	[func]		vorner
	b10-resolver supports timeouts and retries in forwarder mode.
	(Trac #401, svn r3660)

133.	[func]		vorner
	New temporary logging function available in isc::log. It is used by
	b10-resolver.
	(Trac #393, r3602)

132.	[func]		vorner
	The b10-resolver is configured through config manager.
	It has "listen_on" and "forward_addresses" options.
	(Trac #389, r3448)

131.	[func]		jerry
	src/lib/datasrc: Introduced two template classes RBTree and RBNode
	to provide the generic map with domain name as key and anything as
	the value. Because of some unresolved design issue, the new classes
	are only intended to be used by memory zone and zone table.
	(Trac #397, svn r3890)

130.	[func]		jerry
	src/lib/datasrc: Introduced a new class MemoryDataSrc to provide
	the general interface for memory data source.  For the initial
	implementation, we don't make it a derived class of AbstractDataSrc
	because the interface is so different (we'll eventually
	consider this as part of the generalization work).
	(Trac #422, svn r3866)

129.	[func]		jinmei
	src/lib/dns: Added new functions masterLoad() for loading master
	zone files.  The initial implementation can only parse a limited
	form of master files, but BIND 9's named-compilezone can convert
	any valid zone file into the acceptable form.
	(Trac #423, svn r3857)

128.	[build]		vorner
	Test for query name = '.', type = DS to authoritative nameserver
	for root zone was added.
	(Trac #85, svn r3836)

127.	[bug]		stephen
	During normal operation process termination and resurrection messages
	are now output regardless of the state of the verbose flag.
	(Trac #229, svn r3828)

126.	[func]		ocean
	The Nameserver Address Store (NSAS) component has been added. It takes
	care of choosing an IP address of a nameserver when a zone needs to be
	contacted.
	(Trac #356, Trac #408, svn r3823)

bind10-devel-20101201 released on December 01, 2010

125.	[func]		jelte
	Added support for addressing individual list items in bindctl
	configuration commands; If you have an element that is a list, you
	can use foo[X]		integer
	(starting at 0)
	(Trac #405, svn r3739)

124.	[bug]		jreed
	Fix some wrong version reporting. Now also show the version
	for the component and BIND 10 suite. (Trac #302, svn r3696)

123.	[bug]		jelte
	src/bin/bindctl printed values had the form of python literals
	(e.g. 'True'), while the input requires valid JSON (e.g. 'true').
	Output changed to JSON format for consistency. (svn r3694)

122.	[func]		stephen
	src/bin/bind10: Added configuration options to Boss to determine
	whether to start the authoritative server, recursive server (or
	both). A dummy program has been provided for test purposes.
	(Trac #412, svn r3676)

121.	[func]		jinmei
	src/lib/dns: Added support for TSIG RDATA.  At this moment this is
	not much of real use, however, because no protocol support was
	added yet.  It will soon be added. (Trac #372, svn r3649)

120.	[func]		jinmei
	src/lib/dns: introduced two new classes, TSIGKey and TSIGKeyRing,
	to manage TSIG keys. (Trac #381, svn r3622)

119.	[bug]		jinmei
	The master file parser of the python datasrc module incorrectly
	regarded a domain name beginning with a decimal number as a TTL
	specification.  This confused b10-loadzone and had it reject to
	load a zone file that contains such a name.
	Note: this fix is incomplete and the loadzone would still be
	confused if the owner name is a syntactically indistinguishable
	from a TTL specification.  This is part of a more general issue
	and will be addressed in Trac #413. (Trac #411, svn r3599)

118.	[func]		jinmei
	src/lib/dns: changed the interface of
	AbstractRRset::getRdataIterator() so that the internal
	cursor would point to the first RDATA automatically.  This
	will be a more intuitive and less error prone behavior.
	This is a backward compatible change. (Trac #410, r3595)

117.	[func]		jinmei
	src/lib/datasrc: added new zone and zone table classes for the
	support of in memory data source.  This is an intermediate step to
	the bigger feature, and is not yet actually usable in practice.
	(Trac #399, svn r3590)

116.	[bug]		jerry
	src/bin/xfrout: Xfrout and Auth will communicate by long tcp
	connection, Auth needs to make a new connection only on the first
	time or if an error occurred.
	(Trac #299, svn r3482)

115.	[func]*		jinmei
	src/lib/dns: Changed DNS message flags and section names from
	separate classes to simpler enums, considering the balance between
	type safety and usability.  API has been changed accordingly.
	More documentation and tests were provided with these changes.
	(Trac #358, r3439)

114.	[build]		jinmei
	Supported clang++.  Note: Boost >= 1.44 is required.
	(Trac #365, svn r3383)

113.	[func]*		zhanglikun
	Folder name 'utils'(the folder in /src/lib/python/isc/) has been
	renamed	to 'util'. Programs that used 'import isc.utils.process'
	now need to use 'import isc.util.process'. The folder
	/src/lib/python/isc/Util is removed since it isn't used by any
	program. (Trac #364, r3382)

112.	[func]		zhang likun
	Add one mixin class to override the naive serve_forever() provided
	in python library socketserver. Instead of polling for shutdown
	every poll_interval seconds, one socketpair is used to wake up
	the waiting server. (Trac #352, svn r3366)

111.	[bug]*		Vaner
	Make sure process xfrin/xfrout/zonemgr/cmdctl can be stopped
	properly when user enter "ctrl+c" or 'Boss shutdown' command
	through bindctl.  The ZonemgrRefresh.run_timer and
	NotifyOut.dispatcher spawn a thread themselves.
	(Trac #335, svn r3273)

110.	[func]		Vaner
	Added isc.net.check module to check ip addresses and ports for
	correctness and isc.net.addr to hold IP address. The bind10, xfrin
	and cmdctl programs are modified to use it.
	(Trac #353, svn r3240)

109.	[func]		naokikambe
	Added the initial version of the stats module for the statistics
	feature of BIND 10, which supports the restricted features and
	items and reports via bindctl command. (Trac #191, r3218)
	Added the document of the stats module, which is about how stats
	module collects the data (Trac #170, [wiki:StatsModule])

108.	[func]		jerry
	src/bin/zonemgr: Provide customizable configurations for
	lowerbound_refresh, lowerbound_retry, max_transfer_timeout and
	jitter_scope. (Trac #340, r3205)

107.	[func]		likun
	Remove the parameter 'db_file' for command 'retransfer' of
	xfrin module. xfrin.spec will not be generated by script.
	(Trac #329, r3171)

106.	[bug]		likun
	When xfrin can't connect with one zone's master, it should tell
	the bad news to zonemgr, so that zonemgr can reset the timer for
	that zone. (Trac #329, r3170)

105.	[bug]		Vaner
	Python processes: they no longer take 100% CPU while idle
	due to a busy loop in reading command session in a nonblocking way.
	(Trac #349, svn r3153), (Trac #382, svn r3294)

104.	[bug]		jerry
	bin/zonemgr: zonemgr should be attempting to refresh expired zones.
	(Trac #336, r3139)

103.	[bug]		jerry
	lib/python/isc/log: Fixed an issue with python logging,
	python log shouldn't die with OSError. (Trac #267, r3137)

102.	[build]		jinmei
	Disable threads in ASIO to minimize build time dependency.
	(Trac #345, r3100)

101.	[func]		jinmei
	src/lib/dns: Completed Opcode and Rcode implementation with more
	tests and documentation.  API is mostly the same but the
	validation was a bit tightened. (Trac #351, svn r3056)

100.	[func]		Vaner
	Python processes: support naming of python processes so
	they're not all called python3.
	(Trac #322, svn r3052)

99.	[func]*		jinmei
	Introduced a separate EDNS class to encapsulate EDNS related
	information more cleanly.  The related APIs are changed a bit,
	although it won't affect most of higher level applications.
	(Trac #311, svn r3020)

98.	[build]		jinmei
	The ./configure script now tries to search some common include
	paths for boost header files to minimize the need for explicit
	configuration with --with-boost-include. (Trac #323, svn r3006)

97.	[func]		jinmei
	Added a micro benchmark test for query processing of b10-auth.
	(Trac #308, svn r2982)

96.	[bug]		jinmei
	Fixed two small issues with configure: Do not set CXXFLAGS so that
	it can be customized; Make sure --disable-static works.
	(Trac #325, r2976)

bind10-devel-20100917 released on September 17, 2010

95.	[doc, bug]	jreed
	Add b10-zonemgr manual page. Update other docs to introduce
	this secondary manager.
	bin/xfrout and bin/zonemgr: Fixed some stderr output.
	(Trac #341, svn r2951)
	(Trac #342, svn r2949)

94.	[bug]		jelte
	bin/xfrout:  Fixed a problem in xfrout where only 2 or 3 RRs
	were used per DNS message in the xfrout stream.
	(Trac #334, r2931)

93.	[bug]		jinmei
	lib/datasrc: A DS query could crash the library (and therefore,
	e.g. the authoritative server) if some RR of the same apex name
	is stored in the hot spot cache. (Trac #307, svn r2923)

92.	[func]*		jelte
	libdns_python (the python wrappers for libdns++) has been renamed
	to pydnspp (Python DNS++). Programs and libraries that used
	'import libdns_python' now need to use 'import pydnspp'.
	(Trac #314, r2902)

91.	[func]*		jinmei
	lib/cc: Use const pointers and const member functions for the API
	as much as possible for safer operations.  Basically this does not
	change the observable behavior, but some of the API were changed
	in a backward incompatible manner.  This change also involves more
	copies, but at this moment the overhead is deemed acceptable.
	(Trac #310, r2803)

90.	[build]		jinmei
	(Darwin/Mac OS X specific) Specify DYLD_LIBRARY_PATH for tests and
	experimental run under the source tree.  Without this loadable
	python modules refer to installation paths, which may confuse the
	operation due to version mismatch or even trigger run time errors
	due to missing libraries. (Trac #313, r2782)

89.	[build]		jinmei
	Generate b10-config.db for tests at build time so that the source
	tree does not have to be writable. (Trac #315, r2776)

88.	[func]		jelte
	Blocking reads on the msgq command channel now have a timeout
	(defaults to 4 seconds, modifiable as needed by modules).
	Because of this, modules will no longer block indefinitely
	if they are waiting for a message that is not sent for whatever
	reason. (Trac #296, r2761)

87.	[func]		zhanglikun
	lib/python/isc/notifyout: Add the feature of notify-out, when
	zone axfr/ixfr finishing, the server will notify its slaves.
	(Trac #289, svn r2737)

86.	[func]		jerry
	bin/zonemgr: Added zone manager module. The zone manager is one
	of the co-operating processes of BIND 10, which keeps track of
	timers and other information necessary for BIND 10 to act as a
	slave. (Trac #215, svn r2737)

85.	[build]*		jinmei
	Build programs using dynamic link by default.  A new configure
	option --enable-static-link is provided to force static link for
	executable programs.  Statically linked programs can be run on a
	debugger more easily and would be convenient for developers.
	(Trac #309, svn r2723)

bind10-devel-20100812 released on August 12, 2010

84.	[bug]		jinmei, jerry
	This is a quick fix patch for the issue: AXFR fails half the
	time because of connection problems. xfrout client will make
	a new connection every time. (Trac #299, svn r2697)

83.	[build]*		jreed
	The configure --with-boost-lib option is removed. It was not
	used since the build included ASIO. (svn r2684)

82.	[func]		jinmei
	bin/auth: Added -u option to change the effective process user
	of the authoritative server after invocation.  The same option to
	the boss process will be propagated to b10-auth, too.
	(Trac #268, svn r2675)

81.	[func]		jinmei
	Added a C++ framework for micro benchmark tests.  A supplemental
	library functions to build query data for the tests were also
	provided. (Trac #241, svn r2664)

80.	[bug]		jelte
	bindctl no longer accepts configuration changes for unknown or
	non-running modules (for the latter, this is until we have a
	way to verify those options, at which point it'll be allowed
	again).
	(Trac #99, r2657)

79.	[func]		feng, jinmei
	Refactored the ASIO link interfaces to move incoming XFR and
	NOTIFY processing to the auth server class.  Wrapper classes for
	ASIO specific concepts were also provided, so that other BIND 10
	modules can (eventually) use the interface without including the
	ASIO header file directly.  On top of these changes, AXFR and
	NOTIFY processing was massively improved in terms of message
	validation and protocol conformance.  Detailed tests were provided
	to confirm the behavior.
	Note: Right now, NOTIFY doesn't actually trigger subsequent zone
	transfer due to security reasons. (Trac #221, r2565)

78.	[bug]		jinmei
	lib/dns: Fixed miscellaneous bugs in the base32 (hex) and hex
	(base16) implementation, including incorrect padding handling,
	parser failure in decoding with a SunStudio build, missing
	validation on the length of encoded hex string.  Test cases were
	more detailed to identify these bugs and confirm the fix.  Also
	renamed the incorrect term of "base32" to "base32hex".  This
	changed the API, but they are not intended to be used outside
	libdns++, so we don't consider it a backward incompatible change.
	(Trac #256, r2549)

77.	[func]		zhanglikun
	Make error message be more friendly when running cmdctl and it's
	already running (listening on same port)(Trac #277, r2540)

76.	[bug]		jelte
	Fixed a bug in the handling of 'remote' config modules (i.e.
	modules that peek at the configuration of other modules), where
	they answered 'unknown command' to commands for those other
	modules. (Trac #278, r2506)

75.	[bug]		jinmei
	Fixed a bug in the sqlite3 data source where temporary strings
	could be referenced after destruction.  It caused various lookup
	failures with SunStudio build. (Trac #288, r2494)

74.	[func]*		jinmei
	Refactored the cc::Session class by introducing an abstract base
	class.  Test code can use their own derived mock class so that
	tests can be done without establishing a real CC session.  This
	change also modified some public APIs, mainly in the config
	module. (Trac #275, r2459)

73.	[bug]		jelte
	Fixed a bug where in bindctl, locally changed settings were
	reset when the list of running modules is updated. (Trac #285,
	r2452)

72.	[build]		jinmei
	Added -R when linking python wrapper modules to libpython when
	possible.  This helps build BIND 10 on platforms that install
	libpython whose path is unknown to run-time loader.  NetBSD is a
	known such platform. (Trac #148, r2427)

71.	[func]		each
	Add "-a" (address) option to bind10 to specify an address for
	the auth server to listen on.

70.	[func]		each
	Added a hot-spot cache to libdatasrc to speed up access to
	repeatedly-queried data and reduce the number of queries to
	the underlying database; this should substantially improve
	performance.  Also added a "-n" ("no cache") option to
	bind10 and b10-auth to disable the cache if needed.
	(Trac #192, svn r2383)

bind10-devel-20100701 released on July 1, 2010

69.	[func]*		jelte
	Added python wrappers for libdns++ (isc::dns), and libxfr. This
	removes the dependency on Boost.Python. The wrappers don't
	completely implement all functionality, but the high-level API
	is wrapped, and current modules use it now.
	(Trac #181, svn r2361)

68.	[func]		zhanglikun
	Add options -c (--certificate-chain) to bindctl. Override class
	HTTPSConnection to support server certificate validation.
	Add support to cmdctl.spec file, now there are three configurable
	items for cmdctl: 'key_file', 'cert_file' and 'accounts_file',
	all of them can be changed in runtime.
	(Trac #127, svn r2357)

67.	[func]		zhanglikun
	Make bindctl's command parser only do minimal check.
	Parameter value can be a sequence of non-space characters,
	or a string surrounded by quotation marks (these marks can
	be a part of the value string in escaped form). Make error
	message be more friendly. (If there is some error in
	parameter's value, the parameter name will be provided).
	Refactor function login_to_cmdctl() in class BindCmdInterpreter:
	avoid using Exception to catch all exceptions.
	(Trac #220, svn r2356)

66.	[bug]		each
	Check for duplicate RRsets before inserting data into a message
	section; this, among other things, will prevent multiple copies
	of the same CNAME from showing up when there's a loop. (Trac #69,
	svn r2350)

65.	[func]		shentingting
	Various loadzone improvements: allow optional comment for
	$TTL, allow optional origin and comment for $INCLUDE, allow
	optional comment for $ORIGIN, support BIND9 extension of
	time units for TTLs, and fix bug to not use class as part
	of label name when records don't have a label but do have
	a class.  Added verbose options to exactly what is happening
	with loadzone.  Added loadzone test suite of different file
	formats to load.
	(Trac #197, #199, #244, #161, #198, #174, #175, svn r2340)

64.	[func]		jerry
	Added python logging framework. It is for testing and
	experimenting with logging ideas. Currently, it supports
	three channels (file, syslog and stderr) and five levels
	(debug, info, warning, error and critical).
	(Trac #176, svn r2338)

63.	[func]		shane
	Added initial support for setuid(), using the "-u" flag. This will
	be replaced in the future, but for now provides a reasonable
	starting point.
	(Trac #180, svn r2330)

62.	[func]		jelte
	bin/xfrin: Use the database_file as configured in Auth to transfers
	bin/xfrout: Use the database_file as configured in Auth to transfers

61.	[bug]		jelte
	bin/auth: Enable b10-auth to be launched in source tree
	(i.e. use a zone database file relative to that)

60.	[build]		jinmei
	Supported SunStudio C++ compiler.  Note: gtest still doesn't work.
	(Trac #251, svn r2310)

59.	[bug]		jinmei
	lib/datasrc, bin/auth: The authoritative server could return a
	SERVFAIL with a partial answer if it finds a data source broken
	while looking for an answer.  This can happen, for example, if a
	zone that doesn't have an NS RR is configured and loaded as a
	sqlite3 data source. (Trac #249, r2286)

58.	[bug]		jinmei
	Worked around an interaction issue between ASIO and standard C++
	library headers.  Without this ASIO didn't work: sometimes the
	application crashes, sometimes it blocked in the ASIO module.
	(Trac #248, svn r2187, r2190)

57.	[func]		jinmei
	lib/datasrc: used a simpler version of Name::split (change 31) for
	better readability.  No behavior change. (Trac #200, svn r2159)

56.	[func]*		jinmei
	lib/dns: renamed the library name to libdns++ to avoid confusion
	with the same name of library of BIND 9.
	(Trac #190, svn r2153)

55.	[bug]		shane
	bin/xfrout: xfrout exception on Ctrl-C now no longer generates
	exception for 'Interrupted system call'
	(Trac #136, svn r2147)

54.	[bug]		zhanglikun
	bin/xfrout: Enable b10-xfrout can be launched in source
	code tree.
	(Trac #224, svn r2103)

53.	[bug]		zhanglikun
	bin/bindctl: Generate a unique session ID by using
	socket.gethostname() instead of socket.gethostbyname(),
	since the latter one could make bindctl	stall if its own
	host name can't be resolved.
	(Trac #228, svn r2096)

52.	[func]		zhanglikun
	bin/xfrout: When xfrout is launched, check whether the
	socket file is being used by one running xfrout process,
	if it is, exit from python.	If the file isn't a socket file
	or nobody is listening, it will be removed. If it can't
	be removed, exit from python.
	(Trac #151, svn r2091)

bind10-devel-20100602 released on June 2, 2010

51.	[build]		jelte
	lib/python: Add bind10_config.py module for paths and
	possibly other configure-time variables. Allow some components
	to find spec files in build tree when ran from source.
	(Trac #223)

50.	[bug]		zhanglikun
	bin/xfrin: a regression in xfrin: it can't communicate with
	a remote server. (Trac #218, svn r2038)

49.	[func]*		jelte
	Use unix domain sockets for msgq. For b10-msgq, the command
	line options --msgq-port and -m were removed. For bind10,
	the -msgq-port option was removed, and the -m command line
	option was changed to be a filename (instead of port number).
	(Trac #183, svn r2009)

48.	[func]		jelte
	bin/auth: Use asio's io_service for the msgq handling.
	(svn r2007)

47.	[func]		zhanglikun
	bin/cmdctl: Add value/type check for commands sent to
	cmdctl. (Trac #201, svn r1959)

46.	[func]		zhanglikun
	lib/cc: Fix real type data encoding/decoding. (Trac #193,
	svn r1959)

45.	[func]		zhanglikun
	bin/bind10: Pass verbose option to more modules. (Trac
	#205, svn r1957)

44.	[build]		jreed
	Install headers for libdns and libexception. (Trac #68,
	svn r1941)

43.	[func]		jelte
	lib/cc: Message queuing on cc channel. (Trac #58, svn r1870)

42.	[func]		jelte
	lib/python/isc/config:      Make temporary file with python
	tempfile module instead of manual with fixed name. (Trac
	#184, svn r1859)

41.	[func]		jelte
	Module descriptions in spec files. (Trac #90, svn r1856)

40.	[build]		jreed
	Report detected features and configure settings at end of
	configure output. (svn r1836)

39.	[func]*		each
	Renamed libauth to libdatasrc.

38.	[bug]		zhanglikun
	Send command 'shutdown' to Xfrin and Xfrout when boss receive SIGINT.
	Remove unused socket file when Xfrout process exits. Make sure Xfrout
	exit by itself when it receives SIGINT, instead of being killed by the
	signal SIGTERM or SIGKILL sent from boss.
	(Trac #135, #151, #134, svn r1797)

37.	[build]		jinmei
	Check for the availability of python-config. (Trac #159,
	svn r1794)

36.	[func]		shane
	bin/bind10:	Miscellaneous code cleanups and improvements.
	(Trac #40, svn r2012)

35.	[bug]		jinmei
	bin/bindctl: fixed a bug that it didn't accept IPv6 addresses as
	command arguments. (Trac #219, svn r2022)

34.	[bug]		jinmei
	bin/xfrin: fixed several small bugs with many additional unit
	tests.  Fixes include: IPv6 transport support, resource leak,
	and non IN class support. (Trac #185, svn r2000)

33.	[bug]		each
	bin/auth: output now prepended with "[b10-auth]" (Trac
	#109, svn r1985)

32.	[func]*		each
	bin/auth: removed custom query-processing code, changed
        boost::asio code to use plain asio instead, and added asio
        headers to the source tree.  This allows building without
        using an external boost library. (Trac #163, svn r1983)

31.	[func]		jinmei
	lib/dns: added a separate signature for Name::split() as a
	convenient wrapper for common usage. (Trac #49, svn r1903)

30.	[bug]		jinmei
	lib/dns: parameter validation of Name::split() was not sufficient,
	and invalid parameters could cause integer overflow and make the
	library crash. (Trac #177, svn r1806)

bind10-devel-20100421 released on April 21, 2010

29.	[build]		jreed
	Enable Python unit tests for "make check". (svn r1762)

28.	[bug]		jreed
	Fix msgq CC test so it can find its module. (svn r1751)

27.	[build]		jelte
	Add missing copyright license statements to various source
	files. (svn r1750)

26.	[func]		jelte
	Use PACKAGE_STRING (name + version) from config.h instead
	of hard-coded value in CH TXT version.bind replies (Trac
	#114, svn r1749)

25.	[func]*		jreed
	Renamed msgq to b10-msgq. (Trac #25, svn r1747, r1748)

24.	[func]		jinmei
	Support case-sensitive name compression in MessageRenderer.
	(Trac #142, svn r1704)

23.	[func]		jinmei
	Support a simple name with possible compression. (svn r1701)

22.	[func]		zhanglikun
	b10-xfrout for AXFR-out support added. (svn r1629, r1630)

21.	[bug]		zhanglikun
	Make log message more readable when xfrin failed. (svn
	r1697)

20.	[bug]		jinmei
	Keep stderr for child processes if -v is specified. (svn
	r1690, r1698)

19.	[bug]		jinmei
	Allow bind10 boss to pass environment variables from parent.
	(svn r1689)

18.	[bug]		jinmei
	Xfrin warn if bind10_dns load failed. (svn r1688)

17.	[bug]		jinmei
	Use sqlite3_ds.load() in xfrin module and catch Sqlite3DSError
	explicitly. (svn r1684)

16.	[func]*		zhanglikun
	Removed print_message and print_settings configuration
	commands from Xfrin. (Trac #136, svn r1682)

15.	[func]*		jinmei
	Changed zone loader/updater so trailing dot is not required.
	(svn r1681)

14.	[bug]		shane
	Change shutdown to actually SIGKILL properly. (svn r1675)

13.	[bug]		jinmei
	Don't ignore other RRs than SOA even if the second SOA is
	found. (svn r1674)

12.	[build]		jreed
	Fix tests and testdata so can be used from a read-only
	source directory.

11.	[build]		jreed
	Make sure python tests scripts are included in tarball.
	(svn r1648)

10.	[build]		jinmei
	Improve python detection for configure. (svn r1622)

9.	[build]		jinmei
	Automake the python binding of libdns. (svn r1617)

8.	[bug]		zhanglikun
	Fix log errors which may cause xfrin module to crash. (svn
	r1613)

7.	[func]		zhanglikun
	New API for inserting zone data to sqlite3 database for
	AXFR-in. (svn r1612, r1613)

6.	[bug]		jreed
	More code review, miscellaneous cleanups, style guidelines,
	and new and improved unit tests added.

5.	[doc]		jreed
	Manual page cleanups and improvements.

4.	[bug]		jinmei
	NSEC RDATA fixes for buffer overrun lookups, incorrect
	boundary checks, spec-non-conformant behaviors. (svn r1611)

3.	[bug]		jelte
	Remove a re-raise of an exception that should only have
	been included in an error answer on the cc channel. (svn
	r1601)

2.	[bug]		mgraff
	Removed unnecessary sleep() from ccsession.cc. (svn r1528)

1.	[build]*		jreed
	The configure --with-boostlib option changed to --with-boost-lib.

bind10-devel-20100319 released on March 19, 2010

For complete code revision history, see
	http://git.bind10.isc.org/cgi-bin/cgit.cgi/bind10
Specific git changesets can be accessed at:
	http://git.bind10.isc.org/cgi-bin/cgit.cgi/bind10/commit/?id=rrr
or after cloning the original git repository by executing:
	% git diff rrrr^ rrrr
Subversion changesets are not accessible any more.  The subversion
revision numbers will be replaced with corresponding git revisions.
Trac tickets can be accessed at: https://bind10.isc.org/ticket/nnn

LEGEND
[bug] general bug fix.  This is generally a backward compatible change,
	unless it's deemed to be impossible or very hard to keep
	compatibility to fix the bug.
[build] compilation and installation infrastructure change.
[doc] update to documentation. This shouldn't change run time behavior.
[func] new feature.  In some cases this may be a backward incompatible
	change, which would require a bump of major version.
[security] security hole fix. This is no different than a general bug
	fix except that it will be handled as confidential and will cause
	security patch releases.
*: Backward incompatible or operational change.<|MERGE_RESOLUTION|>--- conflicted
+++ resolved
@@ -1,4 +1,8 @@
-<<<<<<< HEAD
+10XX.	[doc]		sar
+	Correct v6 classification examples to use client-id (1) instead
+	of server-id (2).
+	(Trac #4222, git TBD)
+
 1069.	[bug]		tomek
 	Improved handling of incoming packets with invalid client-id
 	and DUID.
@@ -8,12 +12,6 @@
 	Renamed log message compiler binary from 'message' to
 	'kea-msg-compiler'.
 	(Trac #4228, git bbeb5c776c39b9f4132f7f614720db75590ccef9)
-=======
-10XX.	[doc]		sar
-	Correct v6 classification examples to use client-id (1) instead
-	of server-id (2).
-	(Trac #4222, git TBD)
->>>>>>> 591f209e
 
 Kea 1.0.0-beta released on December 8, 2015
 
